cmake_minimum_required(VERSION 3.10.2)

find_program(CCACHE_FOUND ccache)
if(CCACHE_FOUND)
    set_property(GLOBAL PROPERTY RULE_LAUNCH_COMPILE ccache)
    set_property(GLOBAL PROPERTY RULE_LAUNCH_LINK ccache)
endif()

option(ENABLE_CTEST "Enables unit tests" OFF)
option(ENABLE_OPROFILE "Enable OProfile" OFF)
option(TEST_AUTOMATION "Enable test automation" OFF)
option(ENABLE_LOG "Enable full logging" OFF)
option(ASAN "Enable address sanitizer" OFF)
option(USE_GLES "Use GLES[3] API" OFF)
option(USE_GLES2 "Use GLES2 API" OFF)
option(USE_HOST_LIBZIP "Use host libzip" ON)
option(USE_OPENMP "Use OpenMP if available" ON)
option(USE_VULKAN "Build with Vulkan support" ON)
option(LIBRETRO "Build libretro core" OFF)
<<<<<<< HEAD
option(USE_OPENGL "Use Open GL API" ON)
=======
option(USE_VIDEOCORE "RPI: use the legacy Broadcom GLES libraries" OFF)
>>>>>>> bf87f7ba

set(CMAKE_MODULE_PATH "${CMAKE_CURRENT_SOURCE_DIR}/shell/cmake")

if(APPLE)
	if(CMAKE_SYSTEM_NAME STREQUAL iOS)
		set(CMAKE_OSX_DEPLOYMENT_TARGET "12.0" CACHE STRING "Minimum iOS deployment version")
		set(CMAKE_OSX_ARCHITECTURES "arm64" CACHE STRING "")
		set(USE_VULKAN OFF CACHE BOOL "Force vulkan off" FORCE)
	else()
		set(CMAKE_OSX_DEPLOYMENT_TARGET "10.9" CACHE STRING "Minimum macOS deployment version")
		set(CMAKE_OSX_ARCHITECTURES "x86_64;arm64" CACHE STRING "")
	endif()
endif()

if(LIBRETRO)
    project(flycast_libretro)
else()
    project(flycast)
endif()

include(GNUInstallDirs)

if(ENABLE_CTEST)
    include(CTest)
endif()

if(APPLE AND NOT LIBRETRO)
    set(CMAKE_Swift_LANGUAGE_VERSION 5.0)
    enable_language(Swift)
endif()

find_package(Git)
if(GIT_FOUND AND EXISTS "${CMAKE_CURRENT_SOURCE_DIR}/.git")
    execute_process(
        COMMAND ${GIT_EXECUTABLE} describe --tags --always
        OUTPUT_VARIABLE GIT_VERSION
        OUTPUT_STRIP_TRAILING_WHITESPACE
    )
    execute_process(
        COMMAND ${GIT_EXECUTABLE} rev-parse --short HEAD
        OUTPUT_VARIABLE GIT_HASH
        OUTPUT_STRIP_TRAILING_WHITESPACE
    )
    if(WINDOWS_STORE)
	    string(REPLACE "v" "" MS_VERSION ${GIT_VERSION})
	    string(REPLACE "-" "." MS_VERSION  ${MS_VERSION})
	    string(REGEX REPLACE "\.g[0-9a-f]+" "" MS_VERSION  ${MS_VERSION})
	    string(REGEX MATCH "[0-9]+\.[0-9]+\.[0-9]+" VERSION_3PARTS ${MS_VERSION})
	    if (VERSION_3PARTS STREQUAL "")
	    	string(APPEND MS_VERSION ".0.0")
	    else()
	    	string(APPEND MS_VERSION ".0")
	    endif()
    endif()
endif()

string(TIMESTAMP BUILD_TIMESTAMP UTC)
configure_file("${CMAKE_CURRENT_SOURCE_DIR}/core/version.h.in" "${CMAKE_CURRENT_SOURCE_DIR}/core/version.h" @ONLY)

if(NINTENDO_SWITCH)
    set(USE_VULKAN OFF)
    enable_language(ASM)

    if(LIBRETRO)
        add_library(${PROJECT_NAME} STATIC core/emulator.cpp)
        target_compile_definitions(${PROJECT_NAME} PRIVATE LIBRETRO HAVE_LIBNX HAVE_OPENGL HAVE_OIT)
		set_target_properties(${PROJECT_NAME} PROPERTIES OUTPUT_NAME "flycast_libretro_libnx")
		set(CMAKE_STATIC_LIBRARY_PREFIX "")
    else()
        add_executable(${PROJECT_NAME} core/emulator.cpp)
        target_compile_definitions(${PROJECT_NAME} PRIVATE EGL_NO_PLATFORM_SPECIFIC_TYPES)
    endif()
	if(USE_GLES)
        target_compile_definitions(${PROJECT_NAME} PRIVATE GLES)
	endif()

elseif(LIBRETRO)
    add_library(${PROJECT_NAME} SHARED core/emulator.cpp)
    if(APPLE)
		set(CMAKE_SHARED_LINKER_FLAGS "${CMAKE_SHARED_LINKER_FLAGS} -Wl,-undefined,error")
	else()
		set(CMAKE_SHARED_LINKER_FLAGS "${CMAKE_SHARED_LINKER_FLAGS} -Wl,--no-undefined")
	endif()
    set_target_properties(${PROJECT_NAME} PROPERTIES OUTPUT_NAME "flycast_libretro")
    set(CMAKE_SHARED_LIBRARY_PREFIX "")
    set(CMAKE_POSITION_INDEPENDENT_CODE ON)
    target_compile_definitions(${PROJECT_NAME} PRIVATE LIBRETRO)
    if(ANDROID OR USE_GLES)
		target_compile_definitions(${PROJECT_NAME} PRIVATE GLES GLES3 HAVE_OPENGLES HAVE_OPENGLES3)
		find_library(GLES3_LIBRARIES NAMES GLESv3 GLESv2 NO_CACHE REQUIRED)
		target_link_libraries(${PROJECT_NAME} PRIVATE ${GLES3_LIBRARIES})
    elseif(USE_GLES2)
		target_compile_definitions(${PROJECT_NAME} PRIVATE GLES GLES2 HAVE_OPENGLES HAVE_OPENGLES2)
		if(USE_VIDEOCORE)
			target_link_libraries(${PROJECT_NAME} PRIVATE "-lbrcmGLESv2")
			target_link_directories(${PROJECT_NAME} PRIVATE "/opt/vc/lib")
		else()
			target_link_libraries(${PROJECT_NAME} PRIVATE "-GLESv2")
		endif()
    else()
		target_compile_definitions(${PROJECT_NAME} PRIVATE HAVE_OPENGL)
	    if(APPLE)
			set(CMAKE_SHARED_LINKER_FLAGS "${CMAKE_SHARED_LINKER_FLAGS} -Wl,-framework,OpenGL")
	    else()
			target_compile_definitions(${PROJECT_NAME} PRIVATE HAVE_OIT)
		endif()
	    if(WIN32)
			target_link_libraries(${PROJECT_NAME} PRIVATE "-lopengl32")
		endif()
	endif()
elseif(ANDROID)
    add_library(${PROJECT_NAME} SHARED core/emulator.cpp)
    set(CMAKE_C_FLAGS_DEBUG "${CMAKE_C_FLAGS_RELEASE} -O3")
    set(CMAKE_CXX_FLAGS_DEBUG "${CMAKE_CXX_FLAGS_RELEASE} -O3")
    target_compile_options(${PROJECT_NAME} PRIVATE -fno-stack-protector)
    set(CMAKE_ANDROID_STL_TYPE "c++_static")
elseif(MSVC)
    add_executable(${PROJECT_NAME} WIN32 core/emulator.cpp)
else()
    add_executable(${PROJECT_NAME} MACOSX_BUNDLE core/emulator.cpp)
endif()

if(WINDOWS_STORE)
	set(USE_OPENGL OFF)
    target_compile_features(${PROJECT_NAME} PRIVATE c_std_11 cxx_std_17)
else()
    target_compile_features(${PROJECT_NAME} PRIVATE c_std_11 cxx_std_11)
endif()
set_target_properties(${PROJECT_NAME} PROPERTIES
	CXX_EXTENSIONS OFF
	LINK_FLAGS_RELEASE -s)
if(MSVC)
	target_compile_options(${PROJECT_NAME} PRIVATE /GR- /GS-)
	if(WINDOWS_STORE)
		target_compile_definitions(${PROJECT_NAME} PRIVATE _WIN32_WINNT=0x0A00)
		target_compile_options(${PROJECT_NAME} PRIVATE /ZW)
	endif()
else()
	target_compile_options(${PROJECT_NAME} PRIVATE
		$<$<COMPILE_LANGUAGE:CXX>:-fno-strict-aliasing>
		$<$<COMPILE_LANGUAGE:CXX>:-Wall>)
	if(CMAKE_CXX_COMPILER_ID STREQUAL "Clang")
		target_compile_options(${PROJECT_NAME} PRIVATE
			$<$<COMPILE_LANGUAGE:CXX>:-Wno-nullability-completeness>)
	endif()
endif()

target_compile_definitions(${PROJECT_NAME} PRIVATE
        $<$<BOOL:APPLE>:GL_SILENCE_DEPRECATION>
        $<$<BOOL:MSVC>:_CRT_NONSTDC_NO_WARNINGS>
        $<$<BOOL:MSVC>:_CRT_SECURE_NO_WARNINGS>
        $<$<BOOL:MSVC>:_USE_MATH_DEFINES>
        $<$<BOOL:MSVC>:NOMINMAX>
        $<$<BOOL:${TEST_AUTOMATION}>:TEST_AUTOMATION>
        $<$<BOOL:${ENABLE_LOG}>:DEBUGFAST>)
if(IOS)
	target_compile_definitions(${PROJECT_NAME} PRIVATE
		TARGET_IPHONE
		GLES
		GLES3
		GLES_SILENCE_DEPRECATION)
endif()

target_include_directories(${PROJECT_NAME} PRIVATE core core/deps core/deps/stb core/khronos)
if(LIBRETRO)
	target_include_directories(${PROJECT_NAME} PRIVATE shell/libretro)
endif()
if(NINTENDO_SWITCH)
	target_include_directories(${PROJECT_NAME} PRIVATE shell/switch "${DEVKITPRO}/portlibs/switch/include")
endif()

if(NOT LIBRETRO)
	if((WIN32 AND NOT MSVC) OR (UNIX AND NOT APPLE AND NOT CMAKE_SYSTEM_NAME MATCHES "(FreeBSD|OpenBSD|NetBSD)"))
		add_subdirectory(core/deps/breakpad)
		if(WIN32)
			target_link_options(${PROJECT_NAME} PRIVATE "-Wl,--build-id")
		endif()
		target_link_libraries(${PROJECT_NAME} PUBLIC breakpad_client)
		target_compile_definitions(${PROJECT_NAME} PRIVATE USE_BREAKPAD)
	endif()
endif()

find_package(OpenMP)
if(OpenMP_CXX_FOUND AND NOT APPLE AND USE_OPENMP)
    if(MINGW)
        target_link_libraries(${PROJECT_NAME} PRIVATE "-static -lgomp -lpthread")
        target_compile_options(${PROJECT_NAME} PRIVATE -fopenmp)
    elseif(ANDROID)
        # Reference: https://android.googlesource.com/platform/ndk/+/refs/heads/master/tests/device/openmp/CMakeLists.txt
        set_target_properties(${PROJECT_NAME} PROPERTIES COMPILE_OPTIONS -fopenmp)
        target_link_libraries(${PROJECT_NAME} PRIVATE -fopenmp -static-openmp)
    else()
        target_link_libraries(${PROJECT_NAME} PRIVATE OpenMP::OpenMP_CXX)
    endif()
else()
    target_compile_definitions(${PROJECT_NAME} PRIVATE TARGET_NO_OPENMP)
endif()

option(BUILD_SHARED_LIBS "Build shared library" OFF)
set(XXHASH_BUILD_XXHSUM OFF CACHE BOOL "Build the xxhsum binary")
add_subdirectory(core/deps/xxHash/cmake_unofficial)
target_link_libraries(${PROJECT_NAME} PRIVATE xxHash::xxhash)

option(BUILD_SHARED_LIBS "Build shared library" OFF)
add_subdirectory(core/deps/glm)
target_link_libraries(${PROJECT_NAME} PRIVATE glm::glm)

if(USE_VULKAN)
	option(BUILD_EXTERNAL "Build external dependencies in /External" OFF)
	add_subdirectory(core/deps/glslang EXCLUDE_FROM_ALL)
	target_link_libraries(${PROJECT_NAME} PRIVATE SPIRV)
endif()

if(NOT LIBRETRO)
	find_package(ALSA)
	if(ALSA_FOUND AND NOT ANDROID)
	    target_compile_definitions(${PROJECT_NAME} PRIVATE USE_ALSA)
	    target_include_directories(${PROJECT_NAME} PRIVATE ${ALSA_INCLUDE_DIRS})
	    target_link_libraries(${PROJECT_NAME} PRIVATE ${ALSA_LIBRARIES})
	endif()
	
	if(MINGW)
		target_link_libraries(${PROJECT_NAME} PRIVATE "-static-libgcc -static-libstdc++")
	endif()

	if(NOT ANDROID AND NOT IOS)
		find_package(SDL2 QUIET)
		if(NOT SDL2_FOUND)
			add_subdirectory(core/deps/SDL EXCLUDE_FROM_ALL)
			if(MSVC AND CMAKE_SIZEOF_VOID_P EQUAL 4)
				target_compile_definitions(SDL2-static PRIVATE HAVE_LIBC)
			endif()
			set(SDL2_FOUND 1)
		endif()

		if(TARGET SDL2::SDL2-static)
			target_link_libraries(${PROJECT_NAME} PRIVATE SDL2::SDL2-static)
		elseif(TARGET SDL2::SDL2)
			target_link_libraries(${PROJECT_NAME} PRIVATE SDL2::SDL2)
		else()
			target_include_directories(${PROJECT_NAME} PRIVATE ${SDL2_INCLUDE_DIRS})
			target_link_libraries(${PROJECT_NAME} PRIVATE ${SDL2_LIBRARIES})
		endif()

		target_compile_definitions(${PROJECT_NAME} PRIVATE USE_SDL USE_SDL_AUDIO)
		target_sources(${PROJECT_NAME} PRIVATE core/sdl/sdl.cpp core/sdl/sdl.h core/sdl/sdl_gamepad.h core/sdl/sdl_keyboard.h)
	endif()
	
	find_package(ZLIB)
	if(TARGET ZLIB::ZLIB AND NOT ANDROID AND (NOT WIN32 OR WINDOWS_STORE))
	    set(WITH_SYSTEM_ZLIB ON CACHE BOOL "Use system provided zlib library")
	    target_link_libraries(${PROJECT_NAME} PRIVATE ZLIB::ZLIB)
	endif()
	
	find_package(Lua)
	if(NOT APPLE AND LUA_FOUND)
		target_compile_definitions(${PROJECT_NAME} PRIVATE USE_LUA)
	    target_include_directories(${PROJECT_NAME} PRIVATE ${LUA_INCLUDE_DIR} core/deps/luabridge/Source)
	    list(TRANSFORM LUA_LIBRARIES REPLACE "\.dll" "")
	    target_link_libraries(${PROJECT_NAME} PRIVATE ${LUA_LIBRARIES})
	endif()
endif()

add_subdirectory(core/deps/libchdr EXCLUDE_FROM_ALL)
target_link_libraries(${PROJECT_NAME} PRIVATE chdr-static)
target_include_directories(${PROJECT_NAME} PRIVATE core/deps/libchdr/include)

if(NOT WITH_SYSTEM_ZLIB)
    target_include_directories(${PROJECT_NAME} PRIVATE "${CMAKE_CURRENT_SOURCE_DIR}/core/deps/libchdr/deps/zlib-1.2.11")
    target_link_libraries(${PROJECT_NAME} PRIVATE zlib)
    # help libzip find the package
    set(ZLIB_FOUND TRUE)
    set(ZLIB_INCLUDE_DIR "${CMAKE_CURRENT_SOURCE_DIR}/core/deps/libchdr/deps/zlib-1.2.11")
    cmake_policy(SET CMP0026 OLD)
    get_target_property(ZLIB_LIBRARY zlib LOCATION)
endif()

find_package(PkgConfig)
if(PKG_CONFIG_FOUND AND NOT ANDROID AND NOT APPLE AND NOT LIBRETRO)
    pkg_check_modules(AO IMPORTED_TARGET ao)
    if(AO_FOUND)
        target_compile_definitions(${PROJECT_NAME} PRIVATE USE_LIBAO)
        target_link_libraries(${PROJECT_NAME} PRIVATE PkgConfig::AO)
    endif()

	if(NOT SDL2_FOUND)
	    pkg_check_modules(LIBEVDEV IMPORTED_TARGET libevdev)
	    if(LIBEVDEV_FOUND)
	        target_compile_definitions(${PROJECT_NAME} PRIVATE USE_EVDEV)
	        target_link_libraries(${PROJECT_NAME} PRIVATE PkgConfig::LIBEVDEV)
	
	        pkg_check_modules(LIBUDEV IMPORTED_TARGET libudev)
	        if(LIBUDEV_FOUND)
	            target_compile_definitions(${PROJECT_NAME} PRIVATE USE_UDEV)
	            target_link_libraries(${PROJECT_NAME} PRIVATE PkgConfig::LIBUDEV)
	        endif()
	    endif()
	endif()

    pkg_check_modules(LIBPULSE IMPORTED_TARGET libpulse)
    if(LIBPULSE_FOUND)
        target_compile_definitions(${PROJECT_NAME} PRIVATE USE_PULSEAUDIO)
        target_link_libraries(${PROJECT_NAME} PRIVATE PkgConfig::LIBPULSE)
    endif()

	if(USE_HOST_LIBZIP)
		pkg_check_modules(LIBZIP IMPORTED_TARGET libzip)
		if(LIBZIP_FOUND)
			target_link_libraries(${PROJECT_NAME} PRIVATE PkgConfig::LIBZIP)
		endif()
    endif()

    if(ENABLE_OPROFILE)
        target_compile_definitions(${PROJECT_NAME} PRIVATE DYNA_OPROF)
        target_link_libraries(${PROJECT_NAME} PRIVATE opagent)
    endif()

    find_package(MiniUPnPc)
    if (MINIUPNP_FOUND)
		target_include_directories(${PROJECT_NAME} PRIVATE ${MINIUPNP_INCLUDE_DIRS})
		target_link_libraries(${PROJECT_NAME} PRIVATE ${MINIUPNP_LIBRARIES})
    endif()
endif()

if(NINTENDO_SWITCH AND USE_GLES)
	pkg_check_modules(GLESV2 IMPORTED_TARGET glesv2)
	target_link_libraries(${PROJECT_NAME} PRIVATE PkgConfig::GLESV2)
endif()

if(UNIX AND NOT APPLE AND NOT ANDROID)
	add_definitions(
		-DFLYCAST_DATADIR="${CMAKE_INSTALL_FULL_DATADIR}/${PROJECT_NAME}/"
		-DFLYCAST_SYSCONFDIR="${CMAKE_INSTALL_FULL_SYSCONFDIR}/${PROJECT_NAME}/"
	)

	if(USE_GLES2)
		target_compile_definitions(${PROJECT_NAME} PRIVATE GLES GLES2)
		if(USE_VIDEOCORE)
			target_link_libraries(${PROJECT_NAME} PRIVATE "-lbrcmGLESv2")
			target_link_directories(${PROJECT_NAME} PRIVATE "/opt/vc/lib")
		else()
			target_link_libraries(${PROJECT_NAME} PRIVATE GLESv2)
		endif()
	elseif(USE_GLES)
		target_compile_definitions(${PROJECT_NAME} PRIVATE GLES GLES3)
		if(NOT SDL2_FOUND)
			target_link_libraries(${PROJECT_NAME} PRIVATE EGL)
		endif()
<<<<<<< HEAD
	elseif(USE_OPENGL)
=======
		find_library(GLES3_LIBRARIES NAMES GLESv3 GLESv2 NO_CACHE REQUIRED)
		target_link_libraries(${PROJECT_NAME} PRIVATE ${GLES3_LIBRARIES})
	else()
>>>>>>> bf87f7ba
	    set(OpenGL_GL_PREFERENCE LEGACY)
	    find_package(OpenGL REQUIRED)
	    target_link_libraries(${PROJECT_NAME} PRIVATE OpenGL::GL)
	endif()

    find_package(Threads REQUIRED)
    target_link_libraries(${PROJECT_NAME} PRIVATE Threads::Threads)
    if(CMAKE_CXX_COMPILER_ID STREQUAL "GNU" AND CMAKE_SYSTEM_PROCESSOR MATCHES "amd64.*|x86_64.*|AMD64.*" AND NOT LIBRETRO)
        set_target_properties(${PROJECT_NAME} PROPERTIES POSITION_INDEPENDENT_CODE False)
        if(${CMAKE_VERSION} VERSION_LESS "3.14.0")
            set(CMAKE_EXE_LINKER_FLAGS "${CMAKE_EXE_LINKER_FLAGS} -no-pie")
        endif()
    endif()

    if(NOT SDL2_FOUND AND NOT LIBRETRO)
        find_package(X11 REQUIRED)
        if(X11_FOUND)
            target_compile_definitions(${PROJECT_NAME} PRIVATE SUPPORT_X11)
            target_include_directories(${PROJECT_NAME} PRIVATE ${X11_INCLUDE_DIR})
            target_link_libraries(${PROJECT_NAME} PRIVATE ${X11_LIBRARIES})
        endif()
	else()
		target_compile_definitions(${PROJECT_NAME} PRIVATE EGL_NO_X11)
    endif()

    target_link_libraries(${PROJECT_NAME} PRIVATE ${CMAKE_DL_LIBS} rt)
endif()

if(ASAN)
    target_compile_options(${PROJECT_NAME} PRIVATE -fsanitize=address -static-libasan)
    set(CMAKE_EXE_LINKER_FLAGS "${CMAKE_EXE_LINKER_FLAGS} -fsanitize=address -static-libasan")
endif()

if(ANDROID AND NOT LIBRETRO)
	find_package(oboe CONFIG)
	if(OBOE_FOUND)
		target_link_libraries(${PROJECT_NAME} PRIVATE oboe::oboe)
	else()
		include("core/deps/oboe/gamesdk.cmake")
		add_gamesdk_target(PACKAGE_DIR core/deps/oboe ANDROID_API_LEVEL 28 ANDROID_NDK_VERSION 21.0.0)
		target_link_libraries(${PROJECT_NAME} PRIVATE oboe OpenSLES)
	endif()
	target_compile_definitions(${PROJECT_NAME} PRIVATE USE_OBOE)
endif()

target_sources(${PROJECT_NAME} PRIVATE
        core/deps/chdpsr/cdipsr.cpp
        core/deps/chdpsr/cdipsr.h)

target_include_directories(${PROJECT_NAME} PRIVATE core/deps/nowide/include)

if(NOT MINIUPNP_FOUND)
	if(NINTENDO_SWITCH)
		target_compile_definitions(${PROJECT_NAME} PRIVATE FEAT_NO_MINIUPNPC)
	else()
		option(UPNPC_BUILD_SHARED "Build shared library" OFF)
		option(UPNPC_BUILD_TESTS "Build test executables" OFF)
		option(UPNPC_BUILD_SAMPLE "Build sample executables" OFF)
		option(UPNPC_NO_INSTALL "Disable installation" ON)
		add_subdirectory(core/deps/miniupnpc)
		target_include_directories(${PROJECT_NAME} PRIVATE core/deps/miniupnpc)
		target_link_libraries(${PROJECT_NAME} PRIVATE miniupnpc::miniupnpc)
	endif()
endif()

if(NOT LIBZIP_FOUND OR NINTENDO_SWITCH)
	option(ENABLE_COMMONCRYPTO "Enable use of CommonCrypto" OFF)
	option(ENABLE_GNUTLS "Enable use of GnuTLS" OFF)
	option(ENABLE_MBEDTLS "Enable use of mbed TLS" OFF)
	option(ENABLE_OPENSSL "Enable use of OpenSSL" OFF)
	option(ENABLE_WINDOWS_CRYPTO "Enable use of Windows cryptography libraries" OFF)
	option(ENABLE_BZIP2 "Enable use of BZip2" OFF)
	option(ENABLE_LZMA "Enable use of LZMA" OFF)
	option(ENABLE_ZSTD "Enable use of Zstandard" OFF)
	option(BUILD_TOOLS "Build tools in the src directory (zipcmp, zipmerge, ziptool)" OFF)
	option(BUILD_REGRESS "Build regression tests" OFF)
	option(BUILD_EXAMPLES "Build examples" OFF)
	option(BUILD_DOC "Build documentation" OFF)
	option(BUILD_SHARED_LIBS "Build shared libraries" OFF)
	option(LIBZIP_DO_INSTALL "Install libzip and the related files" OFF)
	add_subdirectory(core/deps/libzip)
	target_include_directories(${PROJECT_NAME} PRIVATE core/deps/libzip/lib)
	target_link_libraries(${PROJECT_NAME} PRIVATE zip)
endif()

if(WIN32)
    target_include_directories(${PROJECT_NAME} PRIVATE core/deps/dirent)
endif()

target_include_directories(${PROJECT_NAME} PRIVATE core/deps/picotcp/include core/deps/picotcp/modules)
target_sources(${PROJECT_NAME} PRIVATE
        core/deps/picotcp/include/arch/pico_arm9.h
        core/deps/picotcp/include/arch/pico_atsamd21j18.h
        core/deps/picotcp/include/arch/pico_avr.h
        core/deps/picotcp/include/arch/pico_cortex_m.h
        core/deps/picotcp/include/arch/pico_dos.h
        core/deps/picotcp/include/arch/pico_esp8266.h
        core/deps/picotcp/include/arch/pico_generic_gcc.h
        core/deps/picotcp/include/arch/pico_linux.h
        core/deps/picotcp/include/arch/pico_mbed.h
        core/deps/picotcp/include/arch/pico_msp430.h
        core/deps/picotcp/include/arch/pico_msvc.h
        core/deps/picotcp/include/arch/pico_none.h
        core/deps/picotcp/include/arch/pico_pic24.h
        core/deps/picotcp/include/arch/pico_pic32.h
        core/deps/picotcp/include/arch/pico_posix.h
        core/deps/picotcp/include/heap.h
        core/deps/picotcp/include/pico_addressing.h
        core/deps/picotcp/include/pico_config.h
        core/deps/picotcp/include/pico_constants.h
        core/deps/picotcp/include/pico_defines.h
        core/deps/picotcp/include/pico_defines_msvc.h
        core/deps/picotcp/include/pico_device.h
        core/deps/picotcp/include/pico_eth.h
        core/deps/picotcp/include/pico_frame.h
        core/deps/picotcp/include/pico_md5.h
        core/deps/picotcp/include/pico_module_eth.h
        core/deps/picotcp/include/pico_protocol.h
        core/deps/picotcp/include/pico_queue.h
        core/deps/picotcp/include/pico_socket.h
        core/deps/picotcp/include/pico_socket_multicast.h
        core/deps/picotcp/include/pico_stack.h
        core/deps/picotcp/include/pico_tree.h
        core/deps/picotcp/modules/pico_arp.c
        core/deps/picotcp/modules/pico_dev_ppp.c
        core/deps/picotcp/modules/pico_dhcp_common.c
        core/deps/picotcp/modules/pico_dhcp_common.h
        core/deps/picotcp/modules/pico_dhcp_server.c
        core/deps/picotcp/modules/pico_dhcp_server.h
        core/deps/picotcp/modules/pico_dns_client.c
        core/deps/picotcp/modules/pico_dns_common.c
        core/deps/picotcp/modules/pico_ethernet.c
        core/deps/picotcp/modules/pico_fragments.c
        core/deps/picotcp/modules/pico_icmp4.c
        core/deps/picotcp/modules/pico_ipv4.c
        core/deps/picotcp/modules/pico_socket_tcp.c
        core/deps/picotcp/modules/pico_socket_udp.c
        core/deps/picotcp/modules/pico_strings.c
        core/deps/picotcp/modules/pico_tcp.c
        core/deps/picotcp/modules/pico_udp.c
        core/deps/picotcp/stack/pico_device.c
        core/deps/picotcp/stack/pico_frame.c
        core/deps/picotcp/stack/pico_md5.c
        core/deps/picotcp/stack/pico_protocol.c
        core/deps/picotcp/stack/pico_socket.c
        core/deps/picotcp/stack/pico_socket_multicast.c
        core/deps/picotcp/stack/pico_stack.c
        core/deps/picotcp/stack/pico_tree.c)

target_compile_definitions(${PROJECT_NAME} PRIVATE _7ZIP_ST)
target_sources(${PROJECT_NAME} PRIVATE core/deps/lzma/7zArcIn.c core/deps/lzma/7zBuf.c core/deps/lzma/7zCrc.c core/deps/lzma/7zCrcOpt.c core/deps/lzma/7zDec.c core/deps/lzma/7zFile.c core/deps/lzma/7zStream.c core/deps/lzma/Alloc.c core/deps/lzma/Bcj2.c core/deps/lzma/Bra86.c core/deps/lzma/Bra.c core/deps/lzma/BraIA64.c core/deps/lzma/CpuArch.c core/deps/lzma/Delta.c core/deps/lzma/LzFind.c core/deps/lzma/Lzma2Dec.c core/deps/lzma/Lzma86Dec.c core/deps/lzma/Lzma86Enc.c core/deps/lzma/LzmaDec.c core/deps/lzma/LzmaEnc.c core/deps/lzma/LzmaLib.c core/deps/lzma/Sort.c)
target_sources(${PROJECT_NAME} PRIVATE core/deps/libelf/elf32.cpp core/deps/libelf/elf64.cpp core/deps/libelf/elf.cpp)
if(NOT LIBRETRO)
	target_sources(${PROJECT_NAME} PRIVATE core/deps/imgui/imgui.cpp core/deps/imgui/imgui_demo.cpp core/deps/imgui/imgui_draw.cpp core/deps/imgui/imgui_widgets.cpp)
endif()
target_sources(${PROJECT_NAME} PRIVATE core/deps/xbrz/xbrz.cpp)
target_sources(${PROJECT_NAME} PRIVATE core/deps/md5/md5.cpp)

if(LIBRETRO)
    target_include_directories(${PROJECT_NAME} PRIVATE core/deps/libretro-common/include)
	target_sources(${PROJECT_NAME} PRIVATE
		core/deps/libretro-common/memmap/memalign.c
		core/deps/libretro-common/file/file_path.c
		core/deps/libretro-common/vfs/vfs_implementation.c
		core/deps/libretro-common/encodings/encoding_utf.c
		core/deps/libretro-common/compat/compat_strl.c
		core/deps/libretro-common/compat/fopen_utf8.c
		core/deps/libretro-common/compat/compat_strcasestr.c
		core/deps/libretro-common/file/retro_dirent.c
		core/deps/libretro-common/string/stdstring.c
		core/deps/libretro-common/glsm/glsm.c
		core/deps/libretro-common/glsym/rglgen.c)
	if(ANDROID OR USE_GLES)
		target_sources(${PROJECT_NAME} PRIVATE core/deps/libretro-common/glsym/glsym_es3.c)
	elseif(USE_GLES2)
		target_sources(${PROJECT_NAME} PRIVATE core/deps/libretro-common/glsym/glsym_es2.c)
	else()
		target_sources(${PROJECT_NAME} PRIVATE core/deps/libretro-common/glsym/glsym_gl.c)
	endif()
	target_sources(${PROJECT_NAME} PRIVATE
		shell/libretro/audiostream.cpp
		shell/libretro/keyboard_map.h
		shell/libretro/libretro_core_option_defines.h
		shell/libretro/libretro_core_options_intl.h
		shell/libretro/libretro_core_options.h
		shell/libretro/libretro.cpp
		shell/libretro/LogManager.cpp
		shell/libretro/LogManager.h
		shell/libretro/option.cpp
		shell/libretro/oslib.cpp
		shell/libretro/vmu_xhair.cpp)
endif()

target_sources(${PROJECT_NAME} PRIVATE
        core/archive/7zArchive.cpp
        core/archive/7zArchive.h
        core/archive/archive.cpp
        core/archive/archive.h
        core/archive/rzip.cpp
        core/archive/rzip.h
        core/archive/ZipArchive.cpp
        core/archive/ZipArchive.h
        core/cfg/option.h)

if(NOT LIBRETRO)
	target_sources(${PROJECT_NAME} PRIVATE
	        core/cfg/cfg.cpp
	        core/cfg/cfg.h
	        core/cfg/cl.cpp
	        core/cfg/ini.cpp
	        core/cfg/ini.h
	        core/cfg/option.cpp)
endif()

target_sources(${PROJECT_NAME} PRIVATE
        core/hw/aica/aica.cpp
        core/hw/aica/aica.h
        core/hw/aica/aica_if.cpp
        core/hw/aica/aica_if.h
        core/hw/aica/aica_mem.cpp
        core/hw/aica/aica_mem.h
        core/hw/aica/dsp.cpp
        core/hw/aica/dsp.h
        core/hw/aica/dsp_arm32.cpp
        core/hw/aica/dsp_arm64.cpp
        core/hw/aica/dsp_interp.cpp
        core/hw/aica/dsp_x64.cpp
        core/hw/aica/dsp_x86.cpp
        core/hw/aica/sgc_if.cpp
        core/hw/aica/sgc_if.h
        core/hw/arm7/arm7.cpp
        core/hw/arm7/arm7.h
        core/hw/arm7/arm_mem.cpp
        core/hw/arm7/arm_mem.h
        core/hw/arm7/arm7_rec_arm32.cpp
        core/hw/arm7/arm7_rec_arm64.cpp
        core/hw/arm7/arm7_rec_x64.cpp
        core/hw/arm7/arm7_rec.cpp
        core/hw/arm7/arm7_rec.h
        core/hw/arm7/arm-new.h
        core/hw/arm7/vbaARM.cpp
        core/hw/bba/bba.h
        core/hw/bba/bba.cpp
        core/hw/bba/rtl8139c.h
        core/hw/bba/rtl8139c.cpp
        core/hw/flashrom/flashrom.cpp
        core/hw/flashrom/flashrom.h
        core/hw/gdrom/gdrom_if.h
        core/hw/gdrom/gdrom_response.cpp
        core/hw/gdrom/gdromv3.cpp
        core/hw/gdrom/gdromv3.h
        core/hw/holly/holly_intc.cpp
        core/hw/holly/holly_intc.h
        core/hw/holly/sb.cpp
        core/hw/holly/sb.h
        core/hw/holly/sb_mem.cpp
        core/hw/holly/sb_mem.h
        core/hw/maple/maple_cfg.cpp
        core/hw/maple/maple_cfg.h
        core/hw/maple/maple_devs.cpp
        core/hw/maple/maple_devs.h
        core/hw/maple/maple_helper.cpp
        core/hw/maple/maple_helper.h
        core/hw/maple/maple_if.cpp
        core/hw/maple/maple_if.h
        core/hw/maple/maple_jvs.cpp
        core/hw/mem/_vmem.cpp
        core/hw/mem/_vmem.h
        core/hw/mem/mem_watch.cpp
        core/hw/mem/mem_watch.h
        core/hw/modem/modem.cpp
        core/hw/modem/modem.h
        core/hw/modem/modem_regs.h
        core/hw/naomi/awave_regs.h
        core/hw/naomi/awcartridge.cpp
        core/hw/naomi/awcartridge.h
        core/hw/naomi/decrypt.cpp
        core/hw/naomi/decrypt.h
        core/hw/naomi/gdcartridge.cpp
        core/hw/naomi/gdcartridge.h
        core/hw/naomi/m1cartridge.cpp
        core/hw/naomi/m1cartridge.h
        core/hw/naomi/m4cartridge.cpp
        core/hw/naomi/m4cartridge.h
        core/hw/naomi/naomi_cart.cpp
        core/hw/naomi/naomi_cart.h
        core/hw/naomi/naomi_flashrom.cpp
        core/hw/naomi/naomi_flashrom.h
        core/hw/naomi/naomi_m3comm.cpp
        core/hw/naomi/naomi_m3comm.h
        core/hw/naomi/naomi.cpp
        core/hw/naomi/naomi.h
        core/hw/naomi/naomi_regs.h
        core/hw/naomi/naomi_roms.cpp
        core/hw/naomi/naomi_roms.h
        core/hw/naomi/naomi_roms_input.h
        core/hw/pvr/helper_classes.h
        core/hw/pvr/pvr.cpp
        core/hw/pvr/pvr.h
        core/hw/pvr/pvr_mem.cpp
        core/hw/pvr/pvr_mem.h
        core/hw/pvr/pvr_regs.cpp
        core/hw/pvr/pvr_regs.h
        core/hw/pvr/pvr_sb_regs.cpp
        core/hw/pvr/pvr_sb_regs.h
        core/hw/pvr/Renderer_if.cpp
        core/hw/pvr/Renderer_if.h
        core/hw/pvr/spg.cpp
        core/hw/pvr/spg.h
        core/hw/pvr/ta_const_df.h
        core/hw/pvr/ta.cpp
        core/hw/pvr/ta_ctx.cpp
        core/hw/pvr/ta_ctx.h
        core/hw/pvr/ta.h
        core/hw/pvr/ta_structs.h
        core/hw/pvr/ta_vtx.cpp
        core/hw/sh4/dyna
        core/hw/sh4/dyna/blockmanager.cpp
        core/hw/sh4/dyna/blockmanager.h
        core/hw/sh4/dyna/decoder.cpp
        core/hw/sh4/dyna/decoder.h
        core/hw/sh4/dyna/decoder_opcodes.h
        core/hw/sh4/dyna/driver.cpp
        core/hw/sh4/dyna/ngen.h
        core/hw/sh4/dyna/shil_canonical.h
        core/hw/sh4/dyna/shil.cpp
        core/hw/sh4/dyna/shil.h
        core/hw/sh4/dyna/ssa.cpp
        core/hw/sh4/dyna/ssa.h
        core/hw/sh4/dyna/ssa_regalloc.h
        core/hw/sh4/fsca-table.h
        core/hw/sh4/interpr
        core/hw/sh4/interpr/sh4_fpu.cpp
        core/hw/sh4/interpr/sh4_interpreter.cpp
        core/hw/sh4/interpr/sh4_opcodes.cpp
        core/hw/sh4/interpr/sh4_opcodes.h
        core/hw/sh4/modules
        core/hw/sh4/modules/bsc.cpp
        core/hw/sh4/modules/ccn.cpp
        core/hw/sh4/modules/ccn.h
        core/hw/sh4/modules/cpg.cpp
        core/hw/sh4/modules/dmac.cpp
        core/hw/sh4/modules/dmac.h
        core/hw/sh4/modules/fastmmu.cpp
        core/hw/sh4/modules/intc.cpp
        core/hw/sh4/modules/mmu.cpp
        core/hw/sh4/modules/mmu.h
        core/hw/sh4/modules/modules.h
        core/hw/sh4/modules/rtc.cpp
        core/hw/sh4/modules/serial.cpp
        core/hw/sh4/modules/tmu.cpp
        core/hw/sh4/modules/ubc.cpp
        core/hw/sh4/modules/wince.h
        core/hw/sh4/sh4_cache.h
        core/hw/sh4/sh4_core.h
        core/hw/sh4/sh4_core_regs.cpp
        core/hw/sh4/sh4_if.h
        core/hw/sh4/sh4_interpreter.h
        core/hw/sh4/sh4_interrupts.cpp
        core/hw/sh4/sh4_interrupts.h
        core/hw/sh4/sh4_mem.cpp
        core/hw/sh4/sh4_mem.h
        core/hw/sh4/sh4_mmr.cpp
        core/hw/sh4/sh4_mmr.h
        core/hw/sh4/sh4_opcode_list.cpp
        core/hw/sh4/sh4_opcode_list.h
        core/hw/sh4/sh4_rom.cpp
        core/hw/sh4/sh4_rom.h
        core/hw/sh4/sh4_sched.cpp
        core/hw/sh4/sh4_sched.h)

target_sources(${PROJECT_NAME} PRIVATE
        core/imgread/cdi.cpp
        core/imgread/chd.cpp
        core/imgread/common.cpp
        core/imgread/common.h
        core/imgread/cue.cpp
        core/imgread/gdi.cpp
        core/imgread/ImgReader.cpp
        core/imgread/ioctl.cpp)

if(NOT LIBRETRO)
	target_sources(${PROJECT_NAME} PRIVATE
	        core/input/gamepad.h
	        core/input/gamepad_device.cpp
	        core/input/gamepad_device.h
	        core/input/keyboard_device.h
	        core/input/mapping.cpp
	        core/input/mapping.h
	        core/input/mouse.cpp
	        core/input/mouse.h)
endif()

if(WIN32)
	target_sources(${PROJECT_NAME} PRIVATE
			core/windows/comptr.h
			core/windows/fault_handler.cpp
			core/windows/unwind_info.cpp
			core/windows/win_vmem.cpp)
else()
    target_sources(${PROJECT_NAME} PRIVATE
			core/linux/common.cpp
            core/linux/context.cpp
            core/linux/posix_vmem.cpp
            core/linux/unwind_info.cpp)
    if(NINTENDO_SWITCH)
        target_sources(${PROJECT_NAME} PRIVATE
        		core/linux/libnx_vmem.cpp
        		shell/switch/stubs.c
        		shell/switch/context_switch.S)
    endif()
endif()

if(NOT LIBRETRO)
	target_sources(${PROJECT_NAME} PRIVATE
	        core/linux-dist/dispmanx.cpp
	        core/linux-dist/dispmanx.h
	        core/linux-dist/evdev.cpp
	        core/linux-dist/evdev.h
	        core/linux-dist/icon.h
	        core/linux-dist/x11.cpp
	        core/linux-dist/x11.h
	        core/linux-dist/x11_keyboard.h)
endif()

target_sources(${PROJECT_NAME} PRIVATE
        core/log/BitSet.h
        core/log/Log.h
        core/log/StringUtil.h)
if(NOT LIBRETRO)
	target_sources(${PROJECT_NAME} PRIVATE
	        core/log/ConsoleListener.h
	        core/log/ConsoleListenerDroid.cpp
	        core/log/ConsoleListenerNix.cpp
	        core/log/ConsoleListenerWin.cpp
	        core/log/LogManager.cpp
	        core/log/LogManager.h)
endif()

target_sources(${PROJECT_NAME} PRIVATE
        core/network/dns.cpp
        core/network/ggpo.cpp
        core/network/ggpo.h
        core/network/miniupnp.cpp
        core/network/miniupnp.h
        core/network/naomi_network.cpp
        core/network/naomi_network.h
        core/network/net_handshake.cpp
        core/network/net_handshake.h
        core/network/net_platform.h
        core/network/picoppp.cpp
        core/network/picoppp.h)

if(ANDROID)
    target_sources(${PROJECT_NAME} PRIVATE
            core/network/ifaddrs.c)
endif()

if(NOT LIBRETRO)
	target_sources(${PROJECT_NAME} PRIVATE
	        core/oslib/audiobackend_alsa.cpp
	        core/oslib/audiobackend_coreaudio.cpp
	        core/oslib/audiobackend_directsound.cpp
	        core/oslib/audiobackend_libao.cpp
	        core/oslib/audiobackend_null.cpp
	        core/oslib/audiobackend_oboe.cpp
	        core/oslib/audiobackend_omx.cpp
	        core/oslib/audiobackend_oss.cpp
	        core/oslib/audiobackend_pulseaudio.cpp
	        core/oslib/audiobackend_sdl2.cpp
	        core/oslib/audiostream.cpp
	        core/oslib/oslib.cpp)
endif()

target_sources(${PROJECT_NAME} PRIVATE
        core/oslib/audiostream.h
        core/oslib/directory.h
        core/oslib/host_context.h
        core/oslib/oslib.h
        core/lua/lua.cpp
        core/lua/lua.h)

target_sources(${PROJECT_NAME} PRIVATE
        core/profiler/profiler.cpp
        core/profiler/profiler.h)

target_sources(${PROJECT_NAME} PRIVATE
        core/rec-cpp/rec_cpp.cpp)

target_sources(${PROJECT_NAME} PRIVATE
        core/reios/descrambl.cpp
        core/reios/descrambl.h
        core/reios/font.h
        core/reios/gdrom_hle.cpp
        core/reios/gdrom_hle.h
        core/reios/iso9660.h
        core/reios/reios.cpp
        core/reios/reios.h
        core/reios/reios_elf.cpp
        core/reios/reios_elf.h)

target_sources(${PROJECT_NAME} PRIVATE
        core/wsi/context.h
        core/wsi/libretro.cpp
        core/wsi/libretro.h
        core/wsi/switcher.cpp)

if(USE_OPENGL)
    target_compile_definitions(${PROJECT_NAME} PRIVATE USE_OPENGL)
	target_sources(${PROJECT_NAME} PRIVATE
	        core/wsi/egl.cpp
	        core/wsi/egl.h
	        core/wsi/gl_context.cpp
	        core/wsi/gl_context.h
	        core/wsi/osx.cpp
	        core/wsi/osx.h
	        core/wsi/sdl.cpp
	        core/wsi/sdl.h
	        core/wsi/wgl.cpp
	        core/wsi/wgl.h
	        core/wsi/xgl.cpp
	        core/wsi/xgl.h)

	if(NOT APPLE AND NOT LIBRETRO)
	    target_sources(${PROJECT_NAME} PRIVATE
	            core/wsi/gl32funcs.c
	            core/wsi/gl32funcs.h)
	endif()
	if(NOT (NINTENDO_SWITCH AND LIBRETRO))
		target_sources(${PROJECT_NAME} PRIVATE core/wsi/gl4funcs.cpp)
	endif()

	target_sources(${PROJECT_NAME} PRIVATE
	        core/rend/gles/glcache.h
	        core/rend/gles/gldraw.cpp
	        core/rend/gles/gles.cpp
	        core/rend/gles/gles.h
	        core/rend/gles/gltex.cpp
	        core/rend/gles/quad.cpp
	        core/rend/gles/postprocess.cpp
	        core/rend/gles/postprocess.h)

	if(NOT LIBRETRO)
		target_sources(${PROJECT_NAME} PRIVATE
		        core/rend/gles/imgui_impl_opengl3.cpp
		        core/rend/gles/imgui_impl_opengl3.h
		        core/rend/gles/opengl_driver.cpp
		        core/rend/gles/opengl_driver.h)
	endif()
	
	if(NOT (APPLE OR ANDROID OR USE_GLES OR USE_GLES2))
	    target_sources(${PROJECT_NAME} PRIVATE
	            core/rend/gl4/abuffer.cpp
	            core/rend/gl4/gl4.h
	            core/rend/gl4/gldraw.cpp
	            core/rend/gl4/gles.cpp)
	endif()
endif()

target_sources(${PROJECT_NAME} PRIVATE
        core/build.h
        core/cheats.cpp
        core/cheats.h
        core/emulator.h
        core/nullDC.cpp
        core/serialize.cpp
        core/serialize.h
        core/stdclass.cpp
        core/stdclass.h
        core/types.h
        core/debug/gdb_server.h)

target_sources(${PROJECT_NAME} PRIVATE
        core/rend/CustomTexture.cpp
        core/rend/CustomTexture.h
		core/rend/osd.cpp
		core/rend/osd.h
        core/rend/sorter.cpp
        core/rend/sorter.h
        core/rend/tileclip.h
        core/rend/TexCache.cpp
        core/rend/TexCache.h)
if(NOT LIBRETRO)
	target_sources(${PROJECT_NAME} PRIVATE
	        core/rend/game_scanner.h
	        core/rend/imgui_driver.h
	        core/rend/gui.cpp
	        core/rend/gui.h
	        core/rend/gui_android.cpp
	        core/rend/gui_android.h
	        core/rend/gui_chat.h
	        core/rend/gui_cheats.cpp
	        core/rend/gui_util.cpp
	        core/rend/gui_util.h
	        core/rend/mainui.cpp
	        core/rend/mainui.h)
endif()

if(USE_VULKAN)
	if(NOT LIBRETRO)
	    if(ANDROID)
	        set(VOLK_STATIC_DEFINES VK_USE_PLATFORM_ANDROID_KHR)
	    elseif(X11_FOUND)
	        set(VOLK_STATIC_DEFINES VK_USE_PLATFORM_XLIB_KHR)
	    elseif(WIN32)
	        set(VOLK_STATIC_DEFINES VK_USE_PLATFORM_WIN32_KHR)
		elseif(APPLE)
	        set(VOLK_STATIC_DEFINES VK_USE_PLATFORM_MACOS_MVK)
	    endif()
	
	    set(VOLK_PULL_IN_VULKAN OFF)
	    add_subdirectory(core/deps/volk)
	    target_include_directories(volk PRIVATE core/khronos)
	    target_link_libraries(${PROJECT_NAME} PRIVATE volk)
	endif()

    target_compile_definitions(${PROJECT_NAME} PRIVATE USE_VULKAN HAVE_VULKAN)
    target_sources(${PROJECT_NAME} PRIVATE
            core/rend/vulkan/oit/oit_buffer.h
            core/rend/vulkan/oit/oit_drawer.cpp
            core/rend/vulkan/oit/oit_drawer.h
            core/rend/vulkan/oit/oit_pipeline.cpp
            core/rend/vulkan/oit/oit_pipeline.h
            core/rend/vulkan/oit/oit_renderer.cpp
            core/rend/vulkan/oit/oit_renderpass.cpp
            core/rend/vulkan/oit/oit_renderpass.h
            core/rend/vulkan/oit/oit_shaders.cpp
            core/rend/vulkan/oit/oit_shaders.h
            core/rend/vulkan/buffer.cpp
            core/rend/vulkan/buffer.h
            core/rend/vulkan/commandpool.h
            core/rend/vulkan/compiler.cpp
            core/rend/vulkan/compiler.h
            core/rend/vulkan/drawer.cpp
            core/rend/vulkan/drawer.h
            core/rend/vulkan/pipeline.cpp
            core/rend/vulkan/pipeline.h
            core/rend/vulkan/quad.cpp
            core/rend/vulkan/quad.h
            core/rend/vulkan/shaders.cpp
            core/rend/vulkan/shaders.h
            core/rend/vulkan/texture.cpp
            core/rend/vulkan/texture.h
            core/rend/vulkan/utils.h
            core/rend/vulkan/vk_mem_alloc.h
            core/rend/vulkan/vmallocator.cpp
            core/rend/vulkan/vmallocator.h
            core/rend/vulkan/overlay.cpp
            core/rend/vulkan/overlay.h
            core/rend/vulkan/vulkan_context.h
            core/rend/vulkan/vulkan.h
            core/rend/vulkan/vulkan_renderer.cpp)
	if(LIBRETRO)
	    target_sources(${PROJECT_NAME} PRIVATE
	            core/rend/vulkan/vk_context_lr.cpp
	            core/rend/vulkan/vk_context_lr.h
	            core/deps/libretro-common/vulkan/vulkan_symbol_wrapper.c)
	else()
	    target_sources(${PROJECT_NAME} PRIVATE
	            core/rend/vulkan/vulkan_driver.h
	            core/rend/vulkan/vulkan_context.cpp
	            core/rend/vulkan/imgui_impl_vulkan.cpp
	            core/rend/vulkan/imgui_impl_vulkan.h)
	endif()
endif()

if(WIN32 AND NOT LIBRETRO AND NOT WINDOWS_STORE)
	add_subdirectory(core/rend/dx9)
	target_link_libraries(${PROJECT_NAME} PRIVATE dx9renderer)
endif()

if(WIN32)
	if(LIBRETRO)
		target_compile_definitions(${PROJECT_NAME} PRIVATE HAVE_D3D11)
	else()
		target_sources(${PROJECT_NAME} PRIVATE
			core/rend/dx11/imgui_impl_dx11.cpp
			core/rend/dx11/imgui_impl_dx11.h)
	endif()
	target_sources(${PROJECT_NAME} PRIVATE
		core/rend/dx11/dx11_driver.h
		core/rend/dx11/dx11_overlay.cpp
		core/rend/dx11/dx11_overlay.h
		core/rend/dx11/dx11_renderer.cpp
		core/rend/dx11/dx11_renderer.h
		core/rend/dx11/dx11_renderstate.h
		core/rend/dx11/dx11_renderstate.cpp
		core/rend/dx11/dx11_shaders.cpp
		core/rend/dx11/dx11_shaders.h
		core/rend/dx11/dx11_texture.cpp
		core/rend/dx11/dx11_texture.h
		core/rend/dx11/dx11context.cpp
		core/rend/dx11/dx11context.h
		core/rend/dx11/dx11context_lr.cpp
		core/rend/dx11/dx11context_lr.h
		core/rend/dx11/dx11_driver.h
		core/rend/dx11/oit/dx11_oitbuffers.h
		core/rend/dx11/oit/dx11_oitrenderer.cpp
		core/rend/dx11/oit/dx11_oitshaders.cpp
		core/rend/dx11/oit/dx11_oitshaders.h)
	target_link_libraries(${PROJECT_NAME} PRIVATE d3d11 d3dcompiler)
endif()

if(CMAKE_SYSTEM_PROCESSOR MATCHES "^(arm.*|ARM.*)" AND NOT APPLE)
	target_include_directories(${PROJECT_NAME} PRIVATE core/deps/vixl)
    target_sources(${PROJECT_NAME} PRIVATE
    	core/rec-ARM/rec_arm.cpp
    	core/deps/vixl/aarch32/location-aarch32.cc
    	core/deps/vixl/aarch32/location-aarch32.h
		core/deps/vixl/aarch32/assembler-aarch32.cc
		core/deps/vixl/aarch32/assembler-aarch32.h
		core/deps/vixl/aarch32/instructions-aarch32.cc
		core/deps/vixl/aarch32/instructions-aarch32.h
		core/deps/vixl/aarch32/constants-aarch32.cc
		core/deps/vixl/aarch32/constants-aarch32.h
		core/deps/vixl/aarch32/macro-assembler-aarch32.cc
		core/deps/vixl/aarch32/macro-assembler-aarch32.h
		core/deps/vixl/aarch32/operands-aarch32.cc
		core/deps/vixl/aarch32/operands-aarch32.h
		core/deps/vixl/aarch32/disasm-aarch32.cc
		core/deps/vixl/aarch32/disasm-aarch32.h
    	core/deps/vixl/assembler-base-vixl.h
    	core/deps/vixl/code-buffer-vixl.cc
    	core/deps/vixl/code-buffer-vixl.h
    	core/deps/vixl/code-generation-scopes-vixl.h
    	core/deps/vixl/compiler-intrinsics-vixl.cc
    	core/deps/vixl/compiler-intrinsics-vixl.h
    	core/deps/vixl/cpu-features.cc
    	core/deps/vixl/cpu-features.h
    	core/deps/vixl/globals-vixl.h
    	core/deps/vixl/invalset-vixl.h
    	core/deps/vixl/macro-assembler-interface.h
    	core/deps/vixl/platform-vixl.h
    	core/deps/vixl/pool-manager.h
    	core/deps/vixl/pool-manager-impl.h
    	core/deps/vixl/utils-vixl.cc
    	core/deps/vixl/utils-vixl.h)
     set(KNOWN_ARCHITECTURE_DETECTED ON)
endif()
if(CMAKE_SYSTEM_PROCESSOR MATCHES "^(aarch64.*|AARCH64.*|arm64.*)" OR CMAKE_OSX_ARCHITECTURES MATCHES "arm64")
    target_include_directories(${PROJECT_NAME} PRIVATE core/deps/vixl)
    target_sources(${PROJECT_NAME} PRIVATE
    	core/deps/vixl/aarch64/abi-aarch64.h
    	core/deps/vixl/aarch64/assembler-aarch64.cc
    	core/deps/vixl/aarch64/assembler-aarch64.h
    	core/deps/vixl/aarch64/constants-aarch64.h
    	core/deps/vixl/aarch64/cpu-aarch64.cc
    	core/deps/vixl/aarch64/cpu-aarch64.h
    	core/deps/vixl/aarch64/cpu-features-auditor-aarch64.cc
    	core/deps/vixl/aarch64/cpu-features-auditor-aarch64.h
    	core/deps/vixl/aarch64/decoder-aarch64.cc
    	core/deps/vixl/aarch64/decoder-aarch64.h
    	core/deps/vixl/aarch64/disasm-aarch64.cc
    	core/deps/vixl/aarch64/disasm-aarch64.h
    	core/deps/vixl/aarch64/instructions-aarch64.cc
    	core/deps/vixl/aarch64/instructions-aarch64.h
    	core/deps/vixl/aarch64/instrument-aarch64.cc
    	core/deps/vixl/aarch64/instrument-aarch64.h
    	core/deps/vixl/aarch64/logic-aarch64.cc
    	core/deps/vixl/aarch64/macro-assembler-aarch64.cc
    	core/deps/vixl/aarch64/macro-assembler-aarch64.h
    	core/deps/vixl/aarch64/operands-aarch64.cc
    	core/deps/vixl/aarch64/operands-aarch64.h
    	core/deps/vixl/aarch64/pointer-auth-aarch64.cc
    	core/deps/vixl/aarch64/simulator-aarch64.cc
    	core/deps/vixl/aarch64/simulator-aarch64.h
    	core/deps/vixl/aarch64/simulator-constants-aarch64.h
    	core/deps/vixl/assembler-base-vixl.h
    	core/deps/vixl/code-buffer-vixl.cc
    	core/deps/vixl/code-buffer-vixl.h
    	core/deps/vixl/code-generation-scopes-vixl.h
    	core/deps/vixl/compiler-intrinsics-vixl.cc
    	core/deps/vixl/compiler-intrinsics-vixl.h
    	core/deps/vixl/cpu-features.cc
    	core/deps/vixl/cpu-features.h
    	core/deps/vixl/globals-vixl.h
    	core/deps/vixl/invalset-vixl.h
    	core/deps/vixl/macro-assembler-interface.h
    	core/deps/vixl/platform-vixl.h
    	core/deps/vixl/pool-manager.h
    	core/deps/vixl/pool-manager-impl.h
    	core/deps/vixl/utils-vixl.cc
    	core/deps/vixl/utils-vixl.h)
    target_sources(${PROJECT_NAME} PRIVATE core/rec-ARM64/rec_arm64.cpp core/rec-ARM64/arm64_regalloc.h)
    set(KNOWN_ARCHITECTURE_DETECTED ON)
endif()
if(CMAKE_SYSTEM_PROCESSOR MATCHES "i686.*|i386.*|x86.*|amd64.*|x86_64.*|AMD64.*" OR CMAKE_OSX_ARCHITECTURES MATCHES "x86_64")
    add_subdirectory(core/deps/xbyak EXCLUDE_FROM_ALL)
    target_link_libraries(${PROJECT_NAME} PRIVATE xbyak::xbyak)
    if(CMAKE_SIZEOF_VOID_P EQUAL 4)
    	target_sources(${PROJECT_NAME} PRIVATE
    		core/rec-x64/xbyak_base.h
    		core/rec-x86/rec_x86.h
    		core/rec-x86/x86_regalloc.h
    		core/rec-x86/rec_x86.cpp
    		core/rec-x86/x86_ops.cpp)
    elseif(CMAKE_SIZEOF_VOID_P EQUAL 8)
        target_sources(${PROJECT_NAME} PRIVATE
        	core/rec-x64/xbyak_base.h
        	core/rec-x64/rec_x64.cpp
        	core/rec-x64/x64_regalloc.h)
    endif()
    set(KNOWN_ARCHITECTURE_DETECTED ON)
endif()
if(NOT KNOWN_ARCHITECTURE_DETECTED)
    message(FATAL_ERROR "Unknown target processor: ${CMAKE_SYSTEM_PROCESSOR}")
endif()

if(NOT LIBRETRO)
	target_include_directories(${PROJECT_NAME} PRIVATE core/deps/ggpo/include core/deps/ggpo/lib/ggpo)
	target_sources(${PROJECT_NAME} PRIVATE
		core/deps/ggpo/lib/ggpo/bitvector.cpp
		core/deps/ggpo/lib/ggpo/bitvector.h
		core/deps/ggpo/lib/ggpo/game_input.cpp
		core/deps/ggpo/lib/ggpo/game_input.h
		core/deps/ggpo/lib/ggpo/input_queue.cpp
		core/deps/ggpo/lib/ggpo/input_queue.h
		core/deps/ggpo/lib/ggpo/log.cpp
		core/deps/ggpo/lib/ggpo/log.h
		core/deps/ggpo/lib/ggpo/main.cpp
		core/deps/ggpo/lib/ggpo/platform_linux.cpp
		core/deps/ggpo/lib/ggpo/platform_linux.h
		core/deps/ggpo/lib/ggpo/platform_windows.cpp
		core/deps/ggpo/lib/ggpo/platform_windows.h
		core/deps/ggpo/lib/ggpo/poll.cpp
		core/deps/ggpo/lib/ggpo/ggpo_poll.h
		core/deps/ggpo/lib/ggpo/ring_buffer.h
		core/deps/ggpo/lib/ggpo/static_buffer.h
		core/deps/ggpo/lib/ggpo/sync.cpp
		core/deps/ggpo/lib/ggpo/sync.h
		core/deps/ggpo/lib/ggpo/timesync.cpp
		core/deps/ggpo/lib/ggpo/timesync.h
		core/deps/ggpo/lib/ggpo/ggpo_types.h
		
		core/deps/ggpo/lib/ggpo/backends/backend.h
		core/deps/ggpo/lib/ggpo/backends/p2p.cpp
		core/deps/ggpo/lib/ggpo/backends/p2p.h
		core/deps/ggpo/lib/ggpo/backends/spectator.cpp
		core/deps/ggpo/lib/ggpo/backends/spectator.h
		core/deps/ggpo/lib/ggpo/backends/synctest.cpp
		core/deps/ggpo/lib/ggpo/backends/synctest.h
		
		core/deps/ggpo/lib/ggpo/network/udp_msg.h
		core/deps/ggpo/lib/ggpo/network/udp_proto.cpp
		core/deps/ggpo/lib/ggpo/network/udp_proto.h
		core/deps/ggpo/lib/ggpo/network/udp.cpp
		core/deps/ggpo/lib/ggpo/network/udp.h)

	if(ANDROID)
	    target_compile_definitions(${PROJECT_NAME} PRIVATE GLES GLES3)
	
	    target_sources(${PROJECT_NAME} PRIVATE shell/android-studio/flycast/src/main/jni/src/Android.cpp)
	
	    target_link_libraries(${PROJECT_NAME} PRIVATE android EGL GLESv2 log)
	elseif(APPLE)
		set_property(TARGET ${PROJECT_NAME} PROPERTY XCODE_ATTRIBUTE_SWIFT_VERSION "5.0")
		if(IOS)
			add_subdirectory(shell/apple/emulator-ios/AltKit)
			target_link_libraries(${PROJECT_NAME} PRIVATE AltKit)

			target_sources(${PROJECT_NAME} PRIVATE
					shell/apple/emulator-ios/emulator/AppDelegate.h
					shell/apple/emulator-ios/emulator/AppDelegate.mm
					shell/apple/emulator-ios/emulator/ios_main.mm
					shell/apple/emulator-ios/emulator/ios_gamepad.h
					shell/apple/emulator-ios/emulator/ios_keyboard.h
					shell/apple/emulator-ios/emulator/ios_mouse.h
					shell/apple/emulator-ios/emulator/FlycastViewController.h
					shell/apple/emulator-ios/emulator/FlycastViewController.mm
					shell/apple/emulator-ios/emulator/PadViewController.h
					shell/apple/emulator-ios/emulator/PadViewController.mm
					shell/apple/emulator-ios/emulator/EmulatorView.h
					shell/apple/emulator-ios/emulator/EmulatorView.mm
					shell/apple/emulator-ios/emulator/main.m
					shell/apple/emulator-ios/emulator/iCade-iOS/iCadeReaderView.h
					shell/apple/emulator-ios/emulator/iCade-iOS/iCadeReaderView.m
					shell/apple/emulator-ios/emulator/iCade-iOS/iCadeState.h)
			set(CMAKE_CXX_FLAGS "${CMAKE_CXX_FLAGS} -fobjc-arc -fmodules")
			set_source_files_properties(shell/apple/emulator-ios/emulator/FlycastViewController.mm PROPERTIES COMPILE_OPTIONS -fcxx-modules)
			set_source_files_properties(shell/apple/emulator-ios/emulator/iCade-iOS/iCadeReaderView.m PROPERTIES COMPILE_OPTIONS -fno-objc-arc)

			set(IOS_RESOURCES
				shell/apple/emulator-ios/emulator/Images.xcassets
				shell/apple/emulator-ios/emulator/FlycastStoryboard.storyboard
				shell/apple/emulator-ios/emulator/LaunchScreen.storyboard
				shell/apple/emulator-ios/emulator/PadViewController.xib)
			target_sources(${PROJECT_NAME} PRIVATE ${IOS_RESOURCES})
			source_group("Resources" FILES ${IOS_RESOURCES})
			set_source_files_properties(${IOS_RESOURCES} PROPERTIES MACOSX_PACKAGE_LOCATION "Resources")

			set_target_properties(${PROJECT_NAME} PROPERTIES
				OUTPUT_NAME "Flycast"
				MACOSX_BUNDLE YES
				MACOSX_BUNDLE_EXECUTABLE_NAME "Flycast"
				MACOSX_BUNDLE_INFO_STRING ""
				MACOSX_BUNDLE_GUI_IDENTIFIER "com.flyinghead.Flycast"
				MACOSX_BUNDLE_BUNDLE_NAME "com.flyinghead.Flycast"
				MACOSX_BUNDLE_LONG_VERSION_STRING "${GIT_VERSION}"
				MACOSX_BUNDLE_SHORT_VERSION_STRING "${GIT_VERSION}"
				MACOSX_BUNDLE_BUNDLE_VERSION "1"
				MACOSX_BUNDLE_COPYRIGHT "Copyright © 2021 Flycast contributors. All rights reserved."
				MACOSX_BUNDLE_INFO_PLIST ${CMAKE_CURRENT_SOURCE_DIR}/shell/apple/emulator-ios/plist.in

				XCODE_ATTRIBUTE_DEBUG_INFORMATION_FORMAT "dwarf-with-dsym"
				XCODE_ATTRIBUTE_GCC_PREFIX_HEADER "${CMAKE_CURRENT_SOURCE_DIR}/shell/apple/emulator-ios/emulator/flycast-ios-Prefix.pch"
				XCODE_ATTRIBUTE_GCC_PRECOMPILE_PREFIX_HEADER "YES"
				XCODE_ATTRIBUTE_CODE_SIGNING_ALLOWED "NO"
				XCODE_ATTRIBUTE_CODE_SIGN_IDENTITY ""
				XCODE_ATTRIBUTE_TARGETED_DEVICE_FAMILY "1,2"
				XCODE_ATTRIBUTE_CLANG_ENABLE_OBJC_ARC YES
				XCODE_ATTRIBUTE_COMBINE_HIDPI_IMAGES NO
				XCODE_ATTRIBUTE_ASSETCATALOG_COMPILER_APPICON_NAME "AppIcon")
				
			find_library(UIKIT UIKit)
			find_library(FOUNDATION Foundation)
			find_library(OPENGLES OpenGLES)
			find_library(GLKIT GLKit)
			find_library(GAMECONTROLLER GameController)
			find_library(AUDIOTOOLBOX AudioToolbox)
			find_library(AVFOUNDATION AVFoundation)
			target_link_libraries(${PROJECT_NAME} PRIVATE
				${UIKIT}
				${FOUNDATION}
				${OPENGLES}
				${GLKIT}
				${GAMECONTROLLER}
				${AUDIOTOOLBOX}
				${AVFOUNDATION})

			add_custom_target(Flycast.IPA ALL
				DEPENDS ${PROJECT_NAME}
				COMMENT "Building IPA"
				COMMAND mkdir -p ${CMAKE_CURRENT_BINARY_DIR}/Payload
				COMMAND rm -rf ${CMAKE_CURRENT_BINARY_DIR}/Payload/*
				COMMAND cp -r ${CMAKE_CURRENT_BINARY_DIR}/$<CONFIG>-${CMAKE_OSX_SYSROOT}/Flycast.app ${CMAKE_CURRENT_BINARY_DIR}/Payload
				COMMAND for lib in ${CMAKE_CURRENT_BINARY_DIR}/Payload/Flycast.app/Frameworks/*.dylib
				COMMAND do xcrun bitcode_strip -r $lib -o $lib
				COMMAND done
				COMMAND ldid -S${CMAKE_CURRENT_SOURCE_DIR}/shell/apple/emulator-ios/emulator/flycast.entitlements ${CMAKE_CURRENT_BINARY_DIR}/Payload/Flycast.app/Flycast
				COMMAND ${CMAKE_COMMAND} -E tar "cfv" "${CMAKE_CURRENT_BINARY_DIR}/$<CONFIG>-${CMAKE_OSX_SYSROOT}/Flycast.ipa" --format=zip ${CMAKE_CURRENT_BINARY_DIR}/Payload)
		else()
			target_sources(${PROJECT_NAME} PRIVATE
					shell/apple/emulator-osx/emulator-osx/SDLMain.h
					shell/apple/emulator-osx/emulator-osx/SDLMain.mm
					shell/apple/emulator-osx/emulator-osx/osx-main.mm)
			set(ASSETS shell/apple/emulator-osx/emulator-osx/Images.xcassets)
			target_sources(${PROJECT_NAME} PRIVATE ${ASSETS})
			source_group("Resources" FILES ${ASSETS})
			set_source_files_properties(${ASSETS} PROPERTIES MACOSX_PACKAGE_LOCATION "Resources")
		
			set_target_properties(${PROJECT_NAME} PROPERTIES
				OUTPUT_NAME "Flycast"
				MACOSX_BUNDLE_INFO_PLIST ${CMAKE_CURRENT_SOURCE_DIR}/shell/apple/emulator-osx/MacOSXBundleInfo.plist.in
				MACOSX_BUNDLE_EXECUTABLE_NAME "Flycast"
				MACOSX_BUNDLE_INFO_STRING ""
				MACOSX_BUNDLE_ICON_FILE "AppIcon"
				MACOSX_BUNDLE_GUI_IDENTIFIER "com.flyinghead.Flycast"
				MACOSX_BUNDLE_LONG_VERSION_STRING "${GIT_VERSION}"
				MACOSX_BUNDLE_SHORT_VERSION_STRING "${GIT_VERSION}"
				MACOSX_BUNDLE_BUNDLE_VERSION "1"
				MACOSX_BUNDLE_BUNDLE_NAME "Flycast"
				MACOSX_BUNDLE_SHORT_VERSION_STRING "1.0"
				MACOSX_BUNDLE_BUNDLE_VERSION "1"
				MACOSX_BUNDLE_COPYRIGHT "Copyright © 2019 Flycast contributors. All rights reserved."
				XCODE_ATTRIBUTE_ASSETCATALOG_COMPILER_APPICON_NAME "AppIcon"
				BUILD_WITH_INSTALL_RPATH TRUE
				INSTALL_RPATH "@loader_path/../Frameworks"
			)
		
			find_library(AUDIO_UNIT_LIBRARY AudioUnit)
			find_library(FOUNDATION_LIBRARY Foundation)
			find_library(AUDIO_TOOLBOX_LIBRARY AudioToolbox)
			find_library(MULTITOUCH_SUPPORT_LIBRARY MultitouchSupport /System/Library/PrivateFrameworks)
			find_library(OPENGL_LIBRARY OpenGL)
			find_library(IOSURFACE_LIBRARY IOSurface)

			target_link_libraries(${PROJECT_NAME} PRIVATE
				${AUDIO_UNIT_LIBRARY}
				${FOUNDATION_LIBRARY}
				${AUDIO_TOOLBOX_LIBRARY}
				${MULTITOUCH_SUPPORT_LIBRARY}
				${OPENGL_LIBRARY}
				${IOSURFACE_LIBRARY})

			add_custom_command(TARGET ${PROJECT_NAME} POST_BUILD
            	COMMAND ${CMAKE_COMMAND} -E copy "$ENV{VULKAN_SDK}/lib/libMoltenVK.dylib"
            		${CMAKE_CURRENT_BINARY_DIR}/$<CONFIG>/Flycast.app/Contents/Frameworks/libvulkan.dylib)
		endif()
	elseif(UNIX OR NINTENDO_SWITCH)
	    if(NOT BUILD_TESTING)
	        target_sources(${PROJECT_NAME} PRIVATE
	                core/linux-dist/main.cpp)
	    endif()
	elseif(WIN32)
	    if(NOT BUILD_TESTING)
	        target_sources(${PROJECT_NAME} PRIVATE
	        	core/windows/rawinput.cpp
	        	core/windows/rawinput.h
	            core/windows/win_keyboard.h
	            core/windows/winmain.cpp
	            core/windows/xinput_gamepad.h)
	    endif()
		if(WINDOWS_STORE)
			file(READ shell/uwp/Package.appxmanifest MANIFEST)
			string(REPLACE "9.9.9.9" ${MS_VERSION} MANIFEST ${MANIFEST})
			file(WRITE ${CMAKE_BINARY_DIR}/Package.appxmanifest ${MANIFEST})
			set(ResourceFiles ${CMAKE_BINARY_DIR}/Package.appxmanifest
					shell/uwp/flycast150.png
					shell/uwp/flycast50.png
					shell/uwp/flycast44.png
					shell/uwp/splash.png
					shell/uwp/flycast44.targetsize-48_altform-unplated.png
					shell/uwp/flycast44.targetsize-48_altform-lightunplated.png
					core/deps/SDL/src/main/winrt/SDL2-WinRTResource_BlankCursor.cur
					core/deps/SDL/src/main/winrt/SDL2-WinRTResources.rc)
			target_sources(${PROJECT_NAME} PRIVATE
				${ResourceFiles}
				core/deps/SDL/src/main/winrt/SDL_winrt_main_NonXAML.cpp)
			set_target_properties(${PROJECT_NAME} PROPERTIES RESOURCE "${ResourceFiles}")
		else()
			target_sources(${PROJECT_NAME} PRIVATE shell/windows/flycast.rc)
			target_link_libraries(${PROJECT_NAME} PRIVATE dsound opengl32 winmm ws2_32 wsock32 xinput9_1_0)
		endif()
	endif()
endif()

if(BUILD_TESTING)
    target_sources(${PROJECT_NAME} PRIVATE
            core/deps/gtest/src/gtest-all.cc
            core/deps/gtest/src/gtest_main.cc)

    target_sources(${PROJECT_NAME} PRIVATE
            tests/src/CheatManagerTest.cpp
            tests/src/ConfigFileTest.cpp
            tests/src/div32_test.cpp
            tests/src/test_stubs.cpp
            tests/src/serialize_test.cpp
            tests/src/AicaArmTest.cpp
            tests/src/Sh4InterpreterTest.cpp)
endif()

if(NINTENDO_SWITCH)
	if(LIBRETRO)
		add_custom_target(combined ALL
	    	COMMAND ${CMAKE_AR} -x $<TARGET_FILE:xxHash::xxhash>
	    	COMMAND ${CMAKE_AR} -x $<TARGET_FILE:chdr-static>
	    	COMMAND ${CMAKE_AR} -x $<TARGET_FILE:zip>
	    	COMMAND ${CMAKE_AR} -rs flycast_libretro_libnx.a *.obj
	    	COMMAND rm *.obj
	    	WORKING_DIRECTORY ${CMAKE_BINARY_DIR}/${CMAKE_ARCHIVE_OUTPUT_DIRECTORY}
	    	DEPENDS xxHash::xxhash chdr-static zip ${PROJECT_NAME})
	else()
		nx_generate_nacp(flycast.nacp NAME "Flycast" AUTHOR "flyinghead, M4xw" VERSION "${GIT_VERSION}")
		nx_create_nro(flycast NACP flycast.nacp ICON "${CMAKE_SOURCE_DIR}/shell/switch/flycast.jpeg")
	endif()
endif()

if(IOS)
	install(FILES "${CMAKE_CURRENT_BINARY_DIR}/$<CONFIG>-${CMAKE_OSX_SYSROOT}/Flycast.ipa" TYPE BIN)
else()
	install(TARGETS ${PROJECT_NAME} DESTINATION "${CMAKE_INSTALL_BINDIR}")
endif()

if(UNIX AND NOT APPLE AND NOT ANDROID AND NOT LIBRETRO)
	install(FILES shell/linux/man/${PROJECT_NAME}.1
		DESTINATION "${CMAKE_INSTALL_MANDIR}/man1"
	)
	install(FILES shell/linux/${PROJECT_NAME}.desktop
		DESTINATION "${CMAKE_INSTALL_DATAROOTDIR}/applications"
	)
	install(FILES shell/linux/${PROJECT_NAME}.png
		DESTINATION "${CMAKE_INSTALL_DATAROOTDIR}/pixmaps"
	)
	install(FILES shell/linux/org.${PROJECT_NAME}.Flycast.metainfo.xml
		DESTINATION "${CMAKE_INSTALL_DATAROOTDIR}/metainfo"
	)
	foreach(size 16 32 64 128 256 512)
		install(FILES
			shell/apple/emulator-osx/emulator-osx/Images.xcassets/AppIcon.appiconset/Icon-${size}.png
			DESTINATION
			"${CMAKE_INSTALL_DATAROOTDIR}/icons/hicolor/${size}x${size}/apps"
			RENAME ${PROJECT_NAME}.png
		)
	endforeach()
endif()<|MERGE_RESOLUTION|>--- conflicted
+++ resolved
@@ -17,11 +17,8 @@
 option(USE_OPENMP "Use OpenMP if available" ON)
 option(USE_VULKAN "Build with Vulkan support" ON)
 option(LIBRETRO "Build libretro core" OFF)
-<<<<<<< HEAD
 option(USE_OPENGL "Use Open GL API" ON)
-=======
 option(USE_VIDEOCORE "RPI: use the legacy Broadcom GLES libraries" OFF)
->>>>>>> bf87f7ba
 
 set(CMAKE_MODULE_PATH "${CMAKE_CURRENT_SOURCE_DIR}/shell/cmake")
 
@@ -370,13 +367,9 @@
 		if(NOT SDL2_FOUND)
 			target_link_libraries(${PROJECT_NAME} PRIVATE EGL)
 		endif()
-<<<<<<< HEAD
-	elseif(USE_OPENGL)
-=======
 		find_library(GLES3_LIBRARIES NAMES GLESv3 GLESv2 NO_CACHE REQUIRED)
 		target_link_libraries(${PROJECT_NAME} PRIVATE ${GLES3_LIBRARIES})
-	else()
->>>>>>> bf87f7ba
+	elseif(USE_OPENGL)
 	    set(OpenGL_GL_PREFERENCE LEGACY)
 	    find_package(OpenGL REQUIRED)
 	    target_link_libraries(${PROJECT_NAME} PRIVATE OpenGL::GL)
