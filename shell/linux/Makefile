.DEFAULT_GOAL := all
LOCAL_PATH := $(shell dirname $(realpath $(lastword $(MAKEFILE_LIST))))
FOR_LINUX :=1
#NO_REC := 1
#NO_REND := 1
WEBUI :=1
USE_OSS := 1
#USE_PULSEAUDIO := 1
#USE_LIBAO := 1
USE_EVDEV := 1
USE_UDEV := 1
PLATFORM_EXT := elf

CXX=${CC_PREFIX}g++
CC=${CC_PREFIX}gcc
AS=${CC_PREFIX}as
STRIP=${CC_PREFIX}strip
LD=${CC}
CHD5_LZMA := 1
CHD5_FLAC := 1

CHD5_LZMA := 1
CHD5_FLAC := 1

MFLAGS :=
ASFLAGS :=
LDFLAGS :=
INCS :=
LIBS :=
CFLAGS :=
CXXFLAGS :=

ifneq (, $(filter $(shell uname -s), FreeBSD OpenBSD NetBSD DragonFly))
    CFLAGS += -DTARGET_BSD
    undefine USE_UDEV
else
    USE_ALSA := 1
#    USE_JOYSTICK := 1
endif

# Platform auto-detection
# Can be overridden by using:
#   make platform=x64
ifeq (,$(platform))
    ARCH = $(shell uname -m)
    ifeq ($(ARCH), $(filter $(ARCH), i386 i686))
        platform = x86
    else ifeq ($(ARCH), $(filter $(ARCH), x86_64 AMD64 amd64))
        platform = x64
    else ifneq (,$(findstring aarch64,$(ARCH)))
        HARDWARE = $(shell grep Hardware /proc/cpuinfo)
        ifneq (,$(findstring Vero4K,$(HARDWARE)))
            platform = vero4k
            FEATURES = $(shell grep Features /proc/cpuinfo)
            ifneq (,$(findstring neon,$(FEATURES)))
                platform += neon
            endif
        endif
    else ifneq (,$(findstring arm,$(ARCH)))
        HARDWARE = $(shell grep Hardware /proc/cpuinfo)
        ifneq (,$(findstring BCM2709,$(HARDWARE)))
            platform = rpi2
        else ifneq (,$(findstring AM33XX,$(HARDWARE)))
            platform = beagle
        else ifneq (,$(findstring Pandora,$(HARDWARE)))
            platform = pandora
        else ifneq (,$(findstring ODROIDC,$(HARDWARE)))
            platform = odroidc1
        else ifneq (,$(findstring ODROID-XU3,$(HARDWARE)))
            platform = odroidxu3
	else ifneq (,$(findstring ODROID-XU4,$(HARDWARE)))
            platform = odroidxu3
        else ifneq (,$(findstring ODROIDXU,$(HARDWARE)))
            platform = odroidxu
        else ifneq (,$(findstring ODROIDX2,$(HARDWARE)))
            platform = odroidx2
        else ifneq (,$(findstring ODROIDX,$(HARDWARE)))
            platform = odroidx
        else ifneq (,$(findstring ODROID-U2/U3,$(HARDWARE)))
            platform = odroidu2
        else ifneq (,$(findstring ODROIDU2,$(HARDWARE)))
            platform = odroidu2
        else
            platform = armv7h
        endif
    else ifneq (,$(findstring mips,$(ARCH)))
        platform = gcwz
    else
        $(warning Unsupported CPU architecture, using lincpp)
        platform = lincpp
    endif

    FLAGS = $(shell grep flags /proc/cpuinfo)
    ifneq (,$(findstring sse4_1,$(FLAGS)))
        platform += sse4_1
    endif
endif

$(info Platform: $(platform))

# Generic 32 bit x86 (a.k.a. i386/i486/i686)
ifneq (,$(findstring x86,$(platform)))
    X86_REC := 1
    NOT_ARM := 1
    USE_X11 := 1
    MFLAGS += -m32
    ASFLAGS += --32
    LDFLAGS += -m32
    CFLAGS += -m32 -D TARGET_LINUX_x86 -D TARGET_NO_AREC -fno-builtin-sqrtf
    CXXFLAGS += -fexceptions

    ifneq (,$(findstring sse4_1,$(platform)))
        HAS_SOFTREND := 1
    endif

# Generic 64 bit x86 (a.k.a. x64/AMD64/x86_64/Intel64/EM64T)
else ifneq (,$(findstring x64,$(platform)))
    X64_REC := 1
    NOT_ARM := 1
    USE_X11 := 1
    CFLAGS += -D TARGET_LINUX_x64 -D TARGET_NO_AREC -fno-builtin-sqrtf
    CXXFLAGS += -fexceptions

    ifneq (,$(findstring sse4_1,$(platform)))
        HAS_SOFTREND := 1
    endif

# Generic 32 bit ARMhf (a.k.a. ARMv7h)
else ifneq (,$(findstring armv7h,$(platform)))
    MFLAGS += -marm -mfloat-abi=hard -march=armv7-a -funroll-loops
    ASFLAGS += -mfloat-abi=hard -march=armv7-a
    ifneq (,$(findstring neon,$(platform)))
        MFLAGS += -mfpu=neon
        ASFLAGS += -mfpu=neon
    endif
    CFLAGS += -D TARGET_BEAGLE -D TARGET_LINUX_ARMELv7 -DARM_HARDFP -fsingle-precision-constant
    USE_GLES := 1

# LinCPP
else ifneq (,$(findstring lincpp,$(platform)))
    CPP_REC := 1
    NOT_ARM := 1
    USE_X11 := 1
    CFLAGS += -D TARGET_LINUX_x64 -D TARGET_NO_JIT
    CXXFLAGS += -fexceptions -std=gnu++11

# Raspberry Pi 2
else ifneq (,$(findstring rpi,$(platform)))
    CFLAGS += -D TARGET_BEAGLE -D TARGET_LINUX_ARMELv7 -DARM_HARDFP -fsingle-precision-constant
    ifneq (,$(findstring rpi2,$(platform)))
        MFLAGS += -mcpu=cortex-a7 -mfpu=neon-vfpv4 -mfloat-abi=hard
        ASFLAGS += -mcpu=cortex-a7 -mfpu=neon-vfpv4 -mfloat-abi=hard
    else ifneq (,$(findstring rpi3,$(platform)))
        MFLAGS += -march=armv8-a+crc -mtune=cortex-a53 -mfpu=neon-fp-armv8 -mfloat-abi=hard
        ASFLAGS += -march=armv8-a+crc -mtune=cortex-a53 -mfpu=neon-fp-armv8 -mfloat-abi=hard
    endif
    ifneq (,$(findstring mesa,$(platform)))
        USE_SDL := 1
        USE_GLES := 1
    else
        INCS += -I/opt/vc/include/ -I/opt/vc/include/interface/vmcs_host/linux -I/opt/vc/include/interface/vcos/pthreads
        LIBS += -L/opt/vc/lib/ -lbcm_host -ldl
        LIBS += -lbrcmEGL -lbrcmGLESv2
        CFLAGS += -D TARGET_VIDEOCORE
        CXXFLAGS += -DGLES
        USE_OMX := 1
        USE_DISPMANX := 1
    endif
    undefine USE_X11

# BeagleBone Black
else ifneq (,$(findstring beagle,$(platform)))
    CC_PREFIX ?= arm-none-linux-gnueabi-
    MFLAGS += -marm -march=armv7-a -mtune=cortex-a9 -mfpu=neon -mfloat-abi=softfp -funroll-loops
    ASFLAGS := -march=armv7-a -mfpu=neon -mfloat-abi=softfp
    CFLAGS += -D TARGET_BEAGLE -fsingle-precision-constant
    USE_GLES := 1

# Pandora
else ifneq (,$(findstring pandora,$(platform)))
    FOR_PANDORA := 1
    USE_X11 := 1
    USE_SDL := 1
    PGO_USE := 1
    USE_GLES := 1
    MFLAGS +== -marm -march=armv7-a -mtune=cortex-a8 -mfpu=neon -mfloat-abi=softfp -funroll-loops -fpermissive
    ASFLAGS += -march=armv7-a -mfpu=neon -mfloat-abi=softfp
    CFLAGS += -D TARGET_PANDORA  -D WEIRD_SLOWNESS -fsingle-precision-constant

# ODROIDs
else ifneq (,$(findstring odroid,$(platform)))
    MFLAGS += -marm -mfpu=neon -mfloat-abi=hard -funroll-loops
    ASFLAGS += -mfpu=neon -mfloat-abi=hard
    CFLAGS += -D TARGET_BEAGLE -D TARGET_LINUX_ARMELv7 -DARM_HARDFP -fsingle-precision-constant
    USE_GLES := 1

    # ODROID-XU3, -XU3 Lite & -XU4
    ifneq (,$(findstring odroidxu3,$(platform)))
        MFLAGS += -march=armv7ve -mtune=cortex-a15.cortex-a7
        ASFLAGS += -march=armv7ve

    # Other ODROIDs
    else
        MFLAGS += -march=armv7-a
        ASFLAGS += -march=armv7-a

        # ODROID-C1 & -C1+
        ifneq (,$(findstring odroidc1,$(platform)))
            MFLAGS += -mtune=cortex-a5

        # ODROID-U2, -U3, -X & -X2
        else
            MFLAGS += -mtune=cortex-a9

        endif
    endif

# GCW Zero
else ifneq (,$(findstring gcwz,$(platform)))
    NOT_ARM := 1
    NO_REC := 1
    CC_PREFIX ?= /opt/gcw0-toolchain/usr/bin/mipsel-gcw0-linux-uclibc-
    CFLAGS += -D TARGET_GCW0 -D TARGET_NO_REC -fsingle-precision-constant
    LIBS += -L../linux-deps/lib -L./enta_viv -lglapi
    GCWZ_PKG = reicast-gcwz.opk
    GCWZ_PKG_FILES = gcwz/default.gcw0.desktop gcwz/icon-32.png

# Vero4K
else ifneq (,$(findstring vero4k,$(platform)))
    MFLAGS += -marm -march=armv8-a+crc -mtune=cortex-a53 -mfloat-abi=hard -funsafe-math-optimizations -funroll-loops
    ASFLAGS += -mfloat-abi=hard
    ifneq (,$(findstring neon,$(platform)))
        MFLAGS += -mfpu=neon
        ASFLAGS += -mfpu=neon
    endif
    CFLAGS += -D TARGET_BEAGLE -D TARGET_LINUX_ARMELv7 -DARM_HARDFP -fsingle-precision-constant
    INCS += -I/opt/vero3/include/
    LIBS += -L/opt/vero3/lib/ -lEGL -lGLESv2
    USE_GLES := 1
    USE_SDL := 1

# Windows
else ifneq (,$(findstring win32,$(platform)))
    NOT_ARM := 1
    CFLAGS += -DTARGET_NO_WEBUI -fno-builtin-sqrtf -funroll-loops -DHAVE_FSEEKO -D TARGET_NO_AREC
    LDFLAGS += -static-libgcc -static-libstdc++
    LIBS := -lopengl32 -lwinmm -lgdi32 -lwsock32 -ldsound -lcomctl32 -lcomdlg32 -lxinput -liphlpapi
    PLATFORM_EXT := exe
    CC = gcc
    CXX = g++
ifeq ($(WITH_DYNAREC), x86)
    X86_REC := 1
    LDFLAGS += -m32
    CFLAGS += -m32
else
    X64_REC := 1
endif
    undefine USE_X11
    undefine USE_ALSA
    undefine USE_OSS
    undefine USE_EVDEV
    undefine USE_UDEV
    undefine FOR_LINUX
    undefine WEBUI
    NO_NIXPROF := 1
    FOR_WINDOWS := 1
else
    $(error Unknown platform)
endif

# 7-Zip/LZMA settings (CHDv5)
ifdef CHD5_LZMA
	CFLAGS += -D_7ZIP_ST -DCHD5_LZMA
endif

ifdef CHD5_FLAC
	CFLAGS += -DCHD5_FLAC
endif

RZDCY_SRC_DIR = $(LOCAL_PATH)/../../core
include $(RZDCY_SRC_DIR)/core.mk

LDFLAGS += -g -Wl,-Map,$(notdir $@).map,--gc-sections -Wl,-O3 -Wl,--sort-common -fopenmp

CFLAGS += $(RZDCY_CFLAGS) -g -O3 -D RELEASE -c -D USES_HOMEDIR -fopenmp #-D NO_REND
CFLAGS += -frename-registers -fno-strict-aliasing
CFLAGS += -ffast-math -ftree-vectorize

# 7-Zip/LZMA settings (CHDv5)
ifdef CHD5_LZMA
	CFLAGS += -D_7ZIP_ST -DCHD5_LZMA
endif
ifdef CHD5_FLAC
	CFLAGS += -DCHD5_FLAC
endif

CXXFLAGS += $(RZDCY_CFLAGS) -fno-rtti -fpermissive -fno-operator-names -D_GLIBCXX_USE_CXX11_ABI=0 -std=gnu++11

INCS += -I$(RZDCY_SRC_DIR) -I$(RZDCY_SRC_DIR)/deps -I$(RZDCY_SRC_DIR)/khronos

<<<<<<< HEAD
LIBS += -lm -lrt
LIBS  += -lpthread
=======
LIBS += -lm -lpthread
ifdef FOR_LINUX
LIBS += -lrt -ldl
endif
>>>>>>> cae22b9f

PREFIX ?= /usr/local
MAN_DIR ?= ${PREFIX}/share/man/man1
MENUENTRY_DIR ?= ${PREFIX}/share/applications
ICON_DIR ?= ${PREFIX}/share/pixmaps

ifdef USE_SDL
    CXXFLAGS += `sdl2-config --cflags` -D USE_SDL
    LIBS += `sdl2-config --libs`
endif

ifdef PGO_MAKE
    CFLAGS += -fprofile-generate -pg
    LDFLAGS += -fprofile-generate
else
    CFLAGS += -fomit-frame-pointer
endif

ifdef PGO_USE
    CFLAGS += -fprofile-use
endif

ifdef LTO_TEST
    CFLAGS += -flto -fwhole-program
    LDFLAGS +=-flto -fwhole-program
endif

ifdef USE_DISPMANX
    CFLAGS += -D SUPPORT_DISPMANX
    CXXFLAGS += -D SUPPORT_DISPMANX
endif

ifdef USE_X11
    CFLAGS += `pkg-config --cflags x11` -D SUPPORT_X11
    CXXFLAGS += `pkg-config --cflags x11` -D SUPPORT_X11
    LIBS += `pkg-config --libs x11`
endif

ifdef USE_EVDEV
    CXXFLAGS += -D USE_EVDEV
<<<<<<< HEAD
    LIBS += -ldl
=======
ifdef USE_UDEV
    CXXFLAGS += -D USE_UDEV
    LIBS += -ludev
endif
>>>>>>> cae22b9f
endif

ifdef USE_JOYSTICK
    CXXFLAGS += -D USE_JOYSTICK
endif

ifdef USE_OMX
    CXXFLAGS += -D USE_OMX
    LIBS += -lopenmaxil
endif

ifdef USE_ALSA
    CXXFLAGS += `pkg-config --cflags alsa` -D USE_ALSA
    LIBS += `pkg-config --libs alsa`
endif

ifdef USE_OSS
    CXXFLAGS += -D USE_OSS
endif

ifdef USE_PULSEAUDIO
    CXXFLAGS += `pkg-config --cflags libpulse-simple` -D USE_PULSEAUDIO
    LIBS += `pkg-config --libs libpulse-simple`
endif

ifdef USE_LIBAO
	CXXFLAGS += `pkg-config --cflags ao` -D USE_LIBAO
	LIBS += `pkg-config --libs ao`
endif

ifdef HAS_SOFTREND
    CFLAGS += -msse4.1
endif

# these are also handled on core.mk, but ignored here

# GLES on x11?
ifdef USE_GLES
    CXXFLAGS += -DGLES
    LIBS += -lEGL -lGLESv2
else ifdef FOR_LINUX
    LIBS += -ldl -lGL #for desktop gl
endif

#softrend?
ifdef HAS_SOFTREND
    CXXFLAGS += -DTARGET_SOFTREND
endif

EXECUTABLE_STRIPPED=nosym-reicast.$(PLATFORM_EXT)
ifdef NAOMI
    CFLAGS += -D TARGET_NAOMI
    DC_PLATFORM=naomi
    EXECUTABLE=reicast_naomi.$(PLATFORM_EXT)
    EXECUTABLE_NAME=reicast-naomi
else ifdef ATOMISWAVE
    CFLAGS += -D DC_PLATFORM=DC_PLATFORM_ATOMISWAVE
    DC_PLATFORM=atomiswave
    EXECUTABLE=reicast_awave.$(PLATFORM_EXT)
    EXECUTABLE_NAME=reicast-awave
else ifdef DISPFRAME
    CFLAGS += -D TARGET_DISPFRAME #-D TARGET_NAOMI
    DC_PLATFORM=dispframe
    EXECUTABLE=dispframe.$(PLATFORM_EXT)
    EXECUTABLE_NAME=dispframe
else
    DC_PLATFORM=dreamcast
    EXECUTABLE=reicast.$(PLATFORM_EXT)
    EXECUTABLE_NAME=reicast
endif

ifndef NOT_ARM
    AS=${CC_PREFIX}gcc
    ASFLAGS += $(CFLAGS)
endif

CHAR_EMPTY:=
CHAR_SPACE:=$(CHAR_EMPTY) $(CHAR_EMPTY)
BUILDDIR:=obj-$(DC_PLATFORM)-$(subst $(CHAR_SPACE),-,$(platform))

OBJECTS=$(RZDCY_FILES:.cpp=.build_obj)
OBJECTS:=$(OBJECTS:.cc=.build_obj)
OBJECTS:=$(OBJECTS:.c=.build_obj)
OBJECTS:=$(OBJECTS:.S=.build_obj)
OBJECTS:=$(patsubst $(RZDCY_SRC_DIR)/%,$(BUILDDIR)/%,$(OBJECTS))

DEPDIR := .dep-$(BUILDDIR)
DEPFLAGS = -MT $@ -MD -MP -MF $(DEPDIR)/$*.Td
DEPS=$(RZDCY_FILES:.cpp=.d)
DEPS:=$(DEPS:.cc=.d)
DEPS:=$(DEPS:.c=.d)
DEPS:=$(DEPS:.S=.d)
DEPS:=$(patsubst $(RZDCY_SRC_DIR)/%,$(DEPDIR)/%,$(DEPS))
POSTCOMPILE = mv -f $(DEPDIR)/$*.Td $(DEPDIR)/$*.d

all: $(CPPFILES) $(EXECUTABLE) $(EXECUTABLE_STRIPPED)
ifneq (,$(findstring gcwz,$(platform)))
	mksquashfs $(EXECUTABLE_STRIPPED) $(GCWZ_PKG_FILES) $(GCWZ_PKG) -all-root
endif

VERSION_HEADER=$(RZDCY_SRC_DIR)/version.h
$(VERSION_HEADER):
	echo \#define REICAST_VERSION \"$(shell git describe)\" >$(RZDCY_SRC_DIR)/version.h

$(EXECUTABLE): $(VERSION_HEADER) $(OBJECTS)
	$(CXX) $(MFLAGS) $(EXTRAFLAGS) $(LDFLAGS) $(OBJECTS) $(LIBS) -o $@

$(EXECUTABLE_STRIPPED): $(EXECUTABLE)
	cp $< $@ && $(STRIP) $@

$(BUILDDIR)/%.build_obj : $(RZDCY_SRC_DIR)/%.cpp
$(BUILDDIR)/%.build_obj: $(RZDCY_SRC_DIR)/%.cpp $(DEPDIR)/%.d
	mkdir -p $(dir $@)
	mkdir -p .dep-$(dir $@)
	$(CXX) $(EXTRAFLAGS) $(INCS) $(DEPFLAGS) $(CFLAGS) $(MFLAGS) $(CXXFLAGS) $< -o $@
	$(POSTCOMPILE)

$(BUILDDIR)/%.build_obj : $(RZDCY_SRC_DIR)/%.cc
$(BUILDDIR)/%.build_obj: $(RZDCY_SRC_DIR)/%.cc $(DEPDIR)/%.d
	mkdir -p $(dir $@)
	mkdir -p .dep-$(dir $@)
	$(CXX) $(EXTRAFLAGS) $(INCS) $(DEPFLAGS) $(CFLAGS) $(MFLAGS) $(CXXFLAGS) $< -o $@
	$(POSTCOMPILE)

$(BUILDDIR)/%.build_obj : $(RZDCY_SRC_DIR)/%.c
$(BUILDDIR)/%.build_obj: $(RZDCY_SRC_DIR)/%.c $(DEPDIR)/%.d
	mkdir -p $(dir $@)
	mkdir -p .dep-$(dir $@)
	$(CC) $(EXTRAFLAGS) $(INCS) $(DEPFLAGS) $(CFLAGS) $< -o $@
	$(POSTCOMPILE)

$(BUILDDIR)/%.build_obj : $(RZDCY_SRC_DIR)/%.S
	mkdir -p $(dir $@)
	$(AS) $(ASFLAGS) $(INCS) $< -o $@

install: $(EXECUTABLE)
	mkdir -p $(DESTDIR)$(PREFIX)/bin 2>/dev/null || true
	mkdir -p $(DESTDIR)$(PREFIX)/share/reicast/mappings 2>/dev/null || true
	mkdir -p $(DESTDIR)$(MAN_DIR) 2>/dev/null || true
	mkdir -p $(DESTDIR)$(MENUENTRY_DIR) 2>/dev/null || true
	mkdir -p $(DESTDIR)$(ICON_DIR) 2>/dev/null || true
	install -m755 $(EXECUTABLE) $(DESTDIR)$(PREFIX)/bin/$(EXECUTABLE_NAME)
	install -m755 tools/reicast-joyconfig.py $(DESTDIR)$(PREFIX)/bin/reicast-joyconfig
	install -m644 mappings/controller_gcwz.cfg $(DESTDIR)$(PREFIX)/share/reicast/mappings
	install -m644 mappings/controller_generic.cfg $(DESTDIR)$(PREFIX)/share/reicast/mappings
	install -m644 mappings/controller_pandora.cfg $(DESTDIR)$(PREFIX)/share/reicast/mappings
	install -m644 mappings/controller_xboxdrv.cfg $(DESTDIR)$(PREFIX)/share/reicast/mappings
	install -m644 mappings/controller_xpad.cfg $(DESTDIR)$(PREFIX)/share/reicast/mappings
	install -m644 mappings/keyboard.cfg $(DESTDIR)$(PREFIX)/share/reicast/mappings
	install -m644 man/reicast.1 $(DESTDIR)$(MAN_DIR)
	install -m644 man/reicast-joyconfig.1 $(DESTDIR)$(MAN_DIR)
	install -m644 reicast.desktop $(DESTDIR)$(MENUENTRY_DIR)
	install -m644 reicast.png $(DESTDIR)$(ICON_DIR)

uninstall:
	rm -f $(DESTDIR)$(PREFIX)/bin/$(EXECUTABLE_NAME)
	rm -f $(DESTDIR)$(PREFIX)/bin/reicast-joyconfig
	rm -f $(DESTDIR)$(PREFIX)/share/reicast/mappings/controller_gcwz.cfg
	rm -f $(DESTDIR)$(PREFIX)/share/reicast/mappings/controller_generic.cfg
	rm -f $(DESTDIR)$(PREFIX)/share/reicast/mappings/controller_pandora.cfg
	rm -f $(DESTDIR)$(PREFIX)/share/reicast/mappings/controller_xboxdrv.cfg
	rm -f $(DESTDIR)$(PREFIX)/share/reicast/mappings/controller_xpad.cfg
	rm -f $(DESTDIR)$(PREFIX)/share/reicast/mappings/keyboard.cfg
	rm -f $(DESTDIR)$(MAN_DIR)/reicast.1
	rm -f $(DESTDIR)$(MAN_DIR)/reicast-joyconfig.1
	rm -f $(DESTDIR)$(MENUENTRY_DIR)/reicast.desktop
	rm -f $(DESTDIR)$(ICON_DIR)/reicast.png

clean:
<<<<<<< HEAD
	rm -f $(VERSION_HEADER) $(OBJECTS) $(EXECUTABLE) $(EXECUTABLE_STRIPPED) .map
=======
	rm -f $(OBJECTS) $(EXECUTABLE) $(EXECUTABLE_STRIPPED) .map

.PRECIOUS = $(DEPDIR)/%.d
$(DEPDIR)/%.d: ;

-include $(DEPS)
>>>>>>> cae22b9f
<|MERGE_RESOLUTION|>--- conflicted
+++ resolved
@@ -16,9 +16,6 @@
 AS=${CC_PREFIX}as
 STRIP=${CC_PREFIX}strip
 LD=${CC}
-CHD5_LZMA := 1
-CHD5_FLAC := 1
-
 CHD5_LZMA := 1
 CHD5_FLAC := 1
 
@@ -286,27 +283,14 @@
 CFLAGS += -frename-registers -fno-strict-aliasing
 CFLAGS += -ffast-math -ftree-vectorize
 
-# 7-Zip/LZMA settings (CHDv5)
-ifdef CHD5_LZMA
-	CFLAGS += -D_7ZIP_ST -DCHD5_LZMA
-endif
-ifdef CHD5_FLAC
-	CFLAGS += -DCHD5_FLAC
-endif
-
 CXXFLAGS += $(RZDCY_CFLAGS) -fno-rtti -fpermissive -fno-operator-names -D_GLIBCXX_USE_CXX11_ABI=0 -std=gnu++11
 
 INCS += -I$(RZDCY_SRC_DIR) -I$(RZDCY_SRC_DIR)/deps -I$(RZDCY_SRC_DIR)/khronos
 
-<<<<<<< HEAD
-LIBS += -lm -lrt
-LIBS  += -lpthread
-=======
 LIBS += -lm -lpthread
 ifdef FOR_LINUX
 LIBS += -lrt -ldl
 endif
->>>>>>> cae22b9f
 
 PREFIX ?= /usr/local
 MAN_DIR ?= ${PREFIX}/share/man/man1
@@ -347,14 +331,7 @@
 
 ifdef USE_EVDEV
     CXXFLAGS += -D USE_EVDEV
-<<<<<<< HEAD
-    LIBS += -ldl
-=======
-ifdef USE_UDEV
-    CXXFLAGS += -D USE_UDEV
     LIBS += -ludev
-endif
->>>>>>> cae22b9f
 endif
 
 ifdef USE_JOYSTICK
@@ -455,11 +432,7 @@
 	mksquashfs $(EXECUTABLE_STRIPPED) $(GCWZ_PKG_FILES) $(GCWZ_PKG) -all-root
 endif
 
-VERSION_HEADER=$(RZDCY_SRC_DIR)/version.h
-$(VERSION_HEADER):
-	echo \#define REICAST_VERSION \"$(shell git describe)\" >$(RZDCY_SRC_DIR)/version.h
-
-$(EXECUTABLE): $(VERSION_HEADER) $(OBJECTS)
+$(EXECUTABLE): $(OBJECTS)
 	$(CXX) $(MFLAGS) $(EXTRAFLAGS) $(LDFLAGS) $(OBJECTS) $(LIBS) -o $@
 
 $(EXECUTABLE_STRIPPED): $(EXECUTABLE)
@@ -524,13 +497,9 @@
 	rm -f $(DESTDIR)$(ICON_DIR)/reicast.png
 
 clean:
-<<<<<<< HEAD
-	rm -f $(VERSION_HEADER) $(OBJECTS) $(EXECUTABLE) $(EXECUTABLE_STRIPPED) .map
-=======
 	rm -f $(OBJECTS) $(EXECUTABLE) $(EXECUTABLE_STRIPPED) .map
 
 .PRECIOUS = $(DEPDIR)/%.d
 $(DEPDIR)/%.d: ;
 
--include $(DEPS)
->>>>>>> cae22b9f
+-include $(DEPS)