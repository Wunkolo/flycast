/*
    This file is part of Flycast.

    Flycast is free software: you can redistribute it and/or modify
    it under the terms of the GNU General Public License as published by
    the Free Software Foundation, either version 2 of the License, or
    (at your option) any later version.

    Flycast is distributed in the hope that it will be useful,
    but WITHOUT ANY WARRANTY; without even the implied warranty of
    MERCHANTABILITY or FITNESS FOR A PARTICULAR PURPOSE.  See the
    GNU General Public License for more details.

    You should have received a copy of the GNU General Public License
    along with Flycast.  If not, see <https://www.gnu.org/licenses/>.
 */
#include <cstdio>
#include <cstdarg>
#include <math.h>
#include "types.h"
#ifndef _WIN32
#include <sys/time.h>
#endif

#ifdef __SWITCH__
#include <stdlib.h>
#include <string.h>
#include "nswitch.h"
#endif

#include <sys/stat.h>
#include <file/file_path.h>

#include <libretro.h>

#if defined(HAVE_OPENGL) || defined(HAVE_OPENGLES)
#include <glsm/glsm.h>
#endif
#ifdef HAVE_VULKAN
#include "rend/vulkan/vulkan_context.h"
#include <libretro_vulkan.h>
#endif
#ifdef HAVE_D3D11
#include <libretro_d3d.h>
#include "rend/dx11/dx11context_lr.h"
#endif
#include "emulator.h"
#include "hw/sh4/sh4_mem.h"
#include "hw/sh4/sh4_sched.h"
#include "hw/sh4/dyna/blockmanager.h"
#include "keyboard_map.h"
#include "hw/maple/maple_cfg.h"
#include "hw/maple/maple_if.h"
#include "hw/maple/maple_cfg.h"
#include "hw/pvr/spg.h"
#include "hw/naomi/naomi_cart.h"
#include "imgread/common.h"
#include "LogManager.h"
#include "cheats.h"
#include "rend/CustomTexture.h"
#include "rend/osd.h"
#include "cfg/option.h"
#include "wsi/gl_context.h"
#include "version.h"

constexpr char slash = path_default_slash_c();

#define RETRO_DEVICE_TWINSTICK				RETRO_DEVICE_SUBCLASS( RETRO_DEVICE_JOYPAD, 1 )
#define RETRO_DEVICE_TWINSTICK_SATURN		RETRO_DEVICE_SUBCLASS( RETRO_DEVICE_JOYPAD, 2 )
#define RETRO_DEVICE_ASCIISTICK				RETRO_DEVICE_SUBCLASS( RETRO_DEVICE_JOYPAD, 3 )

#define RETRO_ENVIRONMENT_RETROARCH_START_BLOCK 0x800000

#define RETRO_ENVIRONMENT_SET_SAVE_STATE_IN_BACKGROUND (2 | RETRO_ENVIRONMENT_RETROARCH_START_BLOCK)
                                            /* bool * --
                                            * Boolean value that tells the front end to save states in the
                                            * background or not.
                                            */

#define RETRO_ENVIRONMENT_POLL_TYPE_OVERRIDE (4 | RETRO_ENVIRONMENT_RETROARCH_START_BLOCK)
                                            /* unsigned * --
                                            * Tells the frontend to override the poll type behavior. 
                                            * Allows the frontend to influence the polling behavior of the
                                            * frontend.
                                            *
                                            * Will be unset when retro_unload_game is called.
                                            *
                                            * 0 - Don't Care, no changes, frontend still determines polling type behavior.
                                            * 1 - Early
                                            * 2 - Normal
                                            * 3 - Late
                                            */

#include "libretro_core_option_defines.h"
#include "libretro_core_options.h"
#include "vmu_xhair.h"

extern void retro_audio_init(void);
extern void retro_audio_deinit(void);
extern void retro_audio_flush_buffer(void);
extern void retro_audio_upload(void);

std::string arcadeFlashPath;
static bool boot_to_bios;

static bool devices_need_refresh = false;
static int device_type[4] = {-1,-1,-1,-1};
static int astick_deadzone = 0;
static int trigger_deadzone = 0;
static bool digital_triggers = false;
static bool allow_service_buttons = false;

static bool libretro_supports_bitmasks = false;

static bool categoriesSupported = false;

u32 kcode[4] = {0xFFFFFFFF, 0xFFFFFFFF, 0xFFFFFFFF, 0xFFFFFFFF};
u8 rt[4];
u8 lt[4];
u32 vks[4];
s8 joyx[4], joyy[4];
s8 joyrx[4], joyry[4];
// Mouse buttons
// bit 0: Button C
// bit 1: Right button (B)
// bit 2: Left button (A)
// bit 3: Wheel button
u8 mo_buttons[4] = { 0xFF, 0xFF, 0xFF, 0xFF };
// Relative mouse coordinates [-512:511]
f32 mo_x_delta[4];
f32 mo_y_delta[4];
f32 mo_wheel_delta[4];
// Absolute mouse coordinates
// Range [0:639] [0:479]
// but may be outside this range if the pointer is offscreen or outside the 4:3 window.
s32 mo_x_abs[4];
s32 mo_y_abs[4];

static bool enable_purupuru = true;
static u32 vib_stop_time[4];
static double vib_strength[4];
static double vib_delta[4];

unsigned per_content_vmus = 0;

static bool first_run = true;
static bool rotate_screen;
static bool rotate_game;
static int framebufferWidth;
static int framebufferHeight;
static int maxFramebufferWidth;
static int maxFramebufferHeight;

static retro_perf_callback perf_cb;
static retro_get_cpu_features_t perf_get_cpu_features_cb;

// Callbacks
static retro_log_printf_t         log_cb;
static retro_video_refresh_t      video_cb;
static retro_input_poll_t         poll_cb;
static retro_input_state_t        input_cb;
retro_audio_sample_batch_t audio_batch_cb;
static retro_environment_t        environ_cb;

static retro_rumble_interface rumble;

static void refresh_devices(bool first_startup);
static void init_disk_control_interface();
static bool read_m3u(const char *file);
void UpdateInputState();
void gui_display_notification(const char *msg, int duration);
static void updateVibration(u32 port, float power, float inclination, u32 durationMs);

static std::string game_data;
static char g_base_name[128];
static char game_dir[1024];
char game_dir_no_slash[1024];
char vmu_dir_no_slash[PATH_MAX];
char content_name[PATH_MAX];
static char g_roms_dir[PATH_MAX];
static std::mutex mtx_serialization;
static bool gl_ctx_resetting = false;
static bool is_dupe;
static u64 startTime;

// Disk swapping
static struct retro_disk_control_callback retro_disk_control_cb;
static struct retro_disk_control_ext_callback retro_disk_control_ext_cb;
static unsigned disk_initial_index = 0;
static std::string disk_initial_path;
static unsigned disk_index = 0;
static std::vector<std::string> disk_paths;
static std::vector<std::string> disk_labels;
static bool disc_tray_open = false;

void retro_set_video_refresh(retro_video_refresh_t cb)
{
	video_cb = cb;
}

void retro_set_audio_sample(retro_audio_sample_t cb)
{
	// Nothing to do here
}

void retro_set_audio_sample_batch(retro_audio_sample_batch_t cb)
{
	audio_batch_cb = cb;
}

void retro_set_input_poll(retro_input_poll_t cb)
{
	poll_cb = cb;
}

void retro_set_input_state(retro_input_state_t cb)
{
	input_cb = cb;
}

static void input_set_deadzone_stick(int percent)
{
	if (percent >= 0 && percent <= 100)
		astick_deadzone = (int)(percent * 0.01f * 0x8000);
}

static void input_set_deadzone_trigger(int percent)
{
	if (percent >= 0 && percent <= 100)
		trigger_deadzone = (int)(percent * 0.01f * 0x8000);
}

void retro_set_environment(retro_environment_t cb)
{
	environ_cb = cb;

	libretro_set_core_options(environ_cb, &categoriesSupported);

	static const struct retro_controller_description ports_default[] =
	{
			{ "Controller",			RETRO_DEVICE_JOYPAD },
			{ "Arcade Stick",		RETRO_DEVICE_ASCIISTICK },
			{ "Keyboard",			RETRO_DEVICE_KEYBOARD },
			{ "Mouse",				RETRO_DEVICE_MOUSE },
			{ "Light Gun",			RETRO_DEVICE_LIGHTGUN },
			{ "Twin Stick",			RETRO_DEVICE_TWINSTICK },
			{ "Saturn Twin-Stick",	RETRO_DEVICE_TWINSTICK_SATURN },
			{ 0 },
	};
	static const struct retro_controller_info ports[] = {
			{ ports_default,  7 },
			{ ports_default,  7 },
			{ ports_default,  7 },
			{ ports_default,  7 },
			{ 0 },
	};
	environ_cb(RETRO_ENVIRONMENT_SET_CONTROLLER_INFO, (void*)ports);
}

static void retro_keyboard_event(bool down, unsigned keycode, uint32_t character, uint16_t key_modifiers);

// Now comes the interesting stuff
void retro_init()
{
	// Logging
	struct retro_log_callback log;
	if (environ_cb(RETRO_ENVIRONMENT_GET_LOG_INTERFACE, &log))
		log_cb = log.log;
	else
		log_cb = NULL;
	LogManager::Init((void *)log_cb);
	NOTICE_LOG(BOOT, "retro_init");

	if (environ_cb(RETRO_ENVIRONMENT_GET_PERF_INTERFACE, &perf_cb))
		perf_get_cpu_features_cb = perf_cb.get_cpu_features;
	else
		perf_get_cpu_features_cb = NULL;

	// Set color mode
	unsigned color_mode = RETRO_PIXEL_FORMAT_XRGB8888;
	environ_cb(RETRO_ENVIRONMENT_SET_PIXEL_FORMAT, &color_mode);

	init_kb_map();
	struct retro_keyboard_callback kb_callback = { &retro_keyboard_event };
	environ_cb(RETRO_ENVIRONMENT_SET_KEYBOARD_CALLBACK, &kb_callback);

	if (environ_cb(RETRO_ENVIRONMENT_GET_INPUT_BITMASKS, NULL))
		libretro_supports_bitmasks = true;

	init_disk_control_interface();
	retro_audio_init();

	if (!_vmem_reserve())
		ERROR_LOG(VMEM, "Cannot reserve memory space");

	os_InstallFaultHandler();
	MapleConfigMap::UpdateVibration = updateVibration;
}

void retro_deinit()
{
	INFO_LOG(COMMON, "retro_deinit");
	first_run = true;

	//When auto-save states are enabled this is needed to prevent the core from shutting down before
	//any save state actions are still running - which results in partial saves
	{
		std::lock_guard<std::mutex> lock(mtx_serialization);
	}
	os_UninstallFaultHandler();
	libretro_supports_bitmasks = false;
	LogManager::Shutdown();

	retro_audio_deinit();
}

static void set_variable_visibility()
{
	struct retro_core_option_display option_display;
	struct retro_variable var;

	// Show/hide NAOMI/Atomiswave options
	option_display.visible = ((settings.platform.system == DC_PLATFORM_NAOMI) ||
			(settings.platform.system == DC_PLATFORM_ATOMISWAVE));

	option_display.key = CORE_OPTION_NAME "_allow_service_buttons";
	environ_cb(RETRO_ENVIRONMENT_SET_CORE_OPTIONS_DISPLAY, &option_display);
	option_display.key = CORE_OPTION_NAME "_enable_naomi_15khz_dipswitch";
	environ_cb(RETRO_ENVIRONMENT_SET_CORE_OPTIONS_DISPLAY, &option_display);

	// Show/hide Dreamcast options
	option_display.visible = (settings.platform.system == DC_PLATFORM_DREAMCAST);

	option_display.key = CORE_OPTION_NAME "_boot_to_bios";
	environ_cb(RETRO_ENVIRONMENT_SET_CORE_OPTIONS_DISPLAY, &option_display);
	option_display.key = CORE_OPTION_NAME "_hle_bios";
	environ_cb(RETRO_ENVIRONMENT_SET_CORE_OPTIONS_DISPLAY, &option_display);
	option_display.key = CORE_OPTION_NAME "_gdrom_fast_loading";
	environ_cb(RETRO_ENVIRONMENT_SET_CORE_OPTIONS_DISPLAY, &option_display);
	option_display.key = CORE_OPTION_NAME "_cable_type";
	environ_cb(RETRO_ENVIRONMENT_SET_CORE_OPTIONS_DISPLAY, &option_display);
	option_display.key = CORE_OPTION_NAME "_broadcast";
	environ_cb(RETRO_ENVIRONMENT_SET_CORE_OPTIONS_DISPLAY, &option_display);
	option_display.key = CORE_OPTION_NAME "_language";
	environ_cb(RETRO_ENVIRONMENT_SET_CORE_OPTIONS_DISPLAY, &option_display);
	option_display.key = CORE_OPTION_NAME "_force_wince";
	environ_cb(RETRO_ENVIRONMENT_SET_CORE_OPTIONS_DISPLAY, &option_display);
	option_display.key = CORE_OPTION_NAME "_enable_purupuru";
	environ_cb(RETRO_ENVIRONMENT_SET_CORE_OPTIONS_DISPLAY, &option_display);
	option_display.key = CORE_OPTION_NAME "_per_content_vmus";
	environ_cb(RETRO_ENVIRONMENT_SET_CORE_OPTIONS_DISPLAY, &option_display);

	/* only show, if categories not supported */
	option_display.visible = ((settings.platform.system == DC_PLATFORM_DREAMCAST)
	                           && (!categoriesSupported));
	option_display.key = CORE_OPTION_NAME "_show_vmu_screen_settings";
	environ_cb(RETRO_ENVIRONMENT_SET_CORE_OPTIONS_DISPLAY, &option_display);

	// Show/hide settings-dependent options
	option_display.visible = config::ThreadedRendering;

	option_display.key = CORE_OPTION_NAME "_auto_skip_frame";
	environ_cb(RETRO_ENVIRONMENT_SET_CORE_OPTIONS_DISPLAY, &option_display);

	// Only for per-pixel renderers
	option_display.visible = config::RendererType == RenderType::OpenGL_OIT || config::RendererType == RenderType::Vulkan_OIT || config::RendererType == RenderType::DirectX11_OIT;
	option_display.key = CORE_OPTION_NAME "_oit_abuffer_size";
	environ_cb(RETRO_ENVIRONMENT_SET_CORE_OPTIONS_DISPLAY, &option_display);

	// Only if texture upscaling is enabled
	option_display.visible = config::TextureUpscale > 1;
	option_display.key = CORE_OPTION_NAME "_texupscale_max_filtered_texture_size";
	environ_cb(RETRO_ENVIRONMENT_SET_CORE_OPTIONS_DISPLAY, &option_display);

	// Show/hide VMU screen options
	if (settings.platform.system == DC_PLATFORM_DREAMCAST)
	{
		option_display.visible = true;
		var.key = CORE_OPTION_NAME "_show_vmu_screen_settings";

		if (environ_cb(RETRO_ENVIRONMENT_GET_VARIABLE, &var)
			&& var.value
			&& !categoriesSupported)
			if (!strcmp(var.value, "disabled"))
				option_display.visible = false;
	}
	else
		option_display.visible = false;

	for (int i = 0; i < 4; i++)
	{
		char key[256];
		option_display.key = key;

		snprintf(key, sizeof(key), "%s%u%s", CORE_OPTION_NAME "_vmu", i + 1, "_screen_display");
		environ_cb(RETRO_ENVIRONMENT_SET_CORE_OPTIONS_DISPLAY, &option_display);
		snprintf(key, sizeof(key), "%s%u%s", CORE_OPTION_NAME "_vmu", i + 1, "_screen_position");
		environ_cb(RETRO_ENVIRONMENT_SET_CORE_OPTIONS_DISPLAY, &option_display);
		snprintf(key, sizeof(key), "%s%u%s", CORE_OPTION_NAME "_vmu", i + 1, "_screen_size_mult");
		environ_cb(RETRO_ENVIRONMENT_SET_CORE_OPTIONS_DISPLAY, &option_display);
		snprintf(key, sizeof(key), "%s%u%s", CORE_OPTION_NAME "_vmu", i + 1, "_pixel_on_color");
		environ_cb(RETRO_ENVIRONMENT_SET_CORE_OPTIONS_DISPLAY, &option_display);
		snprintf(key, sizeof(key), "%s%u%s", CORE_OPTION_NAME "_vmu", i + 1, "_pixel_off_color");
		environ_cb(RETRO_ENVIRONMENT_SET_CORE_OPTIONS_DISPLAY, &option_display);
		snprintf(key, sizeof(key), "%s%u%s", CORE_OPTION_NAME "_vmu", i + 1, "_screen_opacity");
		environ_cb(RETRO_ENVIRONMENT_SET_CORE_OPTIONS_DISPLAY, &option_display);
	}

	/* only show, if categories not supported */
	option_display.visible = !categoriesSupported;
	option_display.key = CORE_OPTION_NAME "_show_lightgun_settings";
	environ_cb(RETRO_ENVIRONMENT_SET_CORE_OPTIONS_DISPLAY, &option_display);

	// Show/hide light gun options
	option_display.visible = true;
	var.key = CORE_OPTION_NAME "_show_lightgun_settings";

	if (environ_cb(RETRO_ENVIRONMENT_GET_VARIABLE, &var)
		&& var.value
		&& !categoriesSupported)
		if (!strcmp(var.value, "disabled"))
			option_display.visible = false;

	for (int i = 0; i < 4; i++)
	{
		char key[256];
		option_display.key = key;

		snprintf(key, sizeof(key), "%s%u%s", CORE_OPTION_NAME "_lightgun", i + 1, "_crosshair");
		environ_cb(RETRO_ENVIRONMENT_SET_CORE_OPTIONS_DISPLAY, &option_display);
	}
}

static void setFramebufferSize()
{
	framebufferHeight = config::RenderResolution;
	if (config::Widescreen)
		framebufferWidth = config::RenderResolution * 16.f / 9.f;
	else if (!rotate_screen)
		framebufferWidth = config::RenderResolution * 4.f * config::ScreenStretching / 3.f / 100.f;
	else
		framebufferWidth = config::RenderResolution * 4.f / 3.f;
	maxFramebufferHeight = std::max(maxFramebufferHeight, framebufferHeight);
	maxFramebufferWidth = std::max(maxFramebufferWidth, framebufferWidth);
}

static void setGameGeometry(retro_game_geometry& geometry)
{
	geometry.aspect_ratio = (float)framebufferWidth / framebufferHeight;
	if (rotate_screen)
		geometry.aspect_ratio = 1 / geometry.aspect_ratio;
	geometry.max_width = std::max(framebufferHeight * 16 / 9, framebufferWidth);
	geometry.max_height = geometry.max_width;
	// Avoid gigantic window size at startup
	geometry.base_width = 640;
	geometry.base_height = 480;
}

static void setAVInfo(retro_system_av_info& avinfo)
{
	setGameGeometry(avinfo.geometry);
	avinfo.timing.sample_rate = 44100.0;
	avinfo.timing.fps = SPG_CONTROL.NTSC ? 59.94 : SPG_CONTROL.PAL ? 50.0 : 60.0;
}

static void setRotation()
{
	int rotation = 0;
	if (rotate_game)
	{
		if (!rotate_screen)
			rotation = 1;
		rotate_screen = !rotate_screen;
	}
	else
	{
		if (rotate_screen)
			rotation = 3;
	}
	environ_cb(RETRO_ENVIRONMENT_SET_ROTATION, &rotation);
}

static void update_variables(bool first_startup)
{
	bool wasThreadedRendering = config::ThreadedRendering;
	int prevFramebufferHeight = framebufferHeight;
	int prevFramebufferWidth = framebufferWidth;
	int prevMaxFramebufferHeight = maxFramebufferHeight;
	int prevMaxFramebufferWidth = maxFramebufferWidth;
	bool prevRotateScreen = rotate_screen;
	config::Settings::instance().setRetroEnvironment(environ_cb);
	config::Settings::instance().setOptionDefinitions(option_defs_us);
	config::Settings::instance().load(false);

	retro_variable var;

	var.key = CORE_OPTION_NAME "_per_content_vmus";
	unsigned previous_per_content_vmus = per_content_vmus;
	per_content_vmus = 0;
	if (environ_cb(RETRO_ENVIRONMENT_GET_VARIABLE, &var) && var.value)
	{
		if (!strcmp("VMU A1", var.value))
			per_content_vmus = 1;
		else if (!strcmp("All VMUs", var.value))
			per_content_vmus = 2;
	}
	if (!first_startup && per_content_vmus != previous_per_content_vmus
			&& settings.platform.system == DC_PLATFORM_DREAMCAST)
	{
		// Recreate the VMUs so that the save location is taken into account.
		// Don't do this at startup because we don't know the system type yet
		// and the VMUs haven't been created anyway
		maple_ReconnectDevices();
	}

	var.key = CORE_OPTION_NAME "_screen_rotation";
	rotate_screen = false;
	if (environ_cb(RETRO_ENVIRONMENT_GET_VARIABLE, &var) && var.value && !strcmp("vertical", var.value))
		rotate_screen = true;

	var.key = CORE_OPTION_NAME "_internal_resolution";
	if (environ_cb(RETRO_ENVIRONMENT_GET_VARIABLE, &var) && var.value)
	{
		char str[100];
		snprintf(str, sizeof(str), "%s", var.value);

		char *pch = strtok(str, "x");
		pch = strtok(NULL, "x");
		if (pch != nullptr)
			config::RenderResolution = strtoul(pch, NULL, 0);

		DEBUG_LOG(COMMON, "Got height: %u", (int)config::RenderResolution);
	}

	var.key = CORE_OPTION_NAME "_boot_to_bios";
	if (environ_cb(RETRO_ENVIRONMENT_GET_VARIABLE, &var) && var.value)
	{
		if (!strcmp(var.value, "enabled"))
			boot_to_bios = true;
		else if (!strcmp(var.value, "disabled"))
			boot_to_bios = false;
	}
	else
		boot_to_bios = false;

	var.key = CORE_OPTION_NAME "_alpha_sorting";
	var.value = nullptr;
	RenderType previous_renderer = config::RendererType;
	environ_cb(RETRO_ENVIRONMENT_GET_VARIABLE, &var);
	if (var.value != nullptr && !strcmp(var.value, "per-pixel (accurate)"))
	{
		switch (config::RendererType)
		{
		case RenderType::Vulkan:
			config::RendererType = RenderType::Vulkan_OIT;
			break;
		case RenderType::DirectX11:
			config::RendererType = RenderType::DirectX11_OIT;
			break;
		case RenderType::OpenGL:
			config::RendererType = RenderType::OpenGL_OIT;
			break;
		default:
			break;
		}
		config::PerStripSorting = false;	// Not used
	}
	else
	{
		switch (config::RendererType)
		{
		case RenderType::Vulkan_OIT:
			config::RendererType = RenderType::Vulkan;
			break;
		case RenderType::DirectX11_OIT:
			config::RendererType = RenderType::DirectX11;
			break;
		case RenderType::OpenGL_OIT:
			config::RendererType = RenderType::OpenGL;
			break;
		default:
			break;
		}
		config::PerStripSorting = var.value != nullptr && !strcmp(var.value, "per-strip (fast, least accurate)");
	}

	if (!first_startup && previous_renderer != config::RendererType) {
		rend_term_renderer();
		rend_init_renderer();
		rend_resize_renderer();
	}

	if (first_startup)
	{
#if defined(HAVE_OIT) || defined(HAVE_VULKAN) || defined(HAVE_D3D11)
		var.key = CORE_OPTION_NAME "_oit_abuffer_size";
		if (environ_cb(RETRO_ENVIRONMENT_GET_VARIABLE, &var) && var.value)
		{
			if (!strcmp(var.value, "512MB"))
				config::PixelBufferSize = 0x20000000u;
			else if (!strcmp(var.value, "1GB"))
				config::PixelBufferSize = 0x40000000u;
			else if (!strcmp(var.value, "2GB"))
				config::PixelBufferSize = 0x7ff00000u;
			else if (!strcmp(var.value, "4GB"))
				config::PixelBufferSize = 0xFFFFFFFFu;
			else
				config::PixelBufferSize = 0x20000000u;
		}
		else
			config::PixelBufferSize = 0x20000000u;
#endif

		if (config::ThreadedRendering)
		{
			bool save_state_in_background = true ;
			unsigned poll_type_early      = 1; /* POLL_TYPE_EARLY */
			environ_cb(RETRO_ENVIRONMENT_SET_SAVE_STATE_IN_BACKGROUND, &save_state_in_background);
			environ_cb(RETRO_ENVIRONMENT_POLL_TYPE_OVERRIDE, &poll_type_early);
		}

		config::Cable = 3;
		var.key = CORE_OPTION_NAME "_cable_type";
		if (environ_cb(RETRO_ENVIRONMENT_GET_VARIABLE, &var) && var.value)
		{
			if (!strcmp("VGA", var.value))
				config::Cable = 0;
			else if (!strcmp("TV (RGB)", var.value))
				config::Cable = 2;
		}
	}

	var.key = CORE_OPTION_NAME "_enable_purupuru";
	if (environ_cb(RETRO_ENVIRONMENT_GET_VARIABLE, &var) && var.value)
	{
		if (enable_purupuru != (strcmp("enabled", var.value) == 0) && settings.platform.system == DC_PLATFORM_DREAMCAST)
		{
			enable_purupuru = strcmp("enabled", var.value) == 0;
			for (int i = 0; i < MAPLE_PORTS; i++) {
				if (config::MapleMainDevices[i] == MDT_SegaController)
					config::MapleExpansionDevices[i][1] = enable_purupuru ? MDT_PurupuruPack : MDT_SegaVMU;
				else if (config::MapleMainDevices[i] == MDT_LightGun || config::MapleMainDevices[i] == MDT_TwinStick
						|| config::MapleMainDevices[i] == MDT_AsciiStick)
					config::MapleExpansionDevices[i][0] = enable_purupuru ? MDT_PurupuruPack : MDT_SegaVMU;
			}

			if (!first_startup)
				maple_ReconnectDevices();
		}
	}

	var.key = CORE_OPTION_NAME "_analog_stick_deadzone";
	var.value = NULL;
	if (environ_cb(RETRO_ENVIRONMENT_GET_VARIABLE, &var) && var.value)
		input_set_deadzone_stick( atoi( var.value ) );

	var.key = CORE_OPTION_NAME "_trigger_deadzone";
	var.value = NULL;
	if (environ_cb(RETRO_ENVIRONMENT_GET_VARIABLE, &var) && var.value)
		input_set_deadzone_trigger( atoi( var.value ) );

	var.key = CORE_OPTION_NAME "_digital_triggers";
	if (environ_cb(RETRO_ENVIRONMENT_GET_VARIABLE, &var) && var.value)
	{
		if (!strcmp("enabled", var.value))
			digital_triggers = true;
		else
			digital_triggers = false;
	}
	else
		digital_triggers = false;

	var.key = CORE_OPTION_NAME "_allow_service_buttons";
	if (environ_cb(RETRO_ENVIRONMENT_GET_VARIABLE, &var) && var.value)
	{
		if (!strcmp("enabled", var.value))
			allow_service_buttons = true;
		else
			allow_service_buttons = false;
	}
	else
		allow_service_buttons = false;

	char key[256];
	key[0] = '\0';

	var.key = key ;
	for (int i = 0 ; i < 4 ; i++)
	{
		lightgun_params[i].offscreen = true;
		lightgun_params[i].x = 0;
		lightgun_params[i].y = 0;
		lightgun_params[i].dirty = true;
		lightgun_params[i].colour = LIGHTGUN_COLOR_OFF;

		snprintf(key, sizeof(key), CORE_OPTION_NAME "_lightgun%d_crosshair", i+1) ;

		if (environ_cb(RETRO_ENVIRONMENT_GET_VARIABLE, &var) && var.value  )
		{
			if (!strcmp("disabled", var.value))
				lightgun_params[i].colour = LIGHTGUN_COLOR_OFF;
			else if (!strcmp("White", var.value))
				lightgun_params[i].colour = LIGHTGUN_COLOR_WHITE;
			else if (!strcmp("Red", var.value))
				lightgun_params[i].colour = LIGHTGUN_COLOR_RED;
			else if (!strcmp("Green", var.value))
				lightgun_params[i].colour = LIGHTGUN_COLOR_GREEN;
			else if (!strcmp("Blue", var.value))
				lightgun_params[i].colour = LIGHTGUN_COLOR_BLUE;
		}
		if (lightgun_params[i].colour == LIGHTGUN_COLOR_OFF)
			config::CrosshairColor[i] = 0;
		else
			config::CrosshairColor[i] = lightgun_palette[lightgun_params[i].colour * 3]
										| (lightgun_palette[lightgun_params[i].colour * 3 + 1] << 8)
										| (lightgun_palette[lightgun_params[i].colour * 3 + 2] << 16)
										| 0xff000000;

		vmu_lcd_status[i * 2] = false;
		vmu_lcd_changed[i * 2] = true;
		vmu_screen_params[i].vmu_screen_position = UPPER_LEFT;
		vmu_screen_params[i].vmu_screen_size_mult = 1;
		vmu_screen_params[i].vmu_pixel_on_R = VMU_SCREEN_COLOR_MAP[VMU_DEFAULT_ON].r;
		vmu_screen_params[i].vmu_pixel_on_G = VMU_SCREEN_COLOR_MAP[VMU_DEFAULT_ON].g;
		vmu_screen_params[i].vmu_pixel_on_B = VMU_SCREEN_COLOR_MAP[VMU_DEFAULT_ON].b;
		vmu_screen_params[i].vmu_pixel_off_R = VMU_SCREEN_COLOR_MAP[VMU_DEFAULT_OFF].r;
		vmu_screen_params[i].vmu_pixel_off_G = VMU_SCREEN_COLOR_MAP[VMU_DEFAULT_OFF].g;
		vmu_screen_params[i].vmu_pixel_off_B = VMU_SCREEN_COLOR_MAP[VMU_DEFAULT_OFF].b;
		vmu_screen_params[i].vmu_screen_opacity = 0xFF;

		snprintf(key, sizeof(key), CORE_OPTION_NAME "_vmu%d_screen_display", i+1);

		if (environ_cb(RETRO_ENVIRONMENT_GET_VARIABLE, &var) && var.value && !strcmp("enabled", var.value) )
			vmu_lcd_status[i * 2] = true;

		snprintf(key, sizeof(key), CORE_OPTION_NAME "_vmu%d_screen_position", i+1);

		if (environ_cb(RETRO_ENVIRONMENT_GET_VARIABLE, &var) && var.value)
		{
			if (!strcmp("Upper Left", var.value))
				vmu_screen_params[i].vmu_screen_position = UPPER_LEFT;
			else if (!strcmp("Upper Right", var.value))
				vmu_screen_params[i].vmu_screen_position = UPPER_RIGHT;
			else if (!strcmp("Lower Left", var.value))
				vmu_screen_params[i].vmu_screen_position = LOWER_LEFT;
			else if (!strcmp("Lower Right", var.value))
				vmu_screen_params[i].vmu_screen_position = LOWER_RIGHT;
		}

		snprintf(key, sizeof(key), CORE_OPTION_NAME "_vmu%d_screen_size_mult", i+1);

		if (environ_cb(RETRO_ENVIRONMENT_GET_VARIABLE, &var) && var.value)
		{
			if (!strcmp("1x", var.value))
				vmu_screen_params[i].vmu_screen_size_mult = 1;
			else if (!strcmp("2x", var.value))
				vmu_screen_params[i].vmu_screen_size_mult = 2;
			else if (!strcmp("3x", var.value))
				vmu_screen_params[i].vmu_screen_size_mult = 3;
			else if (!strcmp("4x", var.value))
				vmu_screen_params[i].vmu_screen_size_mult = 4;
			else if (!strcmp("5x", var.value))
				vmu_screen_params[i].vmu_screen_size_mult = 5;
		}

		snprintf(key, sizeof(key), CORE_OPTION_NAME "_vmu%d_screen_opacity", i + 1);

		if (environ_cb(RETRO_ENVIRONMENT_GET_VARIABLE, &var) && var.value)
		{
			if (!strcmp("100%", var.value))
				vmu_screen_params[i].vmu_screen_opacity = 255;
			else if (!strcmp("90%", var.value))
				vmu_screen_params[i].vmu_screen_opacity = 9*25.5;
			else if (!strcmp("80%", var.value))
				vmu_screen_params[i].vmu_screen_opacity = 8*25.5;
			else if (!strcmp("70%", var.value))
				vmu_screen_params[i].vmu_screen_opacity = 7*25.5;
			else if (!strcmp("60%", var.value))
				vmu_screen_params[i].vmu_screen_opacity = 6*25.5;
			else if (!strcmp("50%", var.value))
				vmu_screen_params[i].vmu_screen_opacity = 5*25.5;
			else if (!strcmp("40%", var.value))
				vmu_screen_params[i].vmu_screen_opacity = 4*25.5;
			else if (!strcmp("30%", var.value))
				vmu_screen_params[i].vmu_screen_opacity = 3*25.5;
			else if (!strcmp("20%", var.value))
				vmu_screen_params[i].vmu_screen_opacity = 2*25.5;
			else if (!strcmp("10%", var.value))
				vmu_screen_params[i].vmu_screen_opacity = 1*25.5;
		}

		snprintf(key, sizeof(key), CORE_OPTION_NAME "_vmu%d_pixel_on_color", i + 1);

		if (environ_cb(RETRO_ENVIRONMENT_GET_VARIABLE, &var) && var.value && strlen(var.value)>1)
		{
			int color_idx = atoi(var.value+(strlen(var.value)-2));
			vmu_screen_params[i].vmu_pixel_on_R = VMU_SCREEN_COLOR_MAP[color_idx].r;
			vmu_screen_params[i].vmu_pixel_on_G = VMU_SCREEN_COLOR_MAP[color_idx].g;
			vmu_screen_params[i].vmu_pixel_on_B = VMU_SCREEN_COLOR_MAP[color_idx].b;
		}

		snprintf(key, sizeof(key), CORE_OPTION_NAME "_vmu%d_pixel_off_color", i+1);

		if (environ_cb(RETRO_ENVIRONMENT_GET_VARIABLE, &var) && var.value && strlen(var.value)>1)
		{
			int color_idx = atoi(var.value+(strlen(var.value)-2));
			vmu_screen_params[i].vmu_pixel_off_R = VMU_SCREEN_COLOR_MAP[color_idx].r;
			vmu_screen_params[i].vmu_pixel_off_G = VMU_SCREEN_COLOR_MAP[color_idx].g;
			vmu_screen_params[i].vmu_pixel_off_B = VMU_SCREEN_COLOR_MAP[color_idx].b;
		}
	}

	set_variable_visibility();

	if (!first_startup)
	{
		if (wasThreadedRendering != config::ThreadedRendering)
		{
			config::ThreadedRendering = wasThreadedRendering;
			emu.stop();
			config::ThreadedRendering = !wasThreadedRendering;
			emu.start();
		}
		bool geometryChanged = false;
		if (rotate_screen != (prevRotateScreen ^ rotate_game))
		{
			setRotation();
			geometryChanged = true;
		}
		else
			rotate_screen ^= rotate_game;
		if (rotate_game)
			config::Widescreen.override(false);
		setFramebufferSize();
		if ((prevMaxFramebufferWidth < maxFramebufferWidth || prevMaxFramebufferHeight < maxFramebufferHeight)
				// TODO crash with dx11
				&& config::RendererType != RenderType::DirectX11 && config::RendererType != RenderType::DirectX11_OIT)
		{
			retro_system_av_info avinfo;
			setAVInfo(avinfo);
			environ_cb(RETRO_ENVIRONMENT_SET_SYSTEM_AV_INFO, &avinfo);
			rend_resize_renderer();
		}
		else if (prevFramebufferWidth != framebufferWidth || prevFramebufferHeight != framebufferHeight || geometryChanged)
		{
			retro_game_geometry geometry;
			setGameGeometry(geometry);
			environ_cb(RETRO_ENVIRONMENT_SET_GEOMETRY, &geometry);
			rend_resize_renderer();
		}
	}
}

void retro_run()
{
	bool updated = false;
	if (environ_cb(RETRO_ENVIRONMENT_GET_VARIABLE_UPDATE, &updated) && updated)
		update_variables(false);

	if (devices_need_refresh)
		refresh_devices(false);

	if (isOpenGL(config::RendererType))
		glsm_ctl(GLSM_CTL_STATE_BIND, nullptr);

	// On the first call, we start the emulator
	if (first_run)
	{
		emu.start();
		first_run = false;
	}

	poll_cb();
	UpdateInputState();
	bool fastforward = false;
	if (environ_cb(RETRO_ENVIRONMENT_GET_FASTFORWARDING, &fastforward))
		settings.input.fastForwardMode = fastforward;

	is_dupe = true;
	try {
		if (config::ThreadedRendering)
		{
			// Render
			for (int i = 0; i < 5 && is_dupe; i++)
				is_dupe = !emu.render();
		}
		else
		{
			startTime = sh4_sched_now64();
			emu.render();
		}
	} catch (const FlycastException& e) {
		ERROR_LOG(COMMON, "%s", e.what());
		gui_display_notification(e.what(), 5000);
		environ_cb(RETRO_ENVIRONMENT_SHUTDOWN, NULL);
	}

	if (isOpenGL(config::RendererType))
		glsm_ctl(GLSM_CTL_STATE_UNBIND, nullptr);

	if (!config::ThreadedRendering || config::LimitFPS)
		retro_audio_upload();
	else
		retro_audio_flush_buffer();

	video_cb(is_dupe ? 0 : RETRO_HW_FRAME_BUFFER_VALID, framebufferWidth, framebufferHeight, 0);
}

static bool loadGame()
{
	try {
		emu.loadGame(game_data.c_str());
	} catch (const FlycastException& e) {
		ERROR_LOG(BOOT, "%s", e.what());
		gui_display_notification(e.what(), 5000);
		return false;
	}

	return true;
}

void retro_reset()
{
	std::lock_guard<std::mutex> lock(mtx_serialization);

	emu.unloadGame();

	config::ScreenStretching = 100;
	loadGame();
	if (rotate_game)
		config::Widescreen.override(false);
	config::Rotate90 = false;

	setFramebufferSize();
	retro_game_geometry geometry;
	setGameGeometry(geometry);
	environ_cb(RETRO_ENVIRONMENT_SET_GEOMETRY, &geometry);
	blankVmus();
	retro_audio_flush_buffer();

	emu.start();
}

#if defined(HAVE_OPENGL) || defined(HAVE_OPENGLES)
static void context_reset()
{
	INFO_LOG(RENDERER, "context_reset.");
	gl_ctx_resetting = false;
	glsm_ctl(GLSM_CTL_STATE_CONTEXT_RESET, NULL);
	glsm_ctl(GLSM_CTL_STATE_SETUP, NULL);
	rend_term_renderer();
	theGLContext.init();
	rend_init_renderer();
	rend_resize_renderer();
}

static void context_destroy()
{
	gl_ctx_resetting = true;
	rend_term_renderer();
	glsm_ctl(GLSM_CTL_STATE_CONTEXT_DESTROY, NULL);
}
#endif

static void extract_directory(char *buf, const char *path, size_t size)
{
	strncpy(buf, path, size - 1);
	buf[size - 1] = '\0';

	char *base = find_last_slash(buf);
	if (base)
		*base = '\0';
	else
		strncpy(buf, ".", size - 1);
}

static uint32_t map_gamepad_button(unsigned device, unsigned id)
{
	static const uint32_t dc_joymap[] =
	{
			/* JOYPAD_B      */ DC_BTN_A,
			/* JOYPAD_Y      */ DC_BTN_X,
			/* JOYPAD_SELECT */ 0,
			/* JOYPAD_START  */ DC_BTN_START,
			/* JOYPAD_UP     */ DC_DPAD_UP,
			/* JOYPAD_DOWN   */ DC_DPAD_DOWN,
			/* JOYPAD_LEFT   */ DC_DPAD_LEFT,
			/* JOYPAD_RIGHT  */ DC_DPAD_RIGHT,
			/* JOYPAD_A      */ DC_BTN_B,
			/* JOYPAD_X      */ DC_BTN_Y,
	};

	static const uint32_t dc_lg_joymap[] =
	{
			/* deprecated */ 		0,
			/* deprecated */ 		0,
			/* LIGHTGUN_TRIGGER */	DC_BTN_A,
			/* LIGHTGUN_AUX_A */	DC_BTN_B,
			/* LIGHTGUN_AUX_B */ 	0,
			/* deprecated */ 		0,
			/* LIGHTGUN_START */	DC_BTN_START,
			/* LIGHTGUN_SELECT */ 	0,
			/* LIGHTGUN_AUX_C */	0,
			/* LIGHTGUN_UP   */ 	DC_DPAD_UP,
			/* LIGHTGUN_DOWN   */ 	DC_DPAD_DOWN,
			/* LIGHTGUN_LEFT   */ 	DC_DPAD_LEFT,
			/* LIGHTGUN_RIGHT  */ 	DC_DPAD_RIGHT,
	};

	static const uint32_t aw_joymap[] =
	{
			/* JOYPAD_B      */ AWAVE_BTN0_KEY, /* BTN1 */
			/* JOYPAD_Y      */ AWAVE_BTN2_KEY, /* BTN3 */
			/* JOYPAD_SELECT */ AWAVE_COIN_KEY,
			/* JOYPAD_START  */ AWAVE_START_KEY,
			/* JOYPAD_UP     */ AWAVE_UP_KEY,
			/* JOYPAD_DOWN   */ AWAVE_DOWN_KEY,
			/* JOYPAD_LEFT   */ AWAVE_LEFT_KEY,
			/* JOYPAD_RIGHT  */ AWAVE_RIGHT_KEY,
			/* JOYPAD_A      */ AWAVE_BTN1_KEY, /* BTN2 */
			/* JOYPAD_X      */ AWAVE_BTN3_KEY, /* BTN4 */
			/* JOYPAD_L      */ 0,
			/* JOYPAD_R      */ AWAVE_BTN4_KEY, /* BTN5 */
			/* JOYPAD_L2     */ 0,
			/* JOYPAD_R2     */ 0,
			/* JOYPAD_L3     */ AWAVE_TEST_KEY,
			/* JOYPAD_R3     */ AWAVE_SERVICE_KEY,
	};

	static const uint32_t aw_lg_joymap[] =
	{
			/* deprecated */ 		0,
			/* deprecated */ 		0,
			/* LIGHTGUN_TRIGGER */	AWAVE_TRIGGER_KEY,
			/* LIGHTGUN_AUX_A */	AWAVE_BTN0_KEY,
			/* LIGHTGUN_AUX_B */ 	AWAVE_BTN1_KEY,
			/* deprecated */ 		0,
			/* LIGHTGUN_START */	AWAVE_START_KEY,
			/* LIGHTGUN_SELECT */ 	AWAVE_COIN_KEY,
			/* LIGHTGUN_AUX_C */	AWAVE_BTN2_KEY,
			/* LIGHTGUN_UP   */ 	AWAVE_UP_KEY,
			/* LIGHTGUN_DOWN   */ 	AWAVE_DOWN_KEY,
			/* LIGHTGUN_LEFT   */ 	AWAVE_LEFT_KEY,
			/* LIGHTGUN_RIGHT  */ 	AWAVE_RIGHT_KEY,
	};

	static const uint32_t nao_joymap[] =
	{
			/* JOYPAD_B      */ NAOMI_BTN0_KEY, /* BTN1 */
			/* JOYPAD_Y      */ NAOMI_BTN2_KEY, /* BTN3 */
			/* JOYPAD_SELECT */ NAOMI_COIN_KEY,
			/* JOYPAD_START  */ NAOMI_START_KEY,
			/* JOYPAD_UP     */ NAOMI_UP_KEY,
			/* JOYPAD_DOWN   */ NAOMI_DOWN_KEY,
			/* JOYPAD_LEFT   */ NAOMI_LEFT_KEY,
			/* JOYPAD_RIGHT  */ NAOMI_RIGHT_KEY,
			/* JOYPAD_A      */ NAOMI_BTN1_KEY, /* BTN2 */
			/* JOYPAD_X      */ NAOMI_BTN3_KEY, /* BTN4 */
			/* JOYPAD_L      */ NAOMI_BTN5_KEY, /* BTN6 */
			/* JOYPAD_R      */ NAOMI_BTN4_KEY, /* BTN5 */
			/* JOYPAD_L2     */ NAOMI_BTN7_KEY, /* BTN8 */
			/* JOYPAD_R2     */ NAOMI_BTN6_KEY, /* BTN7 */
			/* JOYPAD_L3     */ NAOMI_TEST_KEY,
			/* JOYPAD_R3     */ NAOMI_SERVICE_KEY,
	};

	static const uint32_t nao_lg_joymap[] =
	{
			/* deprecated */ 		0,
			/* deprecated */ 		0,
			/* LIGHTGUN_TRIGGER */	NAOMI_BTN0_KEY,
			/* LIGHTGUN_AUX_A */	NAOMI_BTN1_KEY,
			/* LIGHTGUN_AUX_B */ 	NAOMI_BTN2_KEY,
			/* deprecated */ 		0,
			/* LIGHTGUN_START */	NAOMI_START_KEY,
			/* LIGHTGUN_SELECT */ 	NAOMI_COIN_KEY,
			/* LIGHTGUN_AUX_C */	NAOMI_BTN3_KEY,
			/* LIGHTGUN_UP   */ 	NAOMI_UP_KEY,
			/* LIGHTGUN_DOWN   */ 	NAOMI_DOWN_KEY,
			/* LIGHTGUN_LEFT   */ 	NAOMI_LEFT_KEY,
			/* LIGHTGUN_RIGHT  */ 	NAOMI_RIGHT_KEY,
	};

	const uint32_t *joymap;
	size_t joymap_size;

	switch (settings.platform.system)
	{
	case DC_PLATFORM_DREAMCAST:
	case DC_PLATFORM_DEV_UNIT:
		switch (device)
		{
		case RETRO_DEVICE_JOYPAD:
			joymap = dc_joymap;
			joymap_size = ARRAY_SIZE(dc_joymap);
			break;
		case RETRO_DEVICE_LIGHTGUN:
			joymap = dc_lg_joymap;
			joymap_size = ARRAY_SIZE(dc_lg_joymap);
			break;
		default:
			return 0;
		}
		break;

	case DC_PLATFORM_NAOMI:
		switch (device)
		{
		case RETRO_DEVICE_JOYPAD:
			joymap = nao_joymap;
			joymap_size = ARRAY_SIZE(nao_joymap);
			break;
		case RETRO_DEVICE_LIGHTGUN:
			joymap = nao_lg_joymap;
			joymap_size = ARRAY_SIZE(nao_lg_joymap);
			break;
		default:
			return 0;
		}
		break;

	case DC_PLATFORM_ATOMISWAVE:
		switch (device)
		{
		case RETRO_DEVICE_JOYPAD:
			joymap = aw_joymap;
			joymap_size = ARRAY_SIZE(aw_joymap);
			break;
		case RETRO_DEVICE_LIGHTGUN:
			joymap = aw_lg_joymap;
			joymap_size = ARRAY_SIZE(aw_lg_joymap);
			break;
		default:
			return 0;
		}
		break;

	default:
		return 0;
	}

	if (id >= joymap_size)
		return 0;
	uint32_t mapped = joymap[id];
	// Hack to bind Button 9 instead of Service when not used
	if (id == RETRO_DEVICE_ID_JOYPAD_R3 && device == RETRO_DEVICE_JOYPAD && settings.platform.system == DC_PLATFORM_NAOMI && !allow_service_buttons)
		mapped = NAOMI_BTN8_KEY;
	return mapped;
}

static const char *get_button_name(unsigned device, unsigned id, const char *default_name)
{
	if (NaomiGameInputs == NULL)
		return default_name;
	uint32_t mask = map_gamepad_button(device, id);
	if (mask == 0)
		return NULL;
	for (int i = 0; NaomiGameInputs->buttons[i].source != 0; i++)
		if (NaomiGameInputs->buttons[i].source == mask)
			return NaomiGameInputs->buttons[i].name;
	return NULL;
}

static const char *get_axis_name(unsigned index, const char *default_name)
{
	if (NaomiGameInputs == NULL)
		return default_name;
	for (int i = 0; NaomiGameInputs->axes[i].name != NULL; i++)
		if (NaomiGameInputs->axes[i].axis == index)
			return NaomiGameInputs->axes[i].name;
	return NULL;
}

static void set_input_descriptors()
{
	struct retro_input_descriptor desc[22 * 4 + 1];
	int descriptor_index = 0;
	if (settings.platform.system == DC_PLATFORM_NAOMI || settings.platform.system == DC_PLATFORM_ATOMISWAVE)
	{
		const char *name;

		for (unsigned i = 0; i < MAPLE_PORTS; i++)
		{
			switch (config::MapleMainDevices[i])
			{
			case MDT_LightGun:
				name = get_button_name(RETRO_DEVICE_LIGHTGUN, RETRO_DEVICE_ID_LIGHTGUN_DPAD_LEFT, "D-Pad Left");
				if (name != NULL)
					desc[descriptor_index++] = { i, RETRO_DEVICE_LIGHTGUN, 0, RETRO_DEVICE_ID_LIGHTGUN_DPAD_LEFT, name };
				name = get_button_name(RETRO_DEVICE_LIGHTGUN, RETRO_DEVICE_ID_LIGHTGUN_DPAD_UP, "D-Pad Up");
				if (name != NULL)
					desc[descriptor_index++] = { i, RETRO_DEVICE_LIGHTGUN, 0, RETRO_DEVICE_ID_LIGHTGUN_DPAD_UP, name };
				name = get_button_name(RETRO_DEVICE_LIGHTGUN, RETRO_DEVICE_ID_LIGHTGUN_DPAD_DOWN, "D-Pad Down");
				if (name != NULL)
					desc[descriptor_index++] = { i, RETRO_DEVICE_LIGHTGUN, 0, RETRO_DEVICE_ID_LIGHTGUN_DPAD_DOWN, name };
				name = get_button_name(RETRO_DEVICE_LIGHTGUN, RETRO_DEVICE_ID_LIGHTGUN_DPAD_RIGHT, "D-Pad Right") ;
				if (name != NULL)
					desc[descriptor_index++] = { i, RETRO_DEVICE_LIGHTGUN, 0, RETRO_DEVICE_ID_LIGHTGUN_DPAD_RIGHT, name };
				name = get_button_name(RETRO_DEVICE_LIGHTGUN, RETRO_DEVICE_ID_LIGHTGUN_TRIGGER, "Trigger");
				if (name != NULL)
					desc[descriptor_index++] = { i, RETRO_DEVICE_LIGHTGUN, 0, RETRO_DEVICE_ID_LIGHTGUN_TRIGGER, name };
				name = get_button_name(RETRO_DEVICE_LIGHTGUN, RETRO_DEVICE_ID_LIGHTGUN_AUX_A, "Button 1");
				if (name != NULL)
					desc[descriptor_index++] = { i, RETRO_DEVICE_LIGHTGUN, 0, RETRO_DEVICE_ID_LIGHTGUN_AUX_A, name };
				name = get_button_name(RETRO_DEVICE_LIGHTGUN, RETRO_DEVICE_ID_LIGHTGUN_AUX_B, "Button 2");
				if (name != NULL)
					desc[descriptor_index++] = { i, RETRO_DEVICE_LIGHTGUN, 0, RETRO_DEVICE_ID_LIGHTGUN_AUX_B, name };
				name = get_button_name(RETRO_DEVICE_LIGHTGUN, RETRO_DEVICE_ID_LIGHTGUN_AUX_C, "Button 3");
				if (name != NULL)
					desc[descriptor_index++] = { i, RETRO_DEVICE_LIGHTGUN, 0, RETRO_DEVICE_ID_LIGHTGUN_AUX_C, name };
				desc[descriptor_index++] = { i, RETRO_DEVICE_LIGHTGUN, 0, RETRO_DEVICE_ID_LIGHTGUN_RELOAD, "Reload" };
				name = get_button_name(RETRO_DEVICE_LIGHTGUN, RETRO_DEVICE_ID_LIGHTGUN_SELECT, "Coin");
				if (name != NULL)
					desc[descriptor_index++] = { i, RETRO_DEVICE_LIGHTGUN, 0, RETRO_DEVICE_ID_LIGHTGUN_SELECT, name };
				name = get_button_name(RETRO_DEVICE_LIGHTGUN, RETRO_DEVICE_ID_LIGHTGUN_START, "Start");
				if (name != NULL)
					desc[descriptor_index++] = { i, RETRO_DEVICE_LIGHTGUN, 0, RETRO_DEVICE_ID_LIGHTGUN_START, name };
				break;

			case MDT_SegaController:
				name = get_button_name(RETRO_DEVICE_JOYPAD, RETRO_DEVICE_ID_JOYPAD_LEFT, "D-Pad Left");
				if (name != NULL)
					desc[descriptor_index++] = { i, RETRO_DEVICE_JOYPAD, 0, RETRO_DEVICE_ID_JOYPAD_LEFT, name };
				name = get_button_name(RETRO_DEVICE_JOYPAD, RETRO_DEVICE_ID_JOYPAD_UP, "D-Pad Up");
				if (name != NULL)
					desc[descriptor_index++] = { i, RETRO_DEVICE_JOYPAD, 0, RETRO_DEVICE_ID_JOYPAD_UP, name };
				name = get_button_name(RETRO_DEVICE_JOYPAD, RETRO_DEVICE_ID_JOYPAD_DOWN, "D-Pad Down");
				if (name != NULL)
					desc[descriptor_index++] = { i, RETRO_DEVICE_JOYPAD, 0, RETRO_DEVICE_ID_JOYPAD_DOWN,  name };
				name = get_button_name(RETRO_DEVICE_JOYPAD, RETRO_DEVICE_ID_JOYPAD_RIGHT, "D-Pad Right");
				if (name != NULL)
					desc[descriptor_index++] = { i, RETRO_DEVICE_JOYPAD, 0, RETRO_DEVICE_ID_JOYPAD_RIGHT, name };
				name = get_button_name(RETRO_DEVICE_JOYPAD, RETRO_DEVICE_ID_JOYPAD_B, "Button 1");
				if (name != NULL)
					desc[descriptor_index++] = { i, RETRO_DEVICE_JOYPAD, 0, RETRO_DEVICE_ID_JOYPAD_B, name };
				name = get_button_name(RETRO_DEVICE_JOYPAD, RETRO_DEVICE_ID_JOYPAD_A, "Button 2");
				if (name != NULL)
					desc[descriptor_index++] = { i, RETRO_DEVICE_JOYPAD, 0, RETRO_DEVICE_ID_JOYPAD_A, name };
				name = get_button_name(RETRO_DEVICE_JOYPAD, RETRO_DEVICE_ID_JOYPAD_Y, "Button 3");
				if (name != NULL)
					desc[descriptor_index++] = { i, RETRO_DEVICE_JOYPAD, 0, RETRO_DEVICE_ID_JOYPAD_Y, name };
				name = get_button_name(RETRO_DEVICE_JOYPAD, RETRO_DEVICE_ID_JOYPAD_X, "Button 4");
				if (name != NULL)
					desc[descriptor_index++] = { i, RETRO_DEVICE_JOYPAD, 0, RETRO_DEVICE_ID_JOYPAD_X, name };
				name = get_button_name(RETRO_DEVICE_JOYPAD, RETRO_DEVICE_ID_JOYPAD_R, "Button 5");
				if (name != NULL)
					desc[descriptor_index++] = { i, RETRO_DEVICE_JOYPAD, 0, RETRO_DEVICE_ID_JOYPAD_R, name };
				name = get_button_name(RETRO_DEVICE_JOYPAD, RETRO_DEVICE_ID_JOYPAD_L, "Button 6");
				if (name != NULL)
					desc[descriptor_index++] = { i, RETRO_DEVICE_JOYPAD, 0, RETRO_DEVICE_ID_JOYPAD_L, name };
				name = get_button_name(RETRO_DEVICE_JOYPAD, RETRO_DEVICE_ID_JOYPAD_R2, "Button 7");
				if (name != NULL)
					desc[descriptor_index++] = { i, RETRO_DEVICE_JOYPAD, 0, RETRO_DEVICE_ID_JOYPAD_R2, name };
				name = get_button_name(RETRO_DEVICE_JOYPAD, RETRO_DEVICE_ID_JOYPAD_L2, "Button 8");
				if (name != NULL)
					desc[descriptor_index++] = { i, RETRO_DEVICE_JOYPAD, 0, RETRO_DEVICE_ID_JOYPAD_L2, name };
				name = get_button_name(RETRO_DEVICE_JOYPAD, RETRO_DEVICE_ID_JOYPAD_START, "Start");
				if (name != NULL)
					desc[descriptor_index++] = { i, RETRO_DEVICE_JOYPAD, 0, RETRO_DEVICE_ID_JOYPAD_START, name };
				name = get_button_name(RETRO_DEVICE_JOYPAD, RETRO_DEVICE_ID_JOYPAD_SELECT, "Coin");
				if (name != NULL)
					desc[descriptor_index++] = { i, RETRO_DEVICE_JOYPAD, 0, RETRO_DEVICE_ID_JOYPAD_SELECT, name };
				name = get_button_name(RETRO_DEVICE_JOYPAD, RETRO_DEVICE_ID_JOYPAD_L3, "Test");
				if (name != NULL)
					desc[descriptor_index++] = { i, RETRO_DEVICE_JOYPAD, 0, RETRO_DEVICE_ID_JOYPAD_L3, name };
				name = get_button_name(RETRO_DEVICE_JOYPAD, RETRO_DEVICE_ID_JOYPAD_R3, "Service");
				if (name != NULL)
					desc[descriptor_index++] = { i, RETRO_DEVICE_JOYPAD, 0, RETRO_DEVICE_ID_JOYPAD_R3, name };
				name = get_axis_name(0, "Axis 1");
				if (name != NULL && name[0] != '\0')
					desc[descriptor_index++] = { i, RETRO_DEVICE_ANALOG, RETRO_DEVICE_INDEX_ANALOG_LEFT, RETRO_DEVICE_ID_ANALOG_X, name };
				name = get_axis_name(1, "Axis 2");
				if (name != NULL && name[0] != '\0')
					desc[descriptor_index++] = { i, RETRO_DEVICE_ANALOG, RETRO_DEVICE_INDEX_ANALOG_LEFT, RETRO_DEVICE_ID_ANALOG_Y, name };
				name = get_axis_name(2, "Axis 3");
				if (name != NULL && name[0] != '\0')
					desc[descriptor_index++] = { i, RETRO_DEVICE_ANALOG, RETRO_DEVICE_INDEX_ANALOG_RIGHT, RETRO_DEVICE_ID_ANALOG_X, name };
				name = get_axis_name(3, "Axis 4");
				if (name != NULL && name[0] != '\0')
					desc[descriptor_index++] = { i, RETRO_DEVICE_ANALOG, RETRO_DEVICE_INDEX_ANALOG_RIGHT, RETRO_DEVICE_ID_ANALOG_Y, name };
				name = get_axis_name(4, NULL);
				if (name != NULL && name[0] != '\0')
					desc[descriptor_index++] = { i, RETRO_DEVICE_JOYPAD, 0, RETRO_DEVICE_ID_JOYPAD_R2, name };
				name = get_axis_name(5, NULL);
				if (name != NULL && name[0] != '\0')
					desc[descriptor_index++] = { i, RETRO_DEVICE_JOYPAD, 0, RETRO_DEVICE_ID_JOYPAD_L2, name };
				break;

			default:
				break;
			}
		}
	}
	else
	{
		for (unsigned i = 0; i < MAPLE_PORTS; i++)
		{
			switch (config::MapleMainDevices[i])
			{
			case MDT_SegaController:
				desc[descriptor_index++] = { i, RETRO_DEVICE_JOYPAD, 0, RETRO_DEVICE_ID_JOYPAD_LEFT,  "D-Pad Left" };
				desc[descriptor_index++] = { i, RETRO_DEVICE_JOYPAD, 0, RETRO_DEVICE_ID_JOYPAD_UP,    "D-Pad Up" };
				desc[descriptor_index++] = { i, RETRO_DEVICE_JOYPAD, 0, RETRO_DEVICE_ID_JOYPAD_DOWN,  "D-Pad Down" };
				desc[descriptor_index++] = { i, RETRO_DEVICE_JOYPAD, 0, RETRO_DEVICE_ID_JOYPAD_RIGHT, "D-Pad Right" };
				desc[descriptor_index++] = { i, RETRO_DEVICE_JOYPAD, 0, RETRO_DEVICE_ID_JOYPAD_B,     "A" };
				desc[descriptor_index++] = { i, RETRO_DEVICE_JOYPAD, 0, RETRO_DEVICE_ID_JOYPAD_A,     "B" };
				desc[descriptor_index++] = { i, RETRO_DEVICE_JOYPAD, 0, RETRO_DEVICE_ID_JOYPAD_X,     "Y" };
				desc[descriptor_index++] = { i, RETRO_DEVICE_JOYPAD, 0, RETRO_DEVICE_ID_JOYPAD_Y,     "X" };
				desc[descriptor_index++] = { i, RETRO_DEVICE_JOYPAD, 0, RETRO_DEVICE_ID_JOYPAD_L2,    "L Trigger" };
				desc[descriptor_index++] = { i, RETRO_DEVICE_JOYPAD, 0, RETRO_DEVICE_ID_JOYPAD_R2,    "R Trigger" };
				desc[descriptor_index++] = { i, RETRO_DEVICE_JOYPAD, 0, RETRO_DEVICE_ID_JOYPAD_START,    "Start" };
				desc[descriptor_index++] = { i, RETRO_DEVICE_ANALOG, RETRO_DEVICE_INDEX_ANALOG_LEFT, RETRO_DEVICE_ID_ANALOG_X, "Analog X" };
				desc[descriptor_index++] = { i, RETRO_DEVICE_ANALOG, RETRO_DEVICE_INDEX_ANALOG_LEFT, RETRO_DEVICE_ID_ANALOG_Y, "Analog Y" };
				break;

			case MDT_TwinStick:
				desc[descriptor_index++] = { i, RETRO_DEVICE_TWINSTICK, 0, RETRO_DEVICE_ID_JOYPAD_LEFT,  "L-Stick Left" };
				desc[descriptor_index++] = { i, RETRO_DEVICE_TWINSTICK, 0, RETRO_DEVICE_ID_JOYPAD_UP,    "L-Stick Up" };
				desc[descriptor_index++] = { i, RETRO_DEVICE_TWINSTICK, 0, RETRO_DEVICE_ID_JOYPAD_DOWN,  "L-Stick Down" };
				desc[descriptor_index++] = { i, RETRO_DEVICE_TWINSTICK, 0, RETRO_DEVICE_ID_JOYPAD_RIGHT, "L-Stick Right" };
				desc[descriptor_index++] = { i, RETRO_DEVICE_TWINSTICK, 0, RETRO_DEVICE_ID_JOYPAD_B,     "R-Stick Down" };
				desc[descriptor_index++] = { i, RETRO_DEVICE_TWINSTICK, 0, RETRO_DEVICE_ID_JOYPAD_A,     "R-Stick Right" };
				desc[descriptor_index++] = { i, RETRO_DEVICE_TWINSTICK, 0, RETRO_DEVICE_ID_JOYPAD_X,     "R-Stick Up" };
				desc[descriptor_index++] = { i, RETRO_DEVICE_TWINSTICK, 0, RETRO_DEVICE_ID_JOYPAD_Y,     "R-Stick Left" };
				desc[descriptor_index++] = { i, RETRO_DEVICE_TWINSTICK, 0, RETRO_DEVICE_ID_JOYPAD_L,    "L Turbo" };
				desc[descriptor_index++] = { i, RETRO_DEVICE_TWINSTICK, 0, RETRO_DEVICE_ID_JOYPAD_R,    "R Turbo" };
				desc[descriptor_index++] = { i, RETRO_DEVICE_TWINSTICK, 0, RETRO_DEVICE_ID_JOYPAD_L2,    "L Trigger" };
				desc[descriptor_index++] = { i, RETRO_DEVICE_TWINSTICK, 0, RETRO_DEVICE_ID_JOYPAD_R2,    "R Trigger" };
				desc[descriptor_index++] = { i, RETRO_DEVICE_TWINSTICK, 0, RETRO_DEVICE_ID_JOYPAD_START,    "Start" };
				desc[descriptor_index++] = { i, RETRO_DEVICE_TWINSTICK, 0, RETRO_DEVICE_ID_JOYPAD_SELECT,    "Special" };
				break;

			case MDT_AsciiStick:
				desc[descriptor_index++] = { i, RETRO_DEVICE_TWINSTICK, 0, RETRO_DEVICE_ID_JOYPAD_LEFT,  "Stick Left" };
				desc[descriptor_index++] = { i, RETRO_DEVICE_TWINSTICK, 0, RETRO_DEVICE_ID_JOYPAD_UP,    "Stick Up" };
				desc[descriptor_index++] = { i, RETRO_DEVICE_TWINSTICK, 0, RETRO_DEVICE_ID_JOYPAD_DOWN,  "Stick Down" };
				desc[descriptor_index++] = { i, RETRO_DEVICE_TWINSTICK, 0, RETRO_DEVICE_ID_JOYPAD_RIGHT, "Stick Right" };
				desc[descriptor_index++] = { i, RETRO_DEVICE_TWINSTICK, 0, RETRO_DEVICE_ID_JOYPAD_B,     "A" };
				desc[descriptor_index++] = { i, RETRO_DEVICE_TWINSTICK, 0, RETRO_DEVICE_ID_JOYPAD_A,     "B" };
				desc[descriptor_index++] = { i, RETRO_DEVICE_TWINSTICK, 0, RETRO_DEVICE_ID_JOYPAD_X,     "Y" };
				desc[descriptor_index++] = { i, RETRO_DEVICE_TWINSTICK, 0, RETRO_DEVICE_ID_JOYPAD_Y,     "X" };
				desc[descriptor_index++] = { i, RETRO_DEVICE_TWINSTICK, 0, RETRO_DEVICE_ID_JOYPAD_L,    "C" };
				desc[descriptor_index++] = { i, RETRO_DEVICE_TWINSTICK, 0, RETRO_DEVICE_ID_JOYPAD_R,    "Z" };
				desc[descriptor_index++] = { i, RETRO_DEVICE_TWINSTICK, 0, RETRO_DEVICE_ID_JOYPAD_START,    "Start" };
				break;

			case MDT_LightGun:
				desc[descriptor_index++] = { i, RETRO_DEVICE_LIGHTGUN, 0, RETRO_DEVICE_ID_LIGHTGUN_DPAD_LEFT,  "D-Pad Left" };
				desc[descriptor_index++] = { i, RETRO_DEVICE_LIGHTGUN, 0, RETRO_DEVICE_ID_LIGHTGUN_DPAD_UP,    "D-Pad Up" };
				desc[descriptor_index++] = { i, RETRO_DEVICE_LIGHTGUN, 0, RETRO_DEVICE_ID_LIGHTGUN_DPAD_DOWN,  "D-Pad Down" };
				desc[descriptor_index++] = { i, RETRO_DEVICE_LIGHTGUN, 0, RETRO_DEVICE_ID_LIGHTGUN_DPAD_RIGHT, "D-Pad Right" };
				desc[descriptor_index++] = { i, RETRO_DEVICE_LIGHTGUN, 0, RETRO_DEVICE_ID_LIGHTGUN_TRIGGER,	   "A" };
				desc[descriptor_index++] = { i, RETRO_DEVICE_LIGHTGUN, 0, RETRO_DEVICE_ID_LIGHTGUN_START,      "Start" };
				desc[descriptor_index++] = { i, RETRO_DEVICE_LIGHTGUN, 0, RETRO_DEVICE_ID_LIGHTGUN_AUX_A,      "B" };
				break;

			default:
				break;
			}
		}
	}
	desc[descriptor_index++] = { 0 };

	environ_cb(RETRO_ENVIRONMENT_SET_INPUT_DESCRIPTORS, desc);
}

static void extract_basename(char *buf, const char *path, size_t size)
{
	const char *base = find_last_slash(path);
	if (!base)
		base = path;
	else
		base++;

	strncpy(buf, base, size - 1);
	buf[size - 1] = '\0';
}

static void remove_extension(char *buf, const char *path, size_t size)
{
	char *base;
	strncpy(buf, path, size - 1);
	buf[size - 1] = '\0';

	base = strrchr(buf, '.');

	if (base)
		*base = '\0';
}

#ifdef HAVE_VULKAN
static VulkanContext theVulkanContext;

static void retro_vk_context_reset()
{
	retro_hw_render_interface* vulkan;
	if (!environ_cb(RETRO_ENVIRONMENT_GET_HW_RENDER_INTERFACE, (void**)&vulkan) || !vulkan)
	{
		ERROR_LOG(RENDERER, "Get Vulkan HW interface failed");
		return;
	}
	theVulkanContext.init((retro_hw_render_interface_vulkan *)vulkan);
	rend_term_renderer();
	rend_init_renderer();
	rend_resize_renderer();
}

static void retro_vk_context_destroy()
{
	rend_term_renderer();
	theVulkanContext.term();
}

static bool set_vulkan_hw_render()
{
	retro_hw_render_callback hw_render{};
	hw_render.context_type = RETRO_HW_CONTEXT_VULKAN;
	hw_render.version_major = VK_API_VERSION_1_0;
	hw_render.version_minor = 0;
	hw_render.context_reset = retro_vk_context_reset;
	hw_render.context_destroy = retro_vk_context_destroy;
	hw_render.debug_context = false;

	if (!environ_cb(RETRO_ENVIRONMENT_SET_HW_RENDER, &hw_render))
		return false;

	static const struct retro_hw_render_context_negotiation_interface_vulkan negotiation_interface = {
			RETRO_HW_RENDER_CONTEXT_NEGOTIATION_INTERFACE_VULKAN,
			RETRO_HW_RENDER_CONTEXT_NEGOTIATION_INTERFACE_VULKAN_VERSION,
			VkGetApplicationInfo,
			VkCreateDevice,
			nullptr,
	};
	environ_cb(RETRO_ENVIRONMENT_SET_HW_RENDER_CONTEXT_NEGOTIATION_INTERFACE, (void *)&negotiation_interface);

	if (config::RendererType == RenderType::OpenGL_OIT || config::RendererType == RenderType::DirectX11_OIT)
		config::RendererType = RenderType::Vulkan_OIT;
	else if (config::RendererType != RenderType::Vulkan_OIT)
		config::RendererType = RenderType::Vulkan;
	return true;
}
#else
static bool set_vulkan_hw_render()
{
	return false;
}
#endif

static bool set_opengl_hw_render(u32 preferred)
{
#if defined(HAVE_OPENGL) || defined(HAVE_OPENGLES)
	glsm_ctx_params_t params = {0};

	params.context_reset         = context_reset;
	params.context_destroy       = context_destroy;
	params.environ_cb            = environ_cb;
	params.imm_vbo_draw          = NULL;
	params.imm_vbo_disable       = NULL;
#if defined(__APPLE__) && defined(HAVE_OPENGL)
	preferred = RETRO_HW_CONTEXT_OPENGL_CORE;
#endif
#ifdef HAVE_OIT
	if (config::RendererType == RenderType::OpenGL_OIT)
	{
		params.context_type          = (retro_hw_context_type)preferred;
		if (preferred == RETRO_HW_CONTEXT_OPENGL)
		{
			// There are some weirdness with RA's gl context's versioning :
			// - any value above 3.0 won't provide a valid context, while the GLSM_CTL_STATE_CONTEXT_INIT call returns true...
			// - the only way to overwrite previously set version with zero values is to set them directly in hw_render, otherwise they are ignored (see glsm_state_ctx_init logic)
			// FIXME what's the point of this?
			retro_hw_render_callback hw_render;
			hw_render.version_major = 3;
			hw_render.version_minor = 0;
		}
		else
		{
			params.major = 4;
			params.minor = 3;
		}
	}
	else
#endif
	{
#ifndef HAVE_OPENGLES
		params.context_type          = (retro_hw_context_type)preferred;
		params.major                 = 3;
		params.minor                 = preferred == RETRO_HW_CONTEXT_OPENGL_CORE ? 2 : 0;
#endif
		config::RendererType = RenderType::OpenGL;
	}

	if (glsm_ctl(GLSM_CTL_STATE_CONTEXT_INIT, &params))
		return true;

#if defined(HAVE_GL3)
	params.context_type       = (retro_hw_context_type)preferred;
	params.major              = 3;
	params.minor              = 0;
#else
	params.context_type       = (retro_hw_context_type)preferred;
	params.major              = 0;
	params.minor              = 0;
#endif
	config::RendererType = RenderType::OpenGL;
	return glsm_ctl(GLSM_CTL_STATE_CONTEXT_INIT, &params);
#else
	return false;
#endif
}

#ifdef HAVE_D3D11
static void dx11_context_reset()
{
	NOTICE_LOG(RENDERER, "DX11 context reset");
	retro_hw_render_interface_d3d11 *hw_render = nullptr;
	if (!environ_cb(RETRO_ENVIRONMENT_GET_HW_RENDER_INTERFACE, &hw_render) || hw_render == nullptr || hw_render->interface_type != RETRO_HW_RENDER_INTERFACE_D3D11)
		return;
	if (hw_render->interface_version != RETRO_HW_RENDER_INTERFACE_D3D11_VERSION)
	{
		WARN_LOG(RENDERER, "Unsupported interface version %d, expecting %d", hw_render->interface_version, RETRO_HW_RENDER_INTERFACE_D3D11_VERSION);
		return;
	}
	rend_term_renderer();
	theDX11Context.term();

	theDX11Context.init(hw_render->device, hw_render->context, hw_render->D3DCompile, hw_render->featureLevel);
	if (config::RendererType == RenderType::OpenGL_OIT || config::RendererType == RenderType::Vulkan_OIT)
		config::RendererType = RenderType::DirectX11_OIT;
	else if (config::RendererType != RenderType::DirectX11_OIT)
		config::RendererType = RenderType::DirectX11;
	rend_init_renderer();
	rend_resize_renderer();
}

static void dx11_context_destroy()
{
	NOTICE_LOG(RENDERER, "DX11 context destroyed");
	rend_term_renderer();
	theDX11Context.term();
}
#endif

static bool set_dx11_hw_render()
{
#ifdef HAVE_D3D11
	retro_hw_render_callback hw_render_{};
	hw_render_.context_type = RETRO_HW_CONTEXT_DIRECT3D;
	hw_render_.version_major = 11;
	hw_render_.version_minor = 0;
	hw_render_.context_reset = dx11_context_reset;
	hw_render_.context_destroy = dx11_context_destroy;

	if (!environ_cb(RETRO_ENVIRONMENT_SET_HW_RENDER, &hw_render_))
	{
		WARN_LOG(RENDERER, "DX11 hardware rendering not available");
		return false;
	}
	return true;
#else
	return false;
#endif
}

// Loading/unloading games
bool retro_load_game(const struct retro_game_info *game)
{
	NOTICE_LOG(BOOT, "retro_load_game: %s", game->path);

	extract_basename(g_base_name, game->path, sizeof(g_base_name));
	extract_directory(game_dir, game->path, sizeof(game_dir));

	// Storing rom dir for later use
	snprintf(g_roms_dir, sizeof(g_roms_dir), "%s%c", game_dir, slash);

	if (environ_cb(RETRO_ENVIRONMENT_GET_RUMBLE_INTERFACE, &rumble) && log_cb)
		log_cb(RETRO_LOG_DEBUG, "Rumble interface supported!\n");

	const char *dir = NULL;
	if (!(environ_cb(RETRO_ENVIRONMENT_GET_SYSTEM_DIRECTORY, &dir) && dir))
		dir = game_dir;

	snprintf(game_dir, sizeof(game_dir), "%s%cdc%c", dir, slash, slash);
	snprintf(game_dir_no_slash, sizeof(game_dir_no_slash), "%s%cdc", dir, slash);

	// Per-content VMU additions START
	// > Get save directory
	const char *vmu_dir = NULL;
	if (!(environ_cb(RETRO_ENVIRONMENT_GET_SAVE_DIRECTORY, &vmu_dir) && vmu_dir))
		vmu_dir = game_dir;

	snprintf(vmu_dir_no_slash, sizeof(vmu_dir_no_slash), "%s", vmu_dir);

	// > Get content name
	remove_extension(content_name, g_base_name, sizeof(content_name));

	if (content_name[0] == '\0')
		snprintf(content_name, sizeof(content_name), "vmu_save");
	// Per-content VMU additions END

	update_variables(true);

	char *ext = strrchr(g_base_name, '.');

	{
		/* Check for extension .lst, .bin, .dat or .zip. If found, we will set the system type
		 * automatically to Naomi or AtomisWave. */
		if (ext)
		{
			log_cb(RETRO_LOG_INFO, "File extension is: %s\n", ext);
			if (!strcmp(".lst", ext)
					|| !strcmp(".bin", ext) || !strcmp(".BIN", ext)
					|| !strcmp(".dat", ext) || !strcmp(".DAT", ext)
					|| !strcmp(".zip", ext) || !strcmp(".ZIP", ext)
					|| !strcmp(".7z", ext) || !strcmp(".7Z", ext))
			{
				settings.platform.system = naomi_cart_GetPlatform(game->path);
				// Users should use the superior format instead, let's warn them
				if (!strcmp(".lst", ext)
						|| !strcmp(".bin", ext) || !strcmp(".BIN", ext)
						|| !strcmp(".dat", ext) || !strcmp(".DAT", ext))
				{
					struct retro_message msg;
					// Sadly, this callback is only able to display short messages, so we can't give proper explanations...
					msg.msg = "Please upgrade to MAME romsets or expect issues";
					msg.frames = 1200;
					environ_cb(RETRO_ENVIRONMENT_SET_MESSAGE, &msg);
				}
			}
			// If m3u playlist found load the paths into array
			else if (!strcmp(".m3u", ext) || !strcmp(".M3U", ext))
			{
				if (!read_m3u(game->path))
				{
					if (log_cb)
						log_cb(RETRO_LOG_ERROR, "%s\n", "[libretro]: failed to read m3u file ...\n");
					return false;
				}
			}
		}
	}
	// System may have changed - have to update hidden core options
	set_variable_visibility();

	if (game->path[0] == '\0')
	{
		if (settings.platform.system == DC_PLATFORM_DREAMCAST)
			boot_to_bios = true;
		else
			return false;
	}
	if (settings.platform.system != DC_PLATFORM_DREAMCAST)
		boot_to_bios = false;

	if (boot_to_bios)
		game_data.clear();
	// if an m3u file was loaded, disk_paths will already be populated so load the game from there
	else if (disk_paths.size() > 0)
	{
		disk_index = 0;

		// Attempt to set initial disk index
		if (disk_paths.size() > 1
				&& disk_initial_index > 0
				&& disk_initial_index < disk_paths.size()
				&& disk_paths[disk_initial_index].compare(disk_initial_path) == 0)
			disk_index = disk_initial_index;

		game_data = disk_paths[disk_index];
	}
	else
	{
		char disk_label[PATH_MAX];
		disk_label[0] = '\0';

		disk_paths.push_back(game->path);

		fill_short_pathname_representation(disk_label, game->path, sizeof(disk_label));
		disk_labels.push_back(disk_label);

		game_data = game->path;
	}

	{
		char data_dir[1024];

		snprintf(data_dir, sizeof(data_dir), "%s%s", game_dir, "data");

		INFO_LOG(COMMON, "Creating dir: %s", data_dir);
		struct stat buf;
		if (stat(data_dir, &buf) < 0)
		{
			path_mkdir(data_dir);
		}
	}

	u32 preferred;
	if (!environ_cb(RETRO_ENVIRONMENT_GET_PREFERRED_HW_RENDER, &preferred))
		preferred = RETRO_HW_CONTEXT_DUMMY;
	bool foundRenderApi = false;

	if (preferred == RETRO_HW_CONTEXT_OPENGL || preferred == RETRO_HW_CONTEXT_OPENGL_CORE
			|| preferred == RETRO_HW_CONTEXT_OPENGLES2 || preferred == RETRO_HW_CONTEXT_OPENGLES3
			|| preferred == RETRO_HW_CONTEXT_OPENGLES_VERSION)
	{
		foundRenderApi = set_opengl_hw_render(preferred);
	}
	else if (preferred == RETRO_HW_CONTEXT_VULKAN)
	{
		foundRenderApi = set_vulkan_hw_render();
	}
	else if (preferred == RETRO_HW_CONTEXT_DIRECT3D)
	{
		foundRenderApi = set_dx11_hw_render();
	}
	else
	{
		// fallback when not supported (or auto-switching disabled), let's try all supported drivers
		foundRenderApi = set_dx11_hw_render();
		if (!foundRenderApi)
			foundRenderApi = set_vulkan_hw_render();
#if defined(HAVE_OPENGLES)
		if (!foundRenderApi)
			foundRenderApi = set_opengl_hw_render(RETRO_HW_CONTEXT_OPENGLES3);
		if (!foundRenderApi)
			foundRenderApi = set_opengl_hw_render(RETRO_HW_CONTEXT_OPENGLES2);
#else
		if (!foundRenderApi)
			foundRenderApi = set_opengl_hw_render(RETRO_HW_CONTEXT_OPENGL_CORE);
		if (!foundRenderApi)
			foundRenderApi = set_opengl_hw_render(RETRO_HW_CONTEXT_OPENGL);
#endif
	}

	if (!foundRenderApi)
		return false;

	if (settings.platform.system != DC_PLATFORM_DREAMCAST)
	{
		if (environ_cb(RETRO_ENVIRONMENT_GET_SAVE_DIRECTORY, &dir)
				&& dir != nullptr
				&& strcmp(dir, g_roms_dir) != 0)
		{
			static char save_dir[PATH_MAX];
			snprintf(save_dir, sizeof(save_dir), "%s%creicast%c", dir, slash, slash);

			struct stat buf;
			if (stat(save_dir, &buf) < 0)
			{
				DEBUG_LOG(BOOT, "Creating dir: %s", save_dir);
				path_mkdir(save_dir);
			}
			arcadeFlashPath = std::string(save_dir) + g_base_name;
		} else {
			arcadeFlashPath = std::string(g_roms_dir) + g_base_name;
		}
		INFO_LOG(BOOT, "Setting flash base path to %s", arcadeFlashPath.c_str());
	}

	config::ScreenStretching = 100;
	if (!loadGame())
		return false;

	rotate_game = config::Rotate90;
	if (rotate_game)
		config::Widescreen.override(false);
	config::Rotate90 = false;	// actual framebuffer rotation is done by frontend

	setRotation();
	setFramebufferSize();

	if (devices_need_refresh)
		refresh_devices(true);

	return true;
}

bool retro_load_game_special(unsigned game_type, const struct retro_game_info *info, size_t num_info)
{
	return false;
}

void retro_unload_game()
{
	INFO_LOG(COMMON, "Flycast unloading game");
<<<<<<< HEAD
	frontend_clear_thread_waits_cb(1, nullptr);
	emu.stop();
	frontend_clear_thread_waits_cb(0, nullptr);
	game_data.clear();
=======
	dc_stop();
	free(game_data);
	game_data = nullptr;
>>>>>>> 7555263e
	disk_paths.clear();
	disk_labels.clear();
	blankVmus();

	emu.term();
}


// Memory/Serialization
void *retro_get_memory_data(unsigned type)
{
   if (type == RETRO_MEMORY_SYSTEM_RAM)
      return mem_b.data;
   return nullptr;
}

size_t retro_get_memory_size(unsigned type)
{
   if (type == RETRO_MEMORY_SYSTEM_RAM)
      return mem_b.size;
   return 0;
}

size_t retro_serialize_size()
{
	DEBUG_LOG(SAVESTATE, "retro_serialize_size");
	std::lock_guard<std::mutex> lock(mtx_serialization);

	emu.stop();

	Serializer ser;
	dc_serialize(ser);
	emu.start();

	return ser.size();
}

bool retro_serialize(void *data, size_t size)
{
	DEBUG_LOG(SAVESTATE, "retro_serialize %d bytes", (int)size);
	std::lock_guard<std::mutex> lock(mtx_serialization);

	emu.stop();

	Serializer ser(data, size);
	dc_serialize(ser);
	emu.start();

	return true;
}

bool retro_unserialize(const void * data, size_t size)
{
	DEBUG_LOG(SAVESTATE, "retro_unserialize");
	std::lock_guard<std::mutex> lock(mtx_serialization);

<<<<<<< HEAD
	emu.stop();
=======
    bool result = dc_loadstate(&data, size);
    retro_audio_flush_buffer();
>>>>>>> 7555263e

	try {
		Deserializer deser(data, size);
		dc_loadstate(deser);
		emu.start();

		return true;
	} catch (const Deserializer::Exception& e) {
		ERROR_LOG(SAVESTATE, "Loading state failed: %s", e.what());
		return false;
	}
}

// Cheats
void retro_cheat_reset()
{
   // Nothing to do here
}
void retro_cheat_set(unsigned unused, bool unused1, const char* unused2)
{
   // Nothing to do here
}


// Get info
const char* retro_get_system_directory()
{
   const char* dir;
   environ_cb(RETRO_ENVIRONMENT_GET_SYSTEM_DIRECTORY, &dir);
   return dir ? dir : ".";
}

void retro_get_system_info(struct retro_system_info *info)
{
   info->library_name = "Flycast";
#ifndef GIT_VERSION
#define GIT_VERSION "undefined"
#endif
   info->library_version = GIT_VERSION;
   info->valid_extensions = "chd|cdi|elf|cue|gdi|lst|bin|dat|zip|7z|m3u";
   info->need_fullpath = true;
   info->block_extract = true;
}

void retro_get_system_av_info(retro_system_av_info *info)
{
	NOTICE_LOG(RENDERER, "retro_get_system_av_info: Res=%d", (int)config::RenderResolution);

	if (cheatManager.isWidescreen())
	{
		retro_message msg;
		msg.msg = "Widescreen cheat activated";
		msg.frames = 120;
		environ_cb(RETRO_ENVIRONMENT_SET_MESSAGE, &msg);
	}
	setAVInfo(*info);
}

unsigned retro_get_region()
{
   return config::Broadcast == 0 ? RETRO_REGION_NTSC :  RETRO_REGION_PAL;
}

// Controller
void retro_set_controller_port_device(unsigned in_port, unsigned device)
{
	if (device_type[in_port] != (int)device && in_port < MAPLE_PORTS)
	{
		devices_need_refresh = true;
		device_type[in_port] = device;
		switch (device)
		{
			case RETRO_DEVICE_JOYPAD:
				config::MapleMainDevices[in_port] = MDT_SegaController;
				if (settings.platform.system == DC_PLATFORM_DREAMCAST) {
					config::MapleExpansionDevices[in_port][0] = MDT_SegaVMU;
					config::MapleExpansionDevices[in_port][1] = enable_purupuru ? MDT_PurupuruPack : MDT_SegaVMU;
				}
				break;
			case RETRO_DEVICE_TWINSTICK:
			case RETRO_DEVICE_TWINSTICK_SATURN:
				config::MapleMainDevices[in_port] = MDT_TwinStick;
				if (settings.platform.system == DC_PLATFORM_DREAMCAST) {
					config::MapleExpansionDevices[in_port][0] = enable_purupuru ? MDT_PurupuruPack : MDT_SegaVMU;
					config::MapleExpansionDevices[in_port][1] = MDT_None;
				}
				break;
			case RETRO_DEVICE_ASCIISTICK:
				config::MapleMainDevices[in_port] = MDT_AsciiStick;
				if (settings.platform.system == DC_PLATFORM_DREAMCAST) {
					config::MapleExpansionDevices[in_port][0] = enable_purupuru ? MDT_PurupuruPack : MDT_SegaVMU;
					config::MapleExpansionDevices[in_port][1] = MDT_None;
				}
				break;
			case RETRO_DEVICE_KEYBOARD:
				config::MapleMainDevices[in_port] = MDT_Keyboard;
				if (settings.platform.system == DC_PLATFORM_DREAMCAST) {
					config::MapleExpansionDevices[in_port][0] = MDT_None;
					config::MapleExpansionDevices[in_port][1] = MDT_None;
				}
				break;
			case RETRO_DEVICE_MOUSE:
				config::MapleMainDevices[in_port] = MDT_Mouse;
				if (settings.platform.system == DC_PLATFORM_DREAMCAST) {
					config::MapleExpansionDevices[in_port][0] = MDT_None;
					config::MapleExpansionDevices[in_port][1] = MDT_None;
				}
				break;
			case RETRO_DEVICE_LIGHTGUN:
				config::MapleMainDevices[in_port] = MDT_LightGun;
				if (settings.platform.system == DC_PLATFORM_DREAMCAST) {
					config::MapleExpansionDevices[in_port][0] = enable_purupuru ? MDT_PurupuruPack : MDT_SegaVMU;
					config::MapleExpansionDevices[in_port][1] = MDT_None;
				}
				break;
			default:
				config::MapleMainDevices[in_port] = MDT_None;
				if (settings.platform.system == DC_PLATFORM_DREAMCAST) {
					config::MapleExpansionDevices[in_port][0] = MDT_None;
					config::MapleExpansionDevices[in_port][1] = MDT_None;
				}
				break;
		}
	}
}

static void refresh_devices(bool first_startup)
{
   devices_need_refresh = false;
   set_input_descriptors();

   if (!first_startup)
   {
      if (settings.platform.system == DC_PLATFORM_DREAMCAST)
         maple_ReconnectDevices();

      if (rumble.set_rumble_state)
      {
         for(int i = 0; i < MAPLE_PORTS; i++)
         {
            rumble.set_rumble_state(i, RETRO_RUMBLE_STRONG, 0);
            rumble.set_rumble_state(i, RETRO_RUMBLE_WEAK,   0);
         }
      }
   }
   else
   {
      mcfg_DestroyDevices();
      mcfg_CreateDevices();
   }
}

// API version (to detect version mismatch)
unsigned retro_api_version()
{
   return RETRO_API_VERSION;
}

void retro_rend_present()
{
	if (!config::ThreadedRendering)
	{
		is_dupe = false;
		sh4_cpu.Stop();
	}
}

static uint32_t get_time_ms()
{
   return (uint32_t)(os_GetSeconds() * 1000.0);
}

static void get_analog_stick( retro_input_state_t input_state_cb,
                       int player_index,
                       int stick,
                       s8* p_analog_x,
                       s8* p_analog_y )
{
   int analog_x, analog_y;
   analog_x = input_state_cb( player_index, RETRO_DEVICE_ANALOG, stick, RETRO_DEVICE_ID_ANALOG_X );
   analog_y = input_state_cb( player_index, RETRO_DEVICE_ANALOG, stick, RETRO_DEVICE_ID_ANALOG_Y );

   // Analog stick deadzone (borrowed code from parallel-n64 core)
   if ( astick_deadzone > 0 )
   {
      static const int ASTICK_MAX = 0x8000;

      // Convert cartesian coordinate analog stick to polar coordinates
      double radius = sqrt(analog_x * analog_x + analog_y * analog_y);
      double angle = atan2(analog_y, analog_x);

      if (radius > astick_deadzone)
      {
         // Re-scale analog stick range to negate deadzone (makes slow movements possible)
         radius = (radius - astick_deadzone)*((float)ASTICK_MAX/(ASTICK_MAX - astick_deadzone));

         // Convert back to cartesian coordinates
         analog_x = (int)round(radius * cos(angle));
         analog_y = (int)round(radius * sin(angle));

         // Clamp to correct range
         if (analog_x > +32767) analog_x = +32767;
         if (analog_x < -32767) analog_x = -32767;
         if (analog_y > +32767) analog_y = +32767;
         if (analog_y < -32767) analog_y = -32767;
      }
      else
      {
         analog_x = 0;
         analog_y = 0;
      }
   }

   // output
   *p_analog_x = (s8)(analog_x >> 8);
   *p_analog_y = (s8)(analog_y >> 8);
}

static uint16_t apply_trigger_deadzone( uint16_t input )
{
   if ( trigger_deadzone > 0 )
   {
      if ( input > trigger_deadzone )
      {
         // Re-scale analog range
         static const int TRIGGER_MAX = 0x8000;
         const float scale = ((float)TRIGGER_MAX/(float)(TRIGGER_MAX - trigger_deadzone));
         float scaled      = (input - trigger_deadzone)*scale;

         input = (int)round(scaled);
         if (input > +32767)
            input = +32767;
      }
      else
         input = 0;
   }

   return input;
}

static uint16_t get_analog_trigger(
      int16_t ret,
      retro_input_state_t input_state_cb,
      int player_index,
      int id )
{
   // NOTE: Analog triggers were added Nov 2017. Not all front-ends support this
   // feature (or pre-date it) so we need to handle this in a graceful way.

   // First, try and get an analog value using the new libretro API constant
   uint16_t trigger = input_state_cb( player_index,
                       RETRO_DEVICE_ANALOG,
                       RETRO_DEVICE_INDEX_ANALOG_BUTTON,
                       id );

   if ( trigger == 0 )
   {
      // If we got exactly zero, we're either not pressing the button, or the front-end
      // is not reporting analog values. We need to do a second check using the classic
      // digital API method, to at least get some response - better than nothing.

      // NOTE: If we're really just not holding the trigger, we're still going to get zero.

      trigger = (ret & (1 << id)) ? 0x7FFF : 0;
   }
   else
   {
      // We got something, which means the front-end can handle analog buttons.
      // So we apply a deadzone to the input and use it.

      trigger = apply_trigger_deadzone( trigger );
   }

   return trigger;
}

static void setDeviceButtonState(u32 port, int deviceType, int btnId)
{
	uint32_t dc_key = map_gamepad_button(deviceType, btnId);
	bool is_down = input_cb(port, deviceType, 0, btnId);
	if (is_down)
		kcode[port] &= ~dc_key;
	else
		kcode[port] |= dc_key;
}

static void setDeviceButtonStateFromBitmap(u32 bitmap, u32 port, int deviceType, int btnId)
{
	uint32_t dc_key = map_gamepad_button(deviceType, btnId);
	bool is_down    = bitmap & (1 << btnId);
	if (is_down)
		kcode[port] &= ~dc_key;
	else
		kcode[port] |= dc_key;
}

// don't call map_gamepad_button, we supply the DC bit directly.
static void setDeviceButtonStateDirect(u32 bitmap, u32 port, int deviceType, int btnId, int dc_bit)
{
	uint32_t dc_key = 1 << dc_bit;
	bool is_down    = bitmap & (1 << btnId);
	if (is_down)
		kcode[port] &= ~dc_key;
	else
		kcode[port] |= dc_key;
}

static void updateMouseState(u32 port)
{
   mo_x_delta[port] = input_cb(port, RETRO_DEVICE_MOUSE, 0, RETRO_DEVICE_ID_MOUSE_X);
   mo_y_delta[port] = input_cb(port, RETRO_DEVICE_MOUSE, 0, RETRO_DEVICE_ID_MOUSE_Y);

   bool btn_state   = input_cb(port, RETRO_DEVICE_MOUSE, 0, RETRO_DEVICE_ID_MOUSE_LEFT);
   if (btn_state)
	  mo_buttons[port] &= ~(1 << 2);
   else
	  mo_buttons[port] |= 1 << 2;
   btn_state = input_cb(port, RETRO_DEVICE_MOUSE, 0, RETRO_DEVICE_ID_MOUSE_RIGHT);
   if (btn_state)
	  mo_buttons[port] &= ~(1 << 1);
   else
	  mo_buttons[port] |= 1 << 1;
   btn_state = input_cb(port, RETRO_DEVICE_MOUSE, 0, RETRO_DEVICE_ID_MOUSE_MIDDLE);
   if (btn_state)
	  mo_buttons[port] &= ~(1 << 3);
   else
	  mo_buttons[port] |= 1 << 3;
   if (input_cb(port, RETRO_DEVICE_MOUSE, 0, RETRO_DEVICE_ID_MOUSE_WHEELDOWN))
	  mo_wheel_delta[port] -= 10;
   else if (input_cb(port, RETRO_DEVICE_MOUSE, 0, RETRO_DEVICE_ID_MOUSE_WHEELUP))
	  mo_wheel_delta[port] += 10;
}

static void updateLightgunCoordinates(u32 port)
{
	int x = input_cb(port, RETRO_DEVICE_LIGHTGUN, 0, RETRO_DEVICE_ID_LIGHTGUN_SCREEN_X);
	int y = input_cb(port, RETRO_DEVICE_LIGHTGUN, 0, RETRO_DEVICE_ID_LIGHTGUN_SCREEN_Y);
	if (config::Widescreen && config::ScreenStretching == 100)
		mo_x_abs[port] = 640.f * ((x + 0x8000) * 4.f / 3.f / 0x10000 - (4.f / 3.f - 1.f) / 2.f);
	else
		mo_x_abs[port] = (x + 0x8000) * 640.f / 0x10000;
	mo_y_abs[port] = (y + 0x8000) * 480.f / 0x10000;

	lightgun_params[port].offscreen = false;
	lightgun_params[port].x = mo_x_abs[port];
	lightgun_params[port].y = mo_y_abs[port];
}

static void UpdateInputStateNaomi(u32 port)
{
	switch (config::MapleMainDevices[port])
	{
	case MDT_LightGun:
		{
			//
			// -- buttons
			setDeviceButtonState(port, RETRO_DEVICE_LIGHTGUN, RETRO_DEVICE_ID_LIGHTGUN_TRIGGER);
			setDeviceButtonState(port, RETRO_DEVICE_LIGHTGUN, RETRO_DEVICE_ID_LIGHTGUN_AUX_A);
			setDeviceButtonState(port, RETRO_DEVICE_LIGHTGUN, RETRO_DEVICE_ID_LIGHTGUN_AUX_B);
			setDeviceButtonState(port, RETRO_DEVICE_LIGHTGUN, RETRO_DEVICE_ID_LIGHTGUN_AUX_C);
			setDeviceButtonState(port, RETRO_DEVICE_LIGHTGUN, RETRO_DEVICE_ID_LIGHTGUN_START);
			setDeviceButtonState(port, RETRO_DEVICE_LIGHTGUN, RETRO_DEVICE_ID_LIGHTGUN_SELECT);
			setDeviceButtonState(port, RETRO_DEVICE_LIGHTGUN, RETRO_DEVICE_ID_LIGHTGUN_DPAD_UP);
			setDeviceButtonState(port, RETRO_DEVICE_LIGHTGUN, RETRO_DEVICE_ID_LIGHTGUN_DPAD_DOWN);
			setDeviceButtonState(port, RETRO_DEVICE_LIGHTGUN, RETRO_DEVICE_ID_LIGHTGUN_DPAD_LEFT);
			setDeviceButtonState(port, RETRO_DEVICE_LIGHTGUN, RETRO_DEVICE_ID_LIGHTGUN_DPAD_RIGHT);

			bool force_offscreen = false;

			if (input_cb(port, RETRO_DEVICE_LIGHTGUN, 0, RETRO_DEVICE_ID_LIGHTGUN_RELOAD))
			{
				force_offscreen = true;
				if (settings.platform.system == DC_PLATFORM_NAOMI)
					kcode[port] &= ~NAOMI_BTN0_KEY;
				else
					kcode[port] &= ~AWAVE_TRIGGER_KEY;
			}

			if (force_offscreen || input_cb(port, RETRO_DEVICE_LIGHTGUN, 0, RETRO_DEVICE_ID_LIGHTGUN_IS_OFFSCREEN))
			{
				mo_x_abs[port] = 0;
				mo_y_abs[port] = 0;
				lightgun_params[port].offscreen = true;

				if (input_cb(port, RETRO_DEVICE_LIGHTGUN, 0, RETRO_DEVICE_ID_LIGHTGUN_TRIGGER) || input_cb(port, RETRO_DEVICE_LIGHTGUN, 0, RETRO_DEVICE_ID_LIGHTGUN_RELOAD))
				{
					if (settings.platform.system == DC_PLATFORM_NAOMI)
						kcode[port] &= ~NAOMI_BTN1_KEY;
				}
			}
			else
			{
				updateLightgunCoordinates(port);
			}
		}
		break;

	default:
		{
			//
			// -- buttons
			int16_t ret = 0;
			if (libretro_supports_bitmasks)
				ret = input_cb(port, RETRO_DEVICE_JOYPAD, 0, RETRO_DEVICE_ID_JOYPAD_MASK);
			else
			{
				for (int id = RETRO_DEVICE_ID_JOYPAD_B; id <= RETRO_DEVICE_ID_JOYPAD_R3; ++id)
					if (input_cb(port, RETRO_DEVICE_JOYPAD, 0, id))
						ret |= (1 << id);
			}

			for (int id = RETRO_DEVICE_ID_JOYPAD_B; id <= RETRO_DEVICE_ID_JOYPAD_R3; ++id)
			{
				switch (id)
				{
				case RETRO_DEVICE_ID_JOYPAD_L3:
					if (allow_service_buttons)
						setDeviceButtonStateFromBitmap(ret, port, RETRO_DEVICE_JOYPAD, id);
					break;
				case RETRO_DEVICE_ID_JOYPAD_R3:
					if (settings.platform.system == DC_PLATFORM_NAOMI || allow_service_buttons)
						setDeviceButtonStateFromBitmap(ret, port, RETRO_DEVICE_JOYPAD, id);
					break;
				default:
					setDeviceButtonStateFromBitmap(ret, port, RETRO_DEVICE_JOYPAD, id);
					break;
				}
			}
			//
			// -- analog stick

			get_analog_stick(input_cb, port, RETRO_DEVICE_INDEX_ANALOG_LEFT, &joyx[port], &joyy[port] );
			get_analog_stick(input_cb, port, RETRO_DEVICE_INDEX_ANALOG_RIGHT, &joyrx[port], &joyry[port]);
			lt[port] = get_analog_trigger(ret, input_cb, port, RETRO_DEVICE_ID_JOYPAD_L2) / 128;
			rt[port] = get_analog_trigger(ret, input_cb, port, RETRO_DEVICE_ID_JOYPAD_R2) / 128;

			if (NaomiGameInputs != NULL)
			{
				for (int i = 0; NaomiGameInputs->axes[i].name != NULL; i++)
				{
					if (NaomiGameInputs->axes[i].type == Half)
					{
						/* Note:
						 * - Analog stick axes have a range of [-128, 127]
						 * - Analog triggers have a range of [0, 255] */
						switch (NaomiGameInputs->axes[i].axis)
						{
						case 0:
							/* Left stick X: [-128, 127] */
							joyx[port] = std::max((int)joyx[port], 0) * 2;
							break;
						case 1:
							/* Left stick Y: [-128, 127] */
							joyy[port] = std::max((int)joyy[port], 0) * 2;
							break;
						case 2:
							/* Right stick X: [-128, 127] */
							joyrx[port] = std::max((int)joyrx[port], 0) * 2;
							break;
						case 3:
							/* Right stick Y: [-128, 127] */
							joyry[port] = std::max((int)joyry[port], 0) * 2;
						break;
							/* Case 4/5 correspond to right/left trigger.
							 * These inputs are always classified as 'Half',
							 * and already have the correct range - so no
							 * further action is required */
						}
					}
				}
			}

			// -- mouse, for rotary encoders
			updateMouseState(port);
		}
		break;
	}

	// Avoid Left+Right or Up+Down buttons being pressed together as this crashes some games
	if (settings.platform.system == DC_PLATFORM_NAOMI)
	{
		if ((kcode[port] & (NAOMI_UP_KEY|NAOMI_DOWN_KEY)) == 0)
			kcode[port] |= NAOMI_UP_KEY|NAOMI_DOWN_KEY;
		if ((kcode[port] & (NAOMI_LEFT_KEY|NAOMI_RIGHT_KEY)) == 0)
			kcode[port] |= NAOMI_LEFT_KEY|NAOMI_RIGHT_KEY;
	}
	else
	{
		if ((kcode[port] & (AWAVE_UP_KEY|AWAVE_DOWN_KEY)) == 0)
			kcode[port] |= AWAVE_UP_KEY|AWAVE_DOWN_KEY;
		if ((kcode[port] & (AWAVE_LEFT_KEY|AWAVE_RIGHT_KEY)) == 0)
			kcode[port] |= AWAVE_LEFT_KEY|AWAVE_RIGHT_KEY;
	}
}

static void UpdateInputState(u32 port)
{
	if (gl_ctx_resetting)
		return;

	if (settings.platform.system == DC_PLATFORM_NAOMI || settings.platform.system == DC_PLATFORM_ATOMISWAVE)
	{
		UpdateInputStateNaomi(port);
		return;
	}
	if (rumble.set_rumble_state != NULL && vib_stop_time[port] > 0)
	{
		if (get_time_ms() >= vib_stop_time[port])
		{
			vib_stop_time[port] = 0;
			rumble.set_rumble_state(port, RETRO_RUMBLE_STRONG, 0);
		}
		else if (vib_delta[port] > 0.0)
		{
			u32 rem_time = vib_stop_time[port] - get_time_ms();
			rumble.set_rumble_state(port, RETRO_RUMBLE_STRONG, 65535 * vib_strength[port] * rem_time * vib_delta[port]);
		}
	}
   
	lightgun_params[port].offscreen = true;

	switch (config::MapleMainDevices[port])
	{
	case MDT_SegaController:
		{
			int16_t ret = 0;
			//
			// -- buttons

			if (libretro_supports_bitmasks)
				ret = input_cb(port, RETRO_DEVICE_JOYPAD, 0, RETRO_DEVICE_ID_JOYPAD_MASK);
			else
			{
				for (int id = RETRO_DEVICE_ID_JOYPAD_B; id <= RETRO_DEVICE_ID_JOYPAD_R3; ++id)
					if (input_cb(port, RETRO_DEVICE_JOYPAD, 0, id))
						ret |= (1 << id);
			}

			for (int id = RETRO_DEVICE_ID_JOYPAD_B; id <= RETRO_DEVICE_ID_JOYPAD_X; ++id)
				setDeviceButtonStateFromBitmap(ret, port, RETRO_DEVICE_JOYPAD, id);

			//
			// -- analog stick

			get_analog_stick( input_cb, port, RETRO_DEVICE_INDEX_ANALOG_LEFT, &(joyx[port]), &(joyy[port]) );

			//
			// -- triggers

			if ( digital_triggers )
			{
				// -- digital left trigger
				if (ret & (1 << RETRO_DEVICE_ID_JOYPAD_L2))
					lt[port]=0xFF;
				else
					lt[port]=0;
				// -- digital right trigger
				if (ret & (1 << RETRO_DEVICE_ID_JOYPAD_R2))
					rt[port]=0xFF;
				else
					rt[port]=0;
			}
			else
			{
				// -- analog triggers
				lt[port] = get_analog_trigger(ret, input_cb, port, RETRO_DEVICE_ID_JOYPAD_L2 ) / 128;
				rt[port] = get_analog_trigger(ret, input_cb, port, RETRO_DEVICE_ID_JOYPAD_R2 ) / 128;
			}
		}
		break;

	case MDT_AsciiStick:
		{
			int16_t ret = 0;

			if (libretro_supports_bitmasks)
				ret = input_cb(port, RETRO_DEVICE_ASCIISTICK, 0, RETRO_DEVICE_ID_JOYPAD_MASK);
			else
			{
				for (int id = RETRO_DEVICE_ID_JOYPAD_B; id <= RETRO_DEVICE_ID_JOYPAD_R3; ++id)
					if (input_cb(port, RETRO_DEVICE_ASCIISTICK, 0, id))
						ret |= (1 << id);
			}

			kcode[port] = 0xFFFF; // active-low

			// stick
			setDeviceButtonStateDirect(ret, port, RETRO_DEVICE_ASCIISTICK, RETRO_DEVICE_ID_JOYPAD_UP, 4 );
			setDeviceButtonStateDirect(ret, port, RETRO_DEVICE_ASCIISTICK, RETRO_DEVICE_ID_JOYPAD_DOWN, 5 );
			setDeviceButtonStateDirect(ret, port, RETRO_DEVICE_ASCIISTICK, RETRO_DEVICE_ID_JOYPAD_LEFT, 6 );
			setDeviceButtonStateDirect(ret, port, RETRO_DEVICE_ASCIISTICK, RETRO_DEVICE_ID_JOYPAD_RIGHT, 7 );

			// buttons
			setDeviceButtonStateDirect(ret, port, RETRO_DEVICE_ASCIISTICK, RETRO_DEVICE_ID_JOYPAD_B,  2 ); // A
			setDeviceButtonStateDirect(ret, port, RETRO_DEVICE_ASCIISTICK, RETRO_DEVICE_ID_JOYPAD_A,  1 ); // B
			setDeviceButtonStateDirect(ret, port, RETRO_DEVICE_ASCIISTICK, RETRO_DEVICE_ID_JOYPAD_Y, 10 ); // X
			setDeviceButtonStateDirect(ret, port, RETRO_DEVICE_ASCIISTICK, RETRO_DEVICE_ID_JOYPAD_X,  9 ); // Y

			// Z
			{
				uint32_t dc_key = 1 << 8; // Z
				bool is_down = (ret & (1 << RETRO_DEVICE_ID_JOYPAD_L )) ||
							   (ret & (1 << RETRO_DEVICE_ID_JOYPAD_L2));
				if (is_down)
					kcode[port] &= ~dc_key;
				else
					kcode[port] |= dc_key;
			}

			// C
			{
				uint32_t dc_key = 1 << 0; // C
				bool is_down = (ret & (1 << RETRO_DEVICE_ID_JOYPAD_R)) ||
							   (ret & (1 << RETRO_DEVICE_ID_JOYPAD_R2));
				if (is_down)
					kcode[port] &= ~dc_key;
				else
					kcode[port] |= dc_key;
			}

			setDeviceButtonStateDirect(ret, port, RETRO_DEVICE_ASCIISTICK, RETRO_DEVICE_ID_JOYPAD_START, 3 ); // Start

			// unused inputs
			lt[port]=0;
			rt[port]=0;
			joyx[port]=0;
			joyy[port]=0;
		}
		break;

	case MDT_TwinStick:
		{
			int16_t ret = 0;

			kcode[port] = 0xFFFF; // active-low
			
			if ( device_type[port] == RETRO_DEVICE_TWINSTICK_SATURN )
			{
				// NOTE: This is a remapping of the RetroPad layout in the block below to make using a real
				// Saturn Twin-Stick controller (via a USB adapter) less effort.

				// The Saturn Twin-Stick identifies as a regular Saturn controller internally but with its controls
				// wired to the two sticks without much rhyme or reason. The mapping below untangles that layout
				// into DC compatible inputs, without requiring a change for the Reicast and Beetle Saturn cores.

				// Hope that makes sense!!

				// NOTE: the dc_bits below are the same, only the retro id values have been rearranged.

				if (libretro_supports_bitmasks)
					ret = input_cb(port, RETRO_DEVICE_TWINSTICK_SATURN, 0, RETRO_DEVICE_ID_JOYPAD_MASK);
				else
				{
					for (int id = RETRO_DEVICE_ID_JOYPAD_B; id <= RETRO_DEVICE_ID_JOYPAD_R3; ++id)
						if (input_cb(port, RETRO_DEVICE_TWINSTICK_SATURN, 0, id))
							ret |= (1 << id);
				}

				// left-stick
				setDeviceButtonStateDirect(ret, port, RETRO_DEVICE_TWINSTICK_SATURN, RETRO_DEVICE_ID_JOYPAD_UP, 4 );
				setDeviceButtonStateDirect(ret, port, RETRO_DEVICE_TWINSTICK_SATURN, RETRO_DEVICE_ID_JOYPAD_DOWN, 5 );
				setDeviceButtonStateDirect(ret, port, RETRO_DEVICE_TWINSTICK_SATURN, RETRO_DEVICE_ID_JOYPAD_LEFT, 6 );
				setDeviceButtonStateDirect(ret, port, RETRO_DEVICE_TWINSTICK_SATURN, RETRO_DEVICE_ID_JOYPAD_RIGHT, 7 );
				setDeviceButtonStateDirect(ret, port, RETRO_DEVICE_TWINSTICK_SATURN, RETRO_DEVICE_ID_JOYPAD_L2, 10 ); // left-trigger
				setDeviceButtonStateDirect(ret, port, RETRO_DEVICE_TWINSTICK_SATURN, RETRO_DEVICE_ID_JOYPAD_R2, 9 ); // left-turbo

				// right-stick
				setDeviceButtonStateDirect(ret, port, RETRO_DEVICE_TWINSTICK_SATURN, RETRO_DEVICE_ID_JOYPAD_X, 12 ); // up
				setDeviceButtonStateDirect(ret, port, RETRO_DEVICE_TWINSTICK_SATURN, RETRO_DEVICE_ID_JOYPAD_L, 15 ); // right
				setDeviceButtonStateDirect(ret, port, RETRO_DEVICE_TWINSTICK_SATURN, RETRO_DEVICE_ID_JOYPAD_A, 13 ); // down
				setDeviceButtonStateDirect(ret, port, RETRO_DEVICE_TWINSTICK_SATURN, RETRO_DEVICE_ID_JOYPAD_Y, 14 ); // left
				setDeviceButtonStateDirect(ret, port, RETRO_DEVICE_TWINSTICK_SATURN, RETRO_DEVICE_ID_JOYPAD_B, 2 ); // right-trigger
				setDeviceButtonStateDirect(ret, port, RETRO_DEVICE_TWINSTICK_SATURN, RETRO_DEVICE_ID_JOYPAD_R, 1 ); // right-turbo

				// misc control
				setDeviceButtonStateDirect(ret, port, RETRO_DEVICE_TWINSTICK_SATURN, RETRO_DEVICE_ID_JOYPAD_START, 3 );
				setDeviceButtonStateDirect(ret, port, RETRO_DEVICE_TWINSTICK_SATURN, RETRO_DEVICE_ID_JOYPAD_SELECT, 11 ); //D
			}
			else
			{
				int analog;

				const int thresh = 11000; // about 33%, allows for 8-way movement

				if (libretro_supports_bitmasks)
					ret = input_cb(port, RETRO_DEVICE_TWINSTICK, 0, RETRO_DEVICE_ID_JOYPAD_MASK);
				else
				{
					for (int id = RETRO_DEVICE_ID_JOYPAD_B; id <= RETRO_DEVICE_ID_JOYPAD_R3; ++id)
						if (input_cb(port, RETRO_DEVICE_TWINSTICK, 0, id))
							ret |= (1 << id);
				}

				// LX
				analog = input_cb( port, RETRO_DEVICE_ANALOG, RETRO_DEVICE_INDEX_ANALOG_LEFT, RETRO_DEVICE_ID_ANALOG_X );
				if ( analog < -thresh )
					kcode[port] &= ~( 1 << 6 ); // L
				else if ( analog > thresh )
					kcode[port] &= ~( 1 << 7 ); // R
				else
				{
					// digital
					setDeviceButtonStateDirect(ret, port, RETRO_DEVICE_TWINSTICK, RETRO_DEVICE_ID_JOYPAD_LEFT, 6 );
					setDeviceButtonStateDirect(ret, port, RETRO_DEVICE_TWINSTICK, RETRO_DEVICE_ID_JOYPAD_RIGHT, 7 );
				}

				// LY
				analog = input_cb( port, RETRO_DEVICE_ANALOG, RETRO_DEVICE_INDEX_ANALOG_LEFT, RETRO_DEVICE_ID_ANALOG_Y );
				if ( analog < -thresh )
					kcode[port] &= ~( 1 << 4 ); // U
				else if ( analog > thresh )
					kcode[port] &= ~( 1 << 5 ); // D
				else
				{
					// digital
					setDeviceButtonStateDirect(ret, port, RETRO_DEVICE_TWINSTICK, RETRO_DEVICE_ID_JOYPAD_UP, 4 );
					setDeviceButtonStateDirect(ret, port, RETRO_DEVICE_TWINSTICK, RETRO_DEVICE_ID_JOYPAD_DOWN, 5 );
				}

				// RX
				analog = input_cb( port, RETRO_DEVICE_ANALOG, RETRO_DEVICE_INDEX_ANALOG_RIGHT, RETRO_DEVICE_ID_ANALOG_X );
				if ( analog < -thresh )
					kcode[port] &= ~( 1 << 14 ); // L
				else if ( analog > thresh )
					kcode[port] &= ~( 1 << 15 ); // R
				else
				{
					// digital
					setDeviceButtonStateDirect(ret, port, RETRO_DEVICE_TWINSTICK, RETRO_DEVICE_ID_JOYPAD_Y, 14 ); // left
					setDeviceButtonStateDirect(ret, port, RETRO_DEVICE_TWINSTICK, RETRO_DEVICE_ID_JOYPAD_A, 15 ); // right
				}

				// RY
				analog = input_cb( port, RETRO_DEVICE_ANALOG, RETRO_DEVICE_INDEX_ANALOG_RIGHT, RETRO_DEVICE_ID_ANALOG_Y );
				if ( analog < -thresh )
					kcode[port] &= ~( 1 << 12 ); // U
				else if ( analog > thresh )
					kcode[port] &= ~( 1 << 13 ); // D
				else
				{
					// digital
					setDeviceButtonStateDirect(ret, port, RETRO_DEVICE_TWINSTICK, RETRO_DEVICE_ID_JOYPAD_X, 12 ); // up
					setDeviceButtonStateDirect(ret, port, RETRO_DEVICE_TWINSTICK, RETRO_DEVICE_ID_JOYPAD_B, 13 ); // down
				}

				// left-stick buttons
				setDeviceButtonStateDirect(ret, port, RETRO_DEVICE_TWINSTICK, RETRO_DEVICE_ID_JOYPAD_L2, 10 ); // left-trigger
				setDeviceButtonStateDirect(ret, port, RETRO_DEVICE_TWINSTICK, RETRO_DEVICE_ID_JOYPAD_L, 9 ); // left-turbo

				// right-stick buttons
				setDeviceButtonStateDirect(ret, port, RETRO_DEVICE_TWINSTICK, RETRO_DEVICE_ID_JOYPAD_R2, 2 ); // right-trigger
				setDeviceButtonStateDirect(ret, port, RETRO_DEVICE_TWINSTICK, RETRO_DEVICE_ID_JOYPAD_R, 1 ); // right-turbo

				// misc control
				setDeviceButtonStateDirect(ret, port, RETRO_DEVICE_TWINSTICK, RETRO_DEVICE_ID_JOYPAD_START, 3 );
				setDeviceButtonStateDirect(ret, port, RETRO_DEVICE_TWINSTICK, RETRO_DEVICE_ID_JOYPAD_SELECT, 11 ); //D
			}
			
			// unused inputs
			lt[port]=0;
			rt[port]=0;
			joyx[port]=0;
			joyy[port]=0;
		}
		break;

	case MDT_LightGun:
		{
			//
			// -- buttons
			setDeviceButtonState(port, RETRO_DEVICE_LIGHTGUN, RETRO_DEVICE_ID_LIGHTGUN_TRIGGER);
			setDeviceButtonState(port, RETRO_DEVICE_LIGHTGUN, RETRO_DEVICE_ID_LIGHTGUN_AUX_A);
			setDeviceButtonState(port, RETRO_DEVICE_LIGHTGUN, RETRO_DEVICE_ID_LIGHTGUN_START);
			setDeviceButtonState(port, RETRO_DEVICE_LIGHTGUN, RETRO_DEVICE_ID_LIGHTGUN_DPAD_UP);
			setDeviceButtonState(port, RETRO_DEVICE_LIGHTGUN, RETRO_DEVICE_ID_LIGHTGUN_DPAD_DOWN);
			setDeviceButtonState(port, RETRO_DEVICE_LIGHTGUN, RETRO_DEVICE_ID_LIGHTGUN_DPAD_LEFT);
			setDeviceButtonState(port, RETRO_DEVICE_LIGHTGUN, RETRO_DEVICE_ID_LIGHTGUN_DPAD_RIGHT);

			bool force_offscreen = false;

			if (input_cb(port, RETRO_DEVICE_LIGHTGUN, 0, RETRO_DEVICE_ID_LIGHTGUN_RELOAD))
			{
				force_offscreen = true;
				kcode[port] &= ~DC_BTN_A;
			}

			if (force_offscreen || input_cb(port, RETRO_DEVICE_LIGHTGUN, 0, RETRO_DEVICE_ID_LIGHTGUN_IS_OFFSCREEN))
			{
				mo_x_abs[port] = -1000;
				mo_y_abs[port] = -1000;
				lightgun_params[port].offscreen = true;

				lightgun_params[port].x = mo_x_abs[port];
				lightgun_params[port].y = mo_y_abs[port];
			}
			else
			{
				updateLightgunCoordinates(port);
			}
		}
		break;

	case MDT_Mouse:
		updateMouseState(port);
		break;

	default:
		break;
	}
}

void UpdateInputState()
{
	UpdateInputState(0);
	UpdateInputState(1);
	UpdateInputState(2);
	UpdateInputState(3);
}

static void updateVibration(u32 port, float power, float inclination, u32 durationMs)
{
	if (!rumble.set_rumble_state)
		return;

	vib_strength[port] = power;

	rumble.set_rumble_state(port, RETRO_RUMBLE_STRONG, (u16)(65535 * power));
	vib_stop_time[port] = get_time_ms() + durationMs;
	vib_delta[port] = inclination;
}

u8 kb_key[4][6];	// normal keys pressed
u8 kb_shift[4];	// modifier keys pressed (bitmask)
static int kb_used;

static void release_key(unsigned dc_keycode)
{
	if (dc_keycode == 0)
		return;

	if (kb_used > 0)
	{
		for (int i = 0; i < 6; i++)
		{
			if (kb_key[0][i] == dc_keycode)
			{
				kb_used--;
				for (int j = i; j < 5; j++)
					kb_key[0][j] = kb_key[0][j + 1];
				kb_key[0][5] = 0;
			}
		}
	}
}

static void retro_keyboard_event(bool down, unsigned keycode, uint32_t character, uint16_t key_modifiers)
{
	// Dreamcast keyboard emulation
	if (keycode == RETROK_LSHIFT || keycode == RETROK_RSHIFT)
	{
		if (!down)
			kb_shift[0] &= ~(0x02 | 0x20);
		else
			kb_shift[0] |= (0x02 | 0x20);
	}
	if (keycode == RETROK_LCTRL || keycode == RETROK_RCTRL)
	{
		if (!down)
			kb_shift[0] &= ~(0x01 | 0x10);
		else
			kb_shift[0] |= (0x01 | 0x10);
	}
	// Make sure modifier keys are released
	if ((key_modifiers & RETROKMOD_SHIFT) == 0)
	{
		release_key(kb_map[RETROK_LSHIFT]);
		release_key(kb_map[RETROK_LSHIFT]);
	}
	if ((key_modifiers & RETROKMOD_CTRL) == 0)
	{
		release_key(kb_map[RETROK_LCTRL]);
		release_key(kb_map[RETROK_RCTRL]);
	}

	u8 dc_keycode = kb_map[keycode];
	if (dc_keycode != 0)
	{
		if (down)
		{
			if (kb_used < 6)
			{
				bool found = false;
				for (int i = 0; !found && i < 6; i++)
				{
					if (kb_key[0][i] == dc_keycode)
						found = true;
				}
				if (!found)
				{
					kb_key[0][kb_used] = dc_keycode;
					kb_used++;
				}
			}
		}
		else
		{
			release_key(dc_keycode);
		}
	}
}

int msgboxf(const char* text, unsigned int type, ...)
{
	if (log_cb)
	{
		va_list args;
		char temp[2048];

		switch (type)
		{
		case MBX_ICONERROR:
			va_start(args, type);
			vsprintf(temp, text, args);
			va_end(args);
			strcat(temp, "\n");
			log_cb(RETRO_LOG_ERROR, temp);
			break;
		default:
			break;
		}
	}
	return 0;
}

void os_DebugBreak()
{
	ERROR_LOG(COMMON, "DEBUGBREAK!");
	//exit(-1);
#ifdef __SWITCH__
	svcExitProcess();
#else
	__builtin_trap();
#endif
}

static bool retro_set_eject_state(bool ejected)
{
	disc_tray_open = ejected;
	if (ejected)
	{
		DiscOpenLid();
		return true;
	}
	else
	{
		try {
			return DiscSwap(disk_paths[disk_index]);
		} catch (const FlycastException& e) {
			ERROR_LOG(GDROM, "%s", e.what());
			return false;
		}
	}
}

static bool retro_get_eject_state()
{
	return disc_tray_open;
}

static unsigned retro_get_image_index()
{
	return disk_index;
}

static bool retro_set_image_index(unsigned index)
{
	disk_index = index;
	if (disk_index >= disk_paths.size())
	{
		// No disk in drive
		settings.content.path.clear();
		return true;
	}
	settings.content.path = disk_paths[index];

	if (disc_tray_open)
		return true;

	try {
		return DiscSwap(settings.content.path);
	} catch (const FlycastException& e) {
		ERROR_LOG(GDROM, "%s", e.what());
		return false;
	}
}

static unsigned retro_get_num_images()
{
	return disk_paths.size();
}

static bool retro_add_image_index()
{
	disk_paths.push_back("");
	disk_labels.push_back("");

	return true;
}

static bool retro_replace_image_index(unsigned index, const struct retro_game_info *info)
{
	if (index >= disk_paths.size() || index >= disk_labels.size())
		return false;

	if (info == nullptr)
	{
		disk_paths.erase(disk_paths.begin() + index);
		disk_labels.erase(disk_labels.begin() + index);

		if (disk_index >= index && disk_index > 0)
			disk_index--;
	}
	else
	{
		char disk_label[PATH_MAX];
		disk_label[0] = '\0';

		disk_paths[index] = info->path;

		fill_short_pathname_representation(disk_label, info->path, sizeof(disk_label));
		disk_labels[index] = disk_label;
	}

	return true;
}

static bool retro_set_initial_image(unsigned index, const char *path)
{
	if (!path || *path == '\0')
		return false;

	disk_initial_index = index;
	disk_initial_path  = path;

	return true;
}

static bool retro_get_image_path(unsigned index, char *path, size_t len)
{
	if (len < 1)
		return false;

	if (index >= disk_paths.size())
		return false;

	if (disk_paths[index].empty())
		return false;

	strncpy(path, disk_paths[index].c_str(), len - 1);
	path[len - 1] = '\0';

	return true;
}

static bool retro_get_image_label(unsigned index, char *label, size_t len)
{
	if (len < 1)
		return false;

	if (index >= disk_paths.size() || index >= disk_labels.size())
		return false;

	if (disk_labels[index].empty())
		return false;

	strncpy(label, disk_labels[index].c_str(), len - 1);
	label[len - 1] = '\0';

	return true;
}

static void init_disk_control_interface()
{
	unsigned dci_version = 0;

	retro_disk_control_cb.set_eject_state     = retro_set_eject_state;
	retro_disk_control_cb.get_eject_state     = retro_get_eject_state;
	retro_disk_control_cb.set_image_index     = retro_set_image_index;
	retro_disk_control_cb.get_image_index     = retro_get_image_index;
	retro_disk_control_cb.get_num_images      = retro_get_num_images;
	retro_disk_control_cb.add_image_index     = retro_add_image_index;
	retro_disk_control_cb.replace_image_index = retro_replace_image_index;

	retro_disk_control_ext_cb.set_eject_state     = retro_set_eject_state;
	retro_disk_control_ext_cb.get_eject_state     = retro_get_eject_state;
	retro_disk_control_ext_cb.set_image_index     = retro_set_image_index;
	retro_disk_control_ext_cb.get_image_index     = retro_get_image_index;
	retro_disk_control_ext_cb.get_num_images      = retro_get_num_images;
	retro_disk_control_ext_cb.add_image_index     = retro_add_image_index;
	retro_disk_control_ext_cb.replace_image_index = retro_replace_image_index;
	retro_disk_control_ext_cb.set_initial_image   = retro_set_initial_image;
	retro_disk_control_ext_cb.get_image_path      = retro_get_image_path;
	retro_disk_control_ext_cb.get_image_label     = retro_get_image_label;

	disk_initial_index = 0;
	disk_initial_path.clear();
	if (environ_cb(RETRO_ENVIRONMENT_GET_DISK_CONTROL_INTERFACE_VERSION, &dci_version) && (dci_version >= 1))
		environ_cb(RETRO_ENVIRONMENT_SET_DISK_CONTROL_EXT_INTERFACE, &retro_disk_control_ext_cb);
	else
		environ_cb(RETRO_ENVIRONMENT_SET_DISK_CONTROL_INTERFACE, &retro_disk_control_cb);
}

static bool read_m3u(const char *file)
{
	char line[PATH_MAX];
	char name[PATH_MAX];
	FILE *f = fopen(file, "r");

	if (!f)
	{
		log_cb(RETRO_LOG_ERROR, "Could not read file\n");
		return false;
	}

	while (fgets(line, sizeof(line), f) && disk_index <= disk_paths.size())
	{
		if (line[0] == '#')
			continue;

		char *carriage_return = strchr(line, '\r');
		if (carriage_return)
			*carriage_return = '\0';

		char *newline = strchr(line, '\n');
		if (newline)
			*newline = '\0';

		// Remove any beginning and ending quotes as these can cause issues when feeding the paths into command line later
		if (line[0] == '"')
			memmove(line, line + 1, strlen(line));

		if (line[strlen(line) - 1] == '"')
			line[strlen(line) - 1]  = '\0';

		if (line[0] != '\0')
		{
			char disk_label[PATH_MAX];
			disk_label[0] = '\0';

			if (path_is_absolute(line))
				snprintf(name, sizeof(name), "%s", line);
			else
				snprintf(name, sizeof(name), "%s%s", g_roms_dir, line);
			disk_paths.push_back(name);

			fill_short_pathname_representation(disk_label, name, sizeof(disk_label));
			disk_labels.push_back(disk_label);

			disk_index++;
		}
	}

	fclose(f);
	return disk_index != 0;
}

void gui_display_notification(const char *msg, int duration)
{
	retro_message retromsg;
	retromsg.msg = msg;
	retromsg.frames = duration / 17;
	environ_cb(RETRO_ENVIRONMENT_SET_MESSAGE, &retromsg);
}

void gui_init() {
}

void gui_term() {
}<|MERGE_RESOLUTION|>--- conflicted
+++ resolved
@@ -1783,16 +1783,8 @@
 void retro_unload_game()
 {
 	INFO_LOG(COMMON, "Flycast unloading game");
-<<<<<<< HEAD
-	frontend_clear_thread_waits_cb(1, nullptr);
 	emu.stop();
-	frontend_clear_thread_waits_cb(0, nullptr);
 	game_data.clear();
-=======
-	dc_stop();
-	free(game_data);
-	game_data = nullptr;
->>>>>>> 7555263e
 	disk_paths.clear();
 	disk_labels.clear();
 	blankVmus();
@@ -1849,16 +1841,12 @@
 	DEBUG_LOG(SAVESTATE, "retro_unserialize");
 	std::lock_guard<std::mutex> lock(mtx_serialization);
 
-<<<<<<< HEAD
 	emu.stop();
-=======
-    bool result = dc_loadstate(&data, size);
-    retro_audio_flush_buffer();
->>>>>>> 7555263e
 
 	try {
 		Deserializer deser(data, size);
 		dc_loadstate(deser);
+	    retro_audio_flush_buffer();
 		emu.start();
 
 		return true;
