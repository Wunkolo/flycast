--- conflicted
+++ resolved
@@ -174,8 +174,6 @@
 static std::vector<std::string> disk_labels;
 static bool disc_tray_open = false;
 
-void UpdateInputState();
-
 void retro_set_video_refresh(retro_video_refresh_t cb)
 {
 	video_cb = cb;
@@ -826,21 +824,13 @@
 	if (config::RendererType.isOpenGL())
 		glsm_ctl(GLSM_CTL_STATE_BIND, nullptr);
 
-<<<<<<< HEAD
 	// On the first call, we start the emulator
 	if (first_run)
-=======
-	poll_cb();
-	UpdateInputState();
-
-	if (config::ThreadedRendering)
->>>>>>> 23d1f6b5
 	{
 		emu.start();
 		first_run = false;
 	}
 
-<<<<<<< HEAD
 	poll_cb();
 	UpdateInputState();
 	bool fastforward = false;
@@ -849,14 +839,6 @@
 
 	try {
 		if (config::ThreadedRendering)
-=======
-		// Render
-		is_dupe = true;
-		for (int i = 0; i < 5 && is_dupe; i++)
-			is_dupe = !rend_single_frame(true);
-		// If emulator still isn't running, something's wrong
-		if (is_dupe && !dc_is_running())
->>>>>>> 23d1f6b5
 		{
 			// Render
 			is_dupe = true;
