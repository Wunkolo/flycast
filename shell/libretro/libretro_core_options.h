--- conflicted
+++ resolved
@@ -141,7 +141,7 @@
 #endif
    {
       CORE_OPTION_NAME "_internal_resolution",
-      "Internal Resolution (Restart Required)",
+      "Internal Resolution",
       NULL,
       "Modify rendering resolution.",
       NULL,
@@ -373,23 +373,6 @@
       "Default",
    },
    {
-<<<<<<< HEAD
-=======
-      CORE_OPTION_NAME "_div_matching",
-      "DIV Matching",
-      NULL,
-      "Optimize integer division",
-      NULL,
-      NULL,
-      {
-         { "auto",     "Auto" },
-         { "disabled", NULL },
-         { NULL, NULL },
-      },
-      "auto",
-   },
-   {
->>>>>>> 7555263e
       CORE_OPTION_NAME "_force_wince",
       "Force Windows CE Mode",
       NULL,
