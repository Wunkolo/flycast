// !$*UTF8*$!
{
	archiveVersion = 1;
	classes = {
	};
	objectVersion = 46;
	objects = {

/* Begin PBXBuildFile section */
		559E92ED25FCBF23001B0F40 /* rec_arm64.cpp in Sources */ = {isa = PBXBuildFile; fileRef = 559E92E625FCBEE1001B0F40 /* rec_arm64.cpp */; };
		559E932E25FCBFCA001B0F40 /* cpu-features.cc in Sources */ = {isa = PBXBuildFile; fileRef = 559E92F725FCBFCA001B0F40 /* cpu-features.cc */; };
		559E932F25FCBFCA001B0F40 /* utils-vixl.cc in Sources */ = {isa = PBXBuildFile; fileRef = 559E92FC25FCBFCA001B0F40 /* utils-vixl.cc */; };
		559E933025FCBFCA001B0F40 /* compiler-intrinsics-vixl.cc in Sources */ = {isa = PBXBuildFile; fileRef = 559E930025FCBFCA001B0F40 /* compiler-intrinsics-vixl.cc */; };
		559E933825FCBFCA001B0F40 /* instrument-aarch64.cc in Sources */ = {isa = PBXBuildFile; fileRef = 559E931425FCBFCA001B0F40 /* instrument-aarch64.cc */; };
		559E933925FCBFCA001B0F40 /* cpu-features-auditor-aarch64.cc in Sources */ = {isa = PBXBuildFile; fileRef = 559E931525FCBFCA001B0F40 /* cpu-features-auditor-aarch64.cc */; };
		559E933A25FCBFCA001B0F40 /* pointer-auth-aarch64.cc in Sources */ = {isa = PBXBuildFile; fileRef = 559E931725FCBFCA001B0F40 /* pointer-auth-aarch64.cc */; };
		559E933B25FCBFCA001B0F40 /* instructions-aarch64.cc in Sources */ = {isa = PBXBuildFile; fileRef = 559E931925FCBFCA001B0F40 /* instructions-aarch64.cc */; };
		559E933C25FCBFCA001B0F40 /* logic-aarch64.cc in Sources */ = {isa = PBXBuildFile; fileRef = 559E931A25FCBFCA001B0F40 /* logic-aarch64.cc */; };
		559E933D25FCBFCA001B0F40 /* simulator-aarch64.cc in Sources */ = {isa = PBXBuildFile; fileRef = 559E931C25FCBFCA001B0F40 /* simulator-aarch64.cc */; };
		559E933E25FCBFCA001B0F40 /* macro-assembler-aarch64.cc in Sources */ = {isa = PBXBuildFile; fileRef = 559E932025FCBFCA001B0F40 /* macro-assembler-aarch64.cc */; };
		559E933F25FCBFCA001B0F40 /* disasm-aarch64.cc in Sources */ = {isa = PBXBuildFile; fileRef = 559E932225FCBFCA001B0F40 /* disasm-aarch64.cc */; };
		559E934025FCBFCA001B0F40 /* operands-aarch64.cc in Sources */ = {isa = PBXBuildFile; fileRef = 559E932325FCBFCA001B0F40 /* operands-aarch64.cc */; };
		559E934125FCBFCA001B0F40 /* decoder-aarch64.cc in Sources */ = {isa = PBXBuildFile; fileRef = 559E932525FCBFCA001B0F40 /* decoder-aarch64.cc */; };
		559E934225FCBFCA001B0F40 /* cpu-aarch64.cc in Sources */ = {isa = PBXBuildFile; fileRef = 559E932A25FCBFCA001B0F40 /* cpu-aarch64.cc */; };
		559E934325FCBFCA001B0F40 /* assembler-aarch64.cc in Sources */ = {isa = PBXBuildFile; fileRef = 559E932C25FCBFCA001B0F40 /* assembler-aarch64.cc */; };
		559E934425FCBFCA001B0F40 /* code-buffer-vixl.cc in Sources */ = {isa = PBXBuildFile; fileRef = 559E932D25FCBFCA001B0F40 /* code-buffer-vixl.cc */; };
		8491687F1B782B2D00F3F2B4 /* ini.cpp in Sources */ = {isa = PBXBuildFile; fileRef = 8491687D1B782B2D00F3F2B4 /* ini.cpp */; };
		84A388B91B1CDD3E000166C0 /* AppDelegate.swift in Sources */ = {isa = PBXBuildFile; fileRef = 84A388B81B1CDD3E000166C0 /* AppDelegate.swift */; };
		84A388BB1B1CDD3E000166C0 /* Images.xcassets in Resources */ = {isa = PBXBuildFile; fileRef = 84A388BA1B1CDD3E000166C0 /* Images.xcassets */; };
		84A388BE1B1CDD3E000166C0 /* MainMenu.xib in Resources */ = {isa = PBXBuildFile; fileRef = 84A388BC1B1CDD3E000166C0 /* MainMenu.xib */; };
		84A388CA1B1CDD3F000166C0 /* emulator_osxTests.swift in Sources */ = {isa = PBXBuildFile; fileRef = 84A388C91B1CDD3F000166C0 /* emulator_osxTests.swift */; };
		84B7BEAF1B72720200F9733F /* cfg.cpp in Sources */ = {isa = PBXBuildFile; fileRef = 84B7BD141B72720100F9733F /* cfg.cpp */; };
		84B7BEB01B72720200F9733F /* cl.cpp in Sources */ = {isa = PBXBuildFile; fileRef = 84B7BD161B72720100F9733F /* cl.cpp */; };
		84B7BEB11B72720200F9733F /* cdipsr.cpp in Sources */ = {isa = PBXBuildFile; fileRef = 84B7BD191B72720100F9733F /* cdipsr.cpp */; };
		84B7BEB91B72720200F9733F /* elf.cpp in Sources */ = {isa = PBXBuildFile; fileRef = 84B7BD2F1B72720100F9733F /* elf.cpp */; };
		84B7BEBA1B72720200F9733F /* elf32.cpp in Sources */ = {isa = PBXBuildFile; fileRef = 84B7BD311B72720100F9733F /* elf32.cpp */; };
		84B7BEBB1B72720200F9733F /* elf64.cpp in Sources */ = {isa = PBXBuildFile; fileRef = 84B7BD331B72720100F9733F /* elf64.cpp */; };
		84B7BF251B72720200F9733F /* aica.cpp in Sources */ = {isa = PBXBuildFile; fileRef = 84B7BDC81B72720100F9733F /* aica.cpp */; };
		84B7BF261B72720200F9733F /* aica_if.cpp in Sources */ = {isa = PBXBuildFile; fileRef = 84B7BDCA1B72720100F9733F /* aica_if.cpp */; };
		84B7BF271B72720200F9733F /* aica_mem.cpp in Sources */ = {isa = PBXBuildFile; fileRef = 84B7BDCC1B72720100F9733F /* aica_mem.cpp */; };
		84B7BF281B72720200F9733F /* dsp.cpp in Sources */ = {isa = PBXBuildFile; fileRef = 84B7BDCE1B72720100F9733F /* dsp.cpp */; };
		84B7BF291B72720200F9733F /* sgc_if.cpp in Sources */ = {isa = PBXBuildFile; fileRef = 84B7BDD01B72720100F9733F /* sgc_if.cpp */; };
		84B7BF2A1B72720200F9733F /* arm7.cpp in Sources */ = {isa = PBXBuildFile; fileRef = 84B7BDD41B72720100F9733F /* arm7.cpp */; };
		84B7BF2B1B72720200F9733F /* arm_mem.cpp in Sources */ = {isa = PBXBuildFile; fileRef = 84B7BDD61B72720100F9733F /* arm_mem.cpp */; };
		84B7BF2C1B72720200F9733F /* vbaARM.cpp in Sources */ = {isa = PBXBuildFile; fileRef = 84B7BDD91B72720100F9733F /* vbaARM.cpp */; };
		84B7BF2E1B72720200F9733F /* gdrom_response.cpp in Sources */ = {isa = PBXBuildFile; fileRef = 84B7BDE01B72720100F9733F /* gdrom_response.cpp */; };
		84B7BF2F1B72720200F9733F /* gdromv3.cpp in Sources */ = {isa = PBXBuildFile; fileRef = 84B7BDE11B72720100F9733F /* gdromv3.cpp */; };
		84B7BF301B72720200F9733F /* holly_intc.cpp in Sources */ = {isa = PBXBuildFile; fileRef = 84B7BDE41B72720100F9733F /* holly_intc.cpp */; };
		84B7BF311B72720200F9733F /* sb.cpp in Sources */ = {isa = PBXBuildFile; fileRef = 84B7BDE61B72720100F9733F /* sb.cpp */; };
		84B7BF331B72720200F9733F /* sb_mem.cpp in Sources */ = {isa = PBXBuildFile; fileRef = 84B7BDE91B72720100F9733F /* sb_mem.cpp */; };
		84B7BF341B72720200F9733F /* maple_cfg.cpp in Sources */ = {isa = PBXBuildFile; fileRef = 84B7BDEC1B72720100F9733F /* maple_cfg.cpp */; };
		84B7BF351B72720200F9733F /* maple_devs.cpp in Sources */ = {isa = PBXBuildFile; fileRef = 84B7BDEE1B72720100F9733F /* maple_devs.cpp */; };
		84B7BF361B72720200F9733F /* maple_helper.cpp in Sources */ = {isa = PBXBuildFile; fileRef = 84B7BDF01B72720100F9733F /* maple_helper.cpp */; };
		84B7BF371B72720200F9733F /* maple_if.cpp in Sources */ = {isa = PBXBuildFile; fileRef = 84B7BDF21B72720100F9733F /* maple_if.cpp */; };
		84B7BF381B72720200F9733F /* _vmem.cpp in Sources */ = {isa = PBXBuildFile; fileRef = 84B7BDF51B72720100F9733F /* _vmem.cpp */; };
		84B7BF391B72720200F9733F /* drkPvr.cpp in Sources */ = {isa = PBXBuildFile; fileRef = 84B7BDF91B72720100F9733F /* drkPvr.cpp */; };
		84B7BF3A1B72720200F9733F /* pvr_mem.cpp in Sources */ = {isa = PBXBuildFile; fileRef = 84B7BDFC1B72720100F9733F /* pvr_mem.cpp */; };
		84B7BF3B1B72720200F9733F /* pvr_regs.cpp in Sources */ = {isa = PBXBuildFile; fileRef = 84B7BDFE1B72720100F9733F /* pvr_regs.cpp */; };
		84B7BF3C1B72720200F9733F /* pvr_sb_regs.cpp in Sources */ = {isa = PBXBuildFile; fileRef = 84B7BE001B72720100F9733F /* pvr_sb_regs.cpp */; };
		84B7BF3D1B72720200F9733F /* Renderer_if.cpp in Sources */ = {isa = PBXBuildFile; fileRef = 84B7BE021B72720100F9733F /* Renderer_if.cpp */; };
		84B7BF3E1B72720200F9733F /* spg.cpp in Sources */ = {isa = PBXBuildFile; fileRef = 84B7BE041B72720100F9733F /* spg.cpp */; };
		84B7BF3F1B72720200F9733F /* ta.cpp in Sources */ = {isa = PBXBuildFile; fileRef = 84B7BE061B72720100F9733F /* ta.cpp */; };
		84B7BF401B72720200F9733F /* ta_ctx.cpp in Sources */ = {isa = PBXBuildFile; fileRef = 84B7BE091B72720100F9733F /* ta_ctx.cpp */; };
		84B7BF411B72720200F9733F /* ta_vtx.cpp in Sources */ = {isa = PBXBuildFile; fileRef = 84B7BE0C1B72720100F9733F /* ta_vtx.cpp */; };
		84B7BF421B72720200F9733F /* blockmanager.cpp in Sources */ = {isa = PBXBuildFile; fileRef = 84B7BE0F1B72720100F9733F /* blockmanager.cpp */; };
		84B7BF431B72720200F9733F /* decoder.cpp in Sources */ = {isa = PBXBuildFile; fileRef = 84B7BE111B72720100F9733F /* decoder.cpp */; };
		84B7BF441B72720200F9733F /* driver.cpp in Sources */ = {isa = PBXBuildFile; fileRef = 84B7BE141B72720100F9733F /* driver.cpp */; };
		84B7BF451B72720200F9733F /* shil.cpp in Sources */ = {isa = PBXBuildFile; fileRef = 84B7BE181B72720100F9733F /* shil.cpp */; };
		84B7BF461B72720200F9733F /* sh4_fpu.cpp in Sources */ = {isa = PBXBuildFile; fileRef = 84B7BE1D1B72720100F9733F /* sh4_fpu.cpp */; };
		84B7BF471B72720200F9733F /* sh4_interpreter.cpp in Sources */ = {isa = PBXBuildFile; fileRef = 84B7BE1E1B72720100F9733F /* sh4_interpreter.cpp */; };
		84B7BF481B72720200F9733F /* sh4_opcodes.cpp in Sources */ = {isa = PBXBuildFile; fileRef = 84B7BE1F1B72720100F9733F /* sh4_opcodes.cpp */; };
		84B7BF491B72720200F9733F /* bsc.cpp in Sources */ = {isa = PBXBuildFile; fileRef = 84B7BE221B72720100F9733F /* bsc.cpp */; };
		84B7BF4A1B72720200F9733F /* ccn.cpp in Sources */ = {isa = PBXBuildFile; fileRef = 84B7BE231B72720100F9733F /* ccn.cpp */; };
		84B7BF4B1B72720200F9733F /* cpg.cpp in Sources */ = {isa = PBXBuildFile; fileRef = 84B7BE251B72720100F9733F /* cpg.cpp */; };
		84B7BF4C1B72720200F9733F /* dmac.cpp in Sources */ = {isa = PBXBuildFile; fileRef = 84B7BE261B72720100F9733F /* dmac.cpp */; };
		84B7BF4D1B72720200F9733F /* intc.cpp in Sources */ = {isa = PBXBuildFile; fileRef = 84B7BE281B72720100F9733F /* intc.cpp */; };
		84B7BF4E1B72720200F9733F /* mmu.cpp in Sources */ = {isa = PBXBuildFile; fileRef = 84B7BE291B72720100F9733F /* mmu.cpp */; };
		84B7BF4F1B72720200F9733F /* rtc.cpp in Sources */ = {isa = PBXBuildFile; fileRef = 84B7BE2C1B72720100F9733F /* rtc.cpp */; };
		84B7BF501B72720200F9733F /* serial.cpp in Sources */ = {isa = PBXBuildFile; fileRef = 84B7BE2D1B72720100F9733F /* serial.cpp */; };
		84B7BF511B72720200F9733F /* tmu.cpp in Sources */ = {isa = PBXBuildFile; fileRef = 84B7BE2E1B72720100F9733F /* tmu.cpp */; };
		84B7BF521B72720200F9733F /* ubc.cpp in Sources */ = {isa = PBXBuildFile; fileRef = 84B7BE301B72720100F9733F /* ubc.cpp */; };
		84B7BF531B72720200F9733F /* sh4_core_regs.cpp in Sources */ = {isa = PBXBuildFile; fileRef = 84B7BE321B72720100F9733F /* sh4_core_regs.cpp */; };
		84B7BF541B72720200F9733F /* sh4_interrupts.cpp in Sources */ = {isa = PBXBuildFile; fileRef = 84B7BE351B72720100F9733F /* sh4_interrupts.cpp */; };
		84B7BF551B72720200F9733F /* sh4_mem.cpp in Sources */ = {isa = PBXBuildFile; fileRef = 84B7BE371B72720100F9733F /* sh4_mem.cpp */; };
		84B7BF561B72720200F9733F /* sh4_mmr.cpp in Sources */ = {isa = PBXBuildFile; fileRef = 84B7BE391B72720100F9733F /* sh4_mmr.cpp */; };
		84B7BF571B72720200F9733F /* sh4_opcode_list.cpp in Sources */ = {isa = PBXBuildFile; fileRef = 84B7BE3C1B72720100F9733F /* sh4_opcode_list.cpp */; };
		84B7BF581B72720200F9733F /* sh4_rom.cpp in Sources */ = {isa = PBXBuildFile; fileRef = 84B7BE3E1B72720100F9733F /* sh4_rom.cpp */; };
		84B7BF591B72720200F9733F /* sh4_sched.cpp in Sources */ = {isa = PBXBuildFile; fileRef = 84B7BE401B72720100F9733F /* sh4_sched.cpp */; };
		84B7BF5A1B72720200F9733F /* cdi.cpp in Sources */ = {isa = PBXBuildFile; fileRef = 84B7BE431B72720100F9733F /* cdi.cpp */; };
		84B7BF5B1B72720200F9733F /* chd.cpp in Sources */ = {isa = PBXBuildFile; fileRef = 84B7BE441B72720100F9733F /* chd.cpp */; };
		84B7BF5C1B72720200F9733F /* common.cpp in Sources */ = {isa = PBXBuildFile; fileRef = 84B7BE451B72720100F9733F /* common.cpp */; };
		84B7BF5D1B72720200F9733F /* gdi.cpp in Sources */ = {isa = PBXBuildFile; fileRef = 84B7BE481B72720100F9733F /* gdi.cpp */; };
		84B7BF5E1B72720200F9733F /* ImgReader.cpp in Sources */ = {isa = PBXBuildFile; fileRef = 84B7BE491B72720100F9733F /* ImgReader.cpp */; };
		84B7BF5F1B72720200F9733F /* ioctl.cpp in Sources */ = {isa = PBXBuildFile; fileRef = 84B7BE4B1B72720100F9733F /* ioctl.cpp */; };
		84B7BF611B72720200F9733F /* common.cpp in Sources */ = {isa = PBXBuildFile; fileRef = 84B7BE651B72720100F9733F /* common.cpp */; };
		84B7BF621B72720200F9733F /* context.cpp in Sources */ = {isa = PBXBuildFile; fileRef = 84B7BE661B72720100F9733F /* context.cpp */; };
		84B7BF661B72720200F9733F /* nullDC.cpp in Sources */ = {isa = PBXBuildFile; fileRef = 84B7BE6E1B72720200F9733F /* nullDC.cpp */; };
		84B7BF671B72720200F9733F /* audiobackend_alsa.cpp in Sources */ = {isa = PBXBuildFile; fileRef = 84B7BE701B72720200F9733F /* audiobackend_alsa.cpp */; };
		84B7BF681B72720200F9733F /* audiobackend_directsound.cpp in Sources */ = {isa = PBXBuildFile; fileRef = 84B7BE731B72720200F9733F /* audiobackend_directsound.cpp */; };
		84B7BF691B72720200F9733F /* audiobackend_oss.cpp in Sources */ = {isa = PBXBuildFile; fileRef = 84B7BE751B72720200F9733F /* audiobackend_oss.cpp */; };
		84B7BF6A1B72720200F9733F /* audiobackend_pulseaudio.cpp in Sources */ = {isa = PBXBuildFile; fileRef = 84B7BE771B72720200F9733F /* audiobackend_pulseaudio.cpp */; };
		84B7BF6B1B72720200F9733F /* audiostream.cpp in Sources */ = {isa = PBXBuildFile; fileRef = 84B7BE791B72720200F9733F /* audiostream.cpp */; };
		84B7BF6C1B72720200F9733F /* profiler.cpp in Sources */ = {isa = PBXBuildFile; fileRef = 84B7BE7D1B72720200F9733F /* profiler.cpp */; };
		84B7BF741B72720200F9733F /* descrambl.cpp in Sources */ = {isa = PBXBuildFile; fileRef = 84B7BE901B72720200F9733F /* descrambl.cpp */; };
		84B7BF751B72720200F9733F /* gdrom_hle.cpp in Sources */ = {isa = PBXBuildFile; fileRef = 84B7BE921B72720200F9733F /* gdrom_hle.cpp */; };
		84B7BF761B72720200F9733F /* reios.cpp in Sources */ = {isa = PBXBuildFile; fileRef = 84B7BE941B72720200F9733F /* reios.cpp */; };
		84B7BF771B72720200F9733F /* reios_elf.cpp in Sources */ = {isa = PBXBuildFile; fileRef = 84B7BE961B72720200F9733F /* reios_elf.cpp */; };
		84B7BF791B72720200F9733F /* gldraw.cpp in Sources */ = {isa = PBXBuildFile; fileRef = 84B7BE9C1B72720200F9733F /* gldraw.cpp */; };
		84B7BF7A1B72720200F9733F /* gles.cpp in Sources */ = {isa = PBXBuildFile; fileRef = 84B7BE9D1B72720200F9733F /* gles.cpp */; };
		84B7BF7B1B72720200F9733F /* gltex.cpp in Sources */ = {isa = PBXBuildFile; fileRef = 84B7BE9F1B72720200F9733F /* gltex.cpp */; };
		84B7BF7E1B72720200F9733F /* TexCache.cpp in Sources */ = {isa = PBXBuildFile; fileRef = 84B7BEA51B72720200F9733F /* TexCache.cpp */; };
		84B7BF7F1B72720200F9733F /* stdclass.cpp in Sources */ = {isa = PBXBuildFile; fileRef = 84B7BEA71B72720200F9733F /* stdclass.cpp */; };
		84B7BF831B727AD700F9733F /* osx-main.mm in Sources */ = {isa = PBXBuildFile; fileRef = 84B7BF821B727AD700F9733F /* osx-main.mm */; };
		84B7BF861B72871600F9733F /* EmuGLView.swift in Sources */ = {isa = PBXBuildFile; fileRef = 84B7BF851B72871600F9733F /* EmuGLView.swift */; };
		AE039B40261C61C8005E24C5 /* gui_cheats.cpp in Sources */ = {isa = PBXBuildFile; fileRef = AE039B3F261C61C8005E24C5 /* gui_cheats.cpp */; };
		AE1E293B2095FB1600FC6BA2 /* rec_cpp.cpp in Sources */ = {isa = PBXBuildFile; fileRef = AE1E293A2095FB1600FC6BA2 /* rec_cpp.cpp */; };
		AE1E294020A96B0B00FC6BA2 /* rec_x64.cpp in Sources */ = {isa = PBXBuildFile; fileRef = AE1E293F20A96B0B00FC6BA2 /* rec_x64.cpp */; };
		AE2A24DA22AE7EB600DD3034 /* ssa.cpp in Sources */ = {isa = PBXBuildFile; fileRef = AE2A24D922AE7EB600DD3034 /* ssa.cpp */; };
		AE2A2D5A21D68470004B308D /* gdcartridge.cpp in Sources */ = {isa = PBXBuildFile; fileRef = AE2A2D4E21D6846F004B308D /* gdcartridge.cpp */; };
		AE2A2D5B21D68470004B308D /* m1cartridge.cpp in Sources */ = {isa = PBXBuildFile; fileRef = AE2A2D5221D6846F004B308D /* m1cartridge.cpp */; };
		AE2A2D5C21D68470004B308D /* awcartridge.cpp in Sources */ = {isa = PBXBuildFile; fileRef = AE2A2D5321D6846F004B308D /* awcartridge.cpp */; };
		AE2A2D5D21D68470004B308D /* m4cartridge.cpp in Sources */ = {isa = PBXBuildFile; fileRef = AE2A2D5621D68470004B308D /* m4cartridge.cpp */; };
		AE2A2D5E21D68470004B308D /* decrypt.cpp in Sources */ = {isa = PBXBuildFile; fileRef = AE2A2D5921D68470004B308D /* decrypt.cpp */; };
		AE2A2D7821D6851E004B308D /* 7zCrc.c in Sources */ = {isa = PBXBuildFile; fileRef = AE2A2D6A21D6851C004B308D /* 7zCrc.c */; };
		AE2A2D7921D6851E004B308D /* 7zStream.c in Sources */ = {isa = PBXBuildFile; fileRef = AE2A2D6B21D6851D004B308D /* 7zStream.c */; };
		AE2A2D7A21D6851E004B308D /* 7zArcIn.c in Sources */ = {isa = PBXBuildFile; fileRef = AE2A2D6C21D6851D004B308D /* 7zArcIn.c */; };
		AE2A2D7B21D6851E004B308D /* Bcj2.c in Sources */ = {isa = PBXBuildFile; fileRef = AE2A2D6D21D6851D004B308D /* Bcj2.c */; };
		AE2A2D7C21D6851E004B308D /* 7zBuf.c in Sources */ = {isa = PBXBuildFile; fileRef = AE2A2D6E21D6851D004B308D /* 7zBuf.c */; };
		AE2A2D7D21D6851E004B308D /* 7zCrcOpt.c in Sources */ = {isa = PBXBuildFile; fileRef = AE2A2D6F21D6851D004B308D /* 7zCrcOpt.c */; };
		AE2A2D7E21D6851E004B308D /* Lzma2Dec.c in Sources */ = {isa = PBXBuildFile; fileRef = AE2A2D7021D6851D004B308D /* Lzma2Dec.c */; };
		AE2A2D7F21D6851E004B308D /* 7zFile.c in Sources */ = {isa = PBXBuildFile; fileRef = AE2A2D7321D6851D004B308D /* 7zFile.c */; };
		AE2A2D8021D6851E004B308D /* 7zDec.c in Sources */ = {isa = PBXBuildFile; fileRef = AE2A2D7721D6851E004B308D /* 7zDec.c */; };
		AE43537222C9420C005E19CE /* ConsoleListenerDroid.cpp in Sources */ = {isa = PBXBuildFile; fileRef = AE43536B22C9420C005E19CE /* ConsoleListenerDroid.cpp */; };
		AE43537322C9420C005E19CE /* ConsoleListenerNix.cpp in Sources */ = {isa = PBXBuildFile; fileRef = AE43536C22C9420C005E19CE /* ConsoleListenerNix.cpp */; };
		AE43537422C9420C005E19CE /* ConsoleListenerWin.cpp in Sources */ = {isa = PBXBuildFile; fileRef = AE43536D22C9420C005E19CE /* ConsoleListenerWin.cpp */; };
		AE43537522C9420C005E19CE /* LogManager.cpp in Sources */ = {isa = PBXBuildFile; fileRef = AE43536F22C9420C005E19CE /* LogManager.cpp */; };
		AE4AF300257FDFD000F90C30 /* maple_jvs.cpp in Sources */ = {isa = PBXBuildFile; fileRef = AE4AF2FF257FDFD000F90C30 /* maple_jvs.cpp */; };
		AE4AF3032588E7DE00F90C30 /* mainui.cpp in Sources */ = {isa = PBXBuildFile; fileRef = AE4AF3022588E7DE00F90C30 /* mainui.cpp */; };
		AE649C24218C553A00EF4A81 /* Alloc.c in Sources */ = {isa = PBXBuildFile; fileRef = AE649C0A218C553A00EF4A81 /* Alloc.c */; };
		AE649C25218C553A00EF4A81 /* Bra.c in Sources */ = {isa = PBXBuildFile; fileRef = AE649C0C218C553A00EF4A81 /* Bra.c */; };
		AE649C26218C553A00EF4A81 /* Bra86.c in Sources */ = {isa = PBXBuildFile; fileRef = AE649C0E218C553A00EF4A81 /* Bra86.c */; };
		AE649C27218C553A00EF4A81 /* BraIA64.c in Sources */ = {isa = PBXBuildFile; fileRef = AE649C0F218C553A00EF4A81 /* BraIA64.c */; };
		AE649C28218C553A00EF4A81 /* CpuArch.c in Sources */ = {isa = PBXBuildFile; fileRef = AE649C11218C553A00EF4A81 /* CpuArch.c */; };
		AE649C29218C553A00EF4A81 /* Delta.c in Sources */ = {isa = PBXBuildFile; fileRef = AE649C13218C553A00EF4A81 /* Delta.c */; };
		AE649C2A218C553A00EF4A81 /* LzFind.c in Sources */ = {isa = PBXBuildFile; fileRef = AE649C15218C553A00EF4A81 /* LzFind.c */; };
		AE649C2B218C553A00EF4A81 /* Lzma86Dec.c in Sources */ = {isa = PBXBuildFile; fileRef = AE649C19218C553A00EF4A81 /* Lzma86Dec.c */; };
		AE649C2C218C553A00EF4A81 /* Lzma86Enc.c in Sources */ = {isa = PBXBuildFile; fileRef = AE649C1A218C553A00EF4A81 /* Lzma86Enc.c */; };
		AE649C2D218C553A00EF4A81 /* LzmaDec.c in Sources */ = {isa = PBXBuildFile; fileRef = AE649C1B218C553A00EF4A81 /* LzmaDec.c */; };
		AE649C2E218C553A00EF4A81 /* LzmaEnc.c in Sources */ = {isa = PBXBuildFile; fileRef = AE649C1D218C553A00EF4A81 /* LzmaEnc.c */; };
		AE649C2F218C553A00EF4A81 /* LzmaLib.c in Sources */ = {isa = PBXBuildFile; fileRef = AE649C1F218C553A00EF4A81 /* LzmaLib.c */; };
		AE649C30218C553A00EF4A81 /* Sort.c in Sources */ = {isa = PBXBuildFile; fileRef = AE649C22218C553A00EF4A81 /* Sort.c */; };
		AE7B907C235A53D800145C6A /* gl4funcs.cpp in Sources */ = {isa = PBXBuildFile; fileRef = AE7B906F235A53D800145C6A /* gl4funcs.cpp */; };
		AE7B907D235A53D800145C6A /* osx.cpp in Sources */ = {isa = PBXBuildFile; fileRef = AE7B9071235A53D800145C6A /* osx.cpp */; };
		AE7B907F235A53D800145C6A /* switcher.cpp in Sources */ = {isa = PBXBuildFile; fileRef = AE7B9075235A53D800145C6A /* switcher.cpp */; };
		AE7BCB522406EDB0007285F8 /* dsp_x64.cpp in Sources */ = {isa = PBXBuildFile; fileRef = AE7BCB512406EDB0007285F8 /* dsp_x64.cpp */; };
		AE7BCB582415515B007285F8 /* arm7_rec_x64.cpp in Sources */ = {isa = PBXBuildFile; fileRef = AE7BCB562415515B007285F8 /* arm7_rec_x64.cpp */; };
		AE7BCB592415515B007285F8 /* arm7_rec.cpp in Sources */ = {isa = PBXBuildFile; fileRef = AE7BCB572415515B007285F8 /* arm7_rec.cpp */; };
		AE7BCB5C243DDCAE007285F8 /* ForceFeedback.framework in Frameworks */ = {isa = PBXBuildFile; fileRef = AE7BCB5B243DDCAE007285F8 /* ForceFeedback.framework */; };
		AE7BCB5E243DDCD1007285F8 /* AudioToolbox.framework in Frameworks */ = {isa = PBXBuildFile; fileRef = AE7BCB5D243DDCD1007285F8 /* AudioToolbox.framework */; };
		AE7BCB60243DDD49007285F8 /* libiconv.2.tbd in Frameworks */ = {isa = PBXBuildFile; fileRef = AE7BCB5F243DDD3A007285F8 /* libiconv.2.tbd */; };
		AE7BCB62243DDD92007285F8 /* Carbon.framework in Frameworks */ = {isa = PBXBuildFile; fileRef = AE7BCB61243DDD92007285F8 /* Carbon.framework */; };
		AE7BCB6B244608B6007285F8 /* naomi_network.cpp in Sources */ = {isa = PBXBuildFile; fileRef = AE7BCB69244608B5007285F8 /* naomi_network.cpp */; };
		AE7BCB6E24460910007285F8 /* naomi_m3comm.cpp in Sources */ = {isa = PBXBuildFile; fileRef = AE7BCB6C24460910007285F8 /* naomi_m3comm.cpp */; };
		AE80EDB72157D4D500F7800F /* serialize.cpp in Sources */ = {isa = PBXBuildFile; fileRef = AE80EDB62157D4D500F7800F /* serialize.cpp */; };
		AE80EDBE2157D4E600F7800F /* naomi.cpp in Sources */ = {isa = PBXBuildFile; fileRef = AE80EDB92157D4E600F7800F /* naomi.cpp */; };
		AE80EDBF2157D4E600F7800F /* naomi_cart.cpp in Sources */ = {isa = PBXBuildFile; fileRef = AE80EDBB2157D4E600F7800F /* naomi_cart.cpp */; };
		AE82C60025A0E45A00C79BC2 /* picoppp.cpp in Sources */ = {isa = PBXBuildFile; fileRef = AE82C5FE25A0E45900C79BC2 /* picoppp.cpp */; };
		AE82C60125A0E45A00C79BC2 /* dns.cpp in Sources */ = {isa = PBXBuildFile; fileRef = AE82C5FF25A0E45A00C79BC2 /* dns.cpp */; };
		AE82C60625A4D92D00C79BC2 /* naomi_roms.cpp in Sources */ = {isa = PBXBuildFile; fileRef = AE82C60525A4D92D00C79BC2 /* naomi_roms.cpp */; };
		AE82C67325B64AE200C79BC2 /* zip_source_error.c in Sources */ = {isa = PBXBuildFile; fileRef = AE82C60725B64AD900C79BC2 /* zip_source_error.c */; };
		AE82C67425B64AE200C79BC2 /* zip_source_remove.c in Sources */ = {isa = PBXBuildFile; fileRef = AE82C60825B64AD900C79BC2 /* zip_source_remove.c */; };
		AE82C67525B64AE200C79BC2 /* zip_delete.c in Sources */ = {isa = PBXBuildFile; fileRef = AE82C60925B64AD900C79BC2 /* zip_delete.c */; };
		AE82C67625B64AE200C79BC2 /* zip_ftell.c in Sources */ = {isa = PBXBuildFile; fileRef = AE82C60A25B64AD900C79BC2 /* zip_ftell.c */; };
		AE82C67725B64AE200C79BC2 /* zip_error_to_str.c in Sources */ = {isa = PBXBuildFile; fileRef = AE82C60B25B64AD900C79BC2 /* zip_error_to_str.c */; };
		AE82C67825B64AE200C79BC2 /* zip_progress.c in Sources */ = {isa = PBXBuildFile; fileRef = AE82C60C25B64ADA00C79BC2 /* zip_progress.c */; };
		AE82C67925B64AE200C79BC2 /* zip_error_get.c in Sources */ = {isa = PBXBuildFile; fileRef = AE82C60D25B64ADA00C79BC2 /* zip_error_get.c */; };
		AE82C67A25B64AE200C79BC2 /* zip_source_seek_write.c in Sources */ = {isa = PBXBuildFile; fileRef = AE82C60E25B64ADA00C79BC2 /* zip_source_seek_write.c */; };
		AE82C67B25B64AE200C79BC2 /* zip_get_archive_flag.c in Sources */ = {isa = PBXBuildFile; fileRef = AE82C60F25B64ADA00C79BC2 /* zip_get_archive_flag.c */; };
		AE82C67C25B64AE200C79BC2 /* zip_set_file_compression.c in Sources */ = {isa = PBXBuildFile; fileRef = AE82C61025B64ADA00C79BC2 /* zip_set_file_compression.c */; };
		AE82C67D25B64AE200C79BC2 /* zip_get_name.c in Sources */ = {isa = PBXBuildFile; fileRef = AE82C61125B64ADA00C79BC2 /* zip_get_name.c */; };
		AE82C67E25B64AE200C79BC2 /* zip_source_zip.c in Sources */ = {isa = PBXBuildFile; fileRef = AE82C61225B64ADA00C79BC2 /* zip_source_zip.c */; };
		AE82C67F25B64AE200C79BC2 /* zip_get_num_entries.c in Sources */ = {isa = PBXBuildFile; fileRef = AE82C61325B64ADA00C79BC2 /* zip_get_num_entries.c */; };
		AE82C68025B64AE200C79BC2 /* zip_source_function.c in Sources */ = {isa = PBXBuildFile; fileRef = AE82C61425B64ADA00C79BC2 /* zip_source_function.c */; };
		AE82C68125B64AE200C79BC2 /* zip_source_file_common.c in Sources */ = {isa = PBXBuildFile; fileRef = AE82C61525B64ADA00C79BC2 /* zip_source_file_common.c */; };
		AE82C68225B64AE200C79BC2 /* zip_source_seek.c in Sources */ = {isa = PBXBuildFile; fileRef = AE82C61625B64ADA00C79BC2 /* zip_source_seek.c */; };
		AE82C68325B64AE200C79BC2 /* zip_stat_init.c in Sources */ = {isa = PBXBuildFile; fileRef = AE82C61725B64ADA00C79BC2 /* zip_stat_init.c */; };
		AE82C68425B64AE200C79BC2 /* zip_file_get_offset.c in Sources */ = {isa = PBXBuildFile; fileRef = AE82C61825B64ADA00C79BC2 /* zip_file_get_offset.c */; };
		AE82C68525B64AE200C79BC2 /* zip_source_read.c in Sources */ = {isa = PBXBuildFile; fileRef = AE82C61925B64ADA00C79BC2 /* zip_source_read.c */; };
		AE82C68625B64AE200C79BC2 /* zip_set_archive_comment.c in Sources */ = {isa = PBXBuildFile; fileRef = AE82C61A25B64ADA00C79BC2 /* zip_set_archive_comment.c */; };
		AE82C68725B64AE200C79BC2 /* zip_set_archive_flag.c in Sources */ = {isa = PBXBuildFile; fileRef = AE82C61B25B64ADB00C79BC2 /* zip_set_archive_flag.c */; };
		AE82C68825B64AE200C79BC2 /* zip_source_stat.c in Sources */ = {isa = PBXBuildFile; fileRef = AE82C61C25B64ADB00C79BC2 /* zip_source_stat.c */; };
		AE82C68925B64AE200C79BC2 /* zip_source_commit_write.c in Sources */ = {isa = PBXBuildFile; fileRef = AE82C61D25B64ADB00C79BC2 /* zip_source_commit_write.c */; };
		AE82C68A25B64AE200C79BC2 /* zip_utf-8.c in Sources */ = {isa = PBXBuildFile; fileRef = AE82C61E25B64ADB00C79BC2 /* zip_utf-8.c */; };
		AE82C68B25B64AE200C79BC2 /* zip_source_rollback_write.c in Sources */ = {isa = PBXBuildFile; fileRef = AE82C61F25B64ADB00C79BC2 /* zip_source_rollback_write.c */; };
		AE82C68C25B64AE200C79BC2 /* zip_file_set_comment.c in Sources */ = {isa = PBXBuildFile; fileRef = AE82C62025B64ADB00C79BC2 /* zip_file_set_comment.c */; };
		AE82C68D25B64AE200C79BC2 /* zip_file_set_mtime.c in Sources */ = {isa = PBXBuildFile; fileRef = AE82C62125B64ADB00C79BC2 /* zip_file_set_mtime.c */; };
		AE82C68E25B64AE200C79BC2 /* zip_source_buffer.c in Sources */ = {isa = PBXBuildFile; fileRef = AE82C62225B64ADB00C79BC2 /* zip_source_buffer.c */; };
		AE82C68F25B64AE200C79BC2 /* zip_fdopen.c in Sources */ = {isa = PBXBuildFile; fileRef = AE82C62325B64ADB00C79BC2 /* zip_fdopen.c */; };
		AE82C69025B64AE200C79BC2 /* zip_extra_field_api.c in Sources */ = {isa = PBXBuildFile; fileRef = AE82C62425B64ADB00C79BC2 /* zip_extra_field_api.c */; };
		AE82C69125B64AE200C79BC2 /* zip_dirent.c in Sources */ = {isa = PBXBuildFile; fileRef = AE82C62525B64ADB00C79BC2 /* zip_dirent.c */; };
		AE82C69225B64AE200C79BC2 /* zip_source_tell.c in Sources */ = {isa = PBXBuildFile; fileRef = AE82C62625B64ADB00C79BC2 /* zip_source_tell.c */; };
		AE82C69325B64AE200C79BC2 /* zip_file_get_external_attributes.c in Sources */ = {isa = PBXBuildFile; fileRef = AE82C62725B64ADB00C79BC2 /* zip_file_get_external_attributes.c */; };
		AE82C69425B64AE200C79BC2 /* zip_error_get_sys_type.c in Sources */ = {isa = PBXBuildFile; fileRef = AE82C62825B64ADC00C79BC2 /* zip_error_get_sys_type.c */; };
		AE82C69525B64AE200C79BC2 /* zip_fclose.c in Sources */ = {isa = PBXBuildFile; fileRef = AE82C62925B64ADC00C79BC2 /* zip_fclose.c */; };
		AE82C69625B64AE200C79BC2 /* zip_fopen.c in Sources */ = {isa = PBXBuildFile; fileRef = AE82C62A25B64ADC00C79BC2 /* zip_fopen.c */; };
		AE82C69725B64AE200C79BC2 /* zip_close.c in Sources */ = {isa = PBXBuildFile; fileRef = AE82C62B25B64ADC00C79BC2 /* zip_close.c */; };
		AE82C69825B64AE200C79BC2 /* zip_entry.c in Sources */ = {isa = PBXBuildFile; fileRef = AE82C62C25B64ADC00C79BC2 /* zip_entry.c */; };
		AE82C69925B64AE200C79BC2 /* zip_unchange_archive.c in Sources */ = {isa = PBXBuildFile; fileRef = AE82C62D25B64ADC00C79BC2 /* zip_unchange_archive.c */; };
		AE82C69A25B64AE200C79BC2 /* zip_rename.c in Sources */ = {isa = PBXBuildFile; fileRef = AE82C62E25B64ADC00C79BC2 /* zip_rename.c */; };
		AE82C69B25B64AE200C79BC2 /* zip_fopen_encrypted.c in Sources */ = {isa = PBXBuildFile; fileRef = AE82C62F25B64ADC00C79BC2 /* zip_fopen_encrypted.c */; };
		AE82C69C25B64AE200C79BC2 /* zip_error.c in Sources */ = {isa = PBXBuildFile; fileRef = AE82C63025B64ADC00C79BC2 /* zip_error.c */; };
		AE82C69D25B64AE200C79BC2 /* zip_get_encryption_implementation.c in Sources */ = {isa = PBXBuildFile; fileRef = AE82C63125B64ADC00C79BC2 /* zip_get_encryption_implementation.c */; };
		AE82C69E25B64AE200C79BC2 /* zip_error_strerror.c in Sources */ = {isa = PBXBuildFile; fileRef = AE82C63225B64ADC00C79BC2 /* zip_error_strerror.c */; };
		AE82C69F25B64AE200C79BC2 /* zip_open.c in Sources */ = {isa = PBXBuildFile; fileRef = AE82C63325B64ADC00C79BC2 /* zip_open.c */; };
		AE82C6A025B64AE200C79BC2 /* zip_pkware.c in Sources */ = {isa = PBXBuildFile; fileRef = AE82C63425B64ADD00C79BC2 /* zip_pkware.c */; };
		AE82C6A125B64AE200C79BC2 /* zip_source_accept_empty.c in Sources */ = {isa = PBXBuildFile; fileRef = AE82C63525B64ADD00C79BC2 /* zip_source_accept_empty.c */; };
		AE82C6A225B64AE200C79BC2 /* zip_unchange_data.c in Sources */ = {isa = PBXBuildFile; fileRef = AE82C63625B64ADD00C79BC2 /* zip_unchange_data.c */; };
		AE82C6A325B64AE200C79BC2 /* zip_get_archive_comment.c in Sources */ = {isa = PBXBuildFile; fileRef = AE82C63725B64ADD00C79BC2 /* zip_get_archive_comment.c */; };
		AE82C6A425B64AE200C79BC2 /* zip_file_add.c in Sources */ = {isa = PBXBuildFile; fileRef = AE82C63825B64ADD00C79BC2 /* zip_file_add.c */; };
		AE82C6A525B64AE200C79BC2 /* zip_algorithm_deflate.c in Sources */ = {isa = PBXBuildFile; fileRef = AE82C63925B64ADD00C79BC2 /* zip_algorithm_deflate.c */; };
		AE82C6A625B64AE200C79BC2 /* zip_file_set_external_attributes.c in Sources */ = {isa = PBXBuildFile; fileRef = AE82C63A25B64ADD00C79BC2 /* zip_file_set_external_attributes.c */; };
		AE82C6A725B64AE200C79BC2 /* zip_libzip_version.c in Sources */ = {isa = PBXBuildFile; fileRef = AE82C63B25B64ADD00C79BC2 /* zip_libzip_version.c */; };
		AE82C6A825B64AE200C79BC2 /* zip_name_locate.c in Sources */ = {isa = PBXBuildFile; fileRef = AE82C63C25B64ADD00C79BC2 /* zip_name_locate.c */; };
		AE82C6A925B64AE200C79BC2 /* zip_io_util.c in Sources */ = {isa = PBXBuildFile; fileRef = AE82C63D25B64ADD00C79BC2 /* zip_io_util.c */; };
		AE82C6AA25B64AE200C79BC2 /* zip_add.c in Sources */ = {isa = PBXBuildFile; fileRef = AE82C63E25B64ADD00C79BC2 /* zip_add.c */; };
		AE82C6AB25B64AE200C79BC2 /* zip_set_file_comment.c in Sources */ = {isa = PBXBuildFile; fileRef = AE82C63F25B64ADD00C79BC2 /* zip_set_file_comment.c */; };
		AE82C6AC25B64AE200C79BC2 /* zip_add_entry.c in Sources */ = {isa = PBXBuildFile; fileRef = AE82C64025B64ADD00C79BC2 /* zip_add_entry.c */; };
		AE82C6AD25B64AE200C79BC2 /* zip_source_zip_new.c in Sources */ = {isa = PBXBuildFile; fileRef = AE82C64125B64ADE00C79BC2 /* zip_source_zip_new.c */; };
		AE82C6AE25B64AE200C79BC2 /* zip_source_free.c in Sources */ = {isa = PBXBuildFile; fileRef = AE82C64225B64ADE00C79BC2 /* zip_source_free.c */; };
		AE82C6AF25B64AE200C79BC2 /* zip_file_rename.c in Sources */ = {isa = PBXBuildFile; fileRef = AE82C64325B64ADE00C79BC2 /* zip_file_rename.c */; };
		AE82C6B025B64AE200C79BC2 /* zip_source_open.c in Sources */ = {isa = PBXBuildFile; fileRef = AE82C64425B64ADE00C79BC2 /* zip_source_open.c */; };
		AE82C6B125B64AE200C79BC2 /* zip_unchange_all.c in Sources */ = {isa = PBXBuildFile; fileRef = AE82C64525B64ADE00C79BC2 /* zip_unchange_all.c */; };
		AE82C6B225B64AE200C79BC2 /* zip_get_num_files.c in Sources */ = {isa = PBXBuildFile; fileRef = AE82C64625B64ADE00C79BC2 /* zip_get_num_files.c */; };
		AE82C6B325B64AE200C79BC2 /* zip_source_file_stdio.c in Sources */ = {isa = PBXBuildFile; fileRef = AE82C64725B64ADE00C79BC2 /* zip_source_file_stdio.c */; };
		AE82C6B425B64AE200C79BC2 /* zip_source_pkware_decode.c in Sources */ = {isa = PBXBuildFile; fileRef = AE82C64825B64ADE00C79BC2 /* zip_source_pkware_decode.c */; };
		AE82C6B525B64AE200C79BC2 /* zip_source_begin_write.c in Sources */ = {isa = PBXBuildFile; fileRef = AE82C64925B64ADE00C79BC2 /* zip_source_begin_write.c */; };
		AE82C6B625B64AE200C79BC2 /* zip_stat_index.c in Sources */ = {isa = PBXBuildFile; fileRef = AE82C64A25B64ADE00C79BC2 /* zip_stat_index.c */; };
		AE82C6B725B64AE200C79BC2 /* zip_source_close.c in Sources */ = {isa = PBXBuildFile; fileRef = AE82C64B25B64ADE00C79BC2 /* zip_source_close.c */; };
		AE82C6B825B64AE200C79BC2 /* zip_file_error_get.c in Sources */ = {isa = PBXBuildFile; fileRef = AE82C64C25B64ADE00C79BC2 /* zip_file_error_get.c */; };
		AE82C6B925B64AE200C79BC2 /* zip_replace.c in Sources */ = {isa = PBXBuildFile; fileRef = AE82C64D25B64ADF00C79BC2 /* zip_replace.c */; };
		AE82C6BA25B64AE200C79BC2 /* zip_memdup.c in Sources */ = {isa = PBXBuildFile; fileRef = AE82C64E25B64ADF00C79BC2 /* zip_memdup.c */; };
		AE82C6BB25B64AE200C79BC2 /* zip_unchange.c in Sources */ = {isa = PBXBuildFile; fileRef = AE82C64F25B64ADF00C79BC2 /* zip_unchange.c */; };
		AE82C6BC25B64AE200C79BC2 /* zip_strerror.c in Sources */ = {isa = PBXBuildFile; fileRef = AE82C65025B64ADF00C79BC2 /* zip_strerror.c */; };
		AE82C6BD25B64AE200C79BC2 /* zip_file_set_encryption.c in Sources */ = {isa = PBXBuildFile; fileRef = AE82C65125B64ADF00C79BC2 /* zip_file_set_encryption.c */; };
		AE82C6BE25B64AE200C79BC2 /* zip_source_crc.c in Sources */ = {isa = PBXBuildFile; fileRef = AE82C65225B64ADF00C79BC2 /* zip_source_crc.c */; };
		AE82C6BF25B64AE200C79BC2 /* zip_source_layered.c in Sources */ = {isa = PBXBuildFile; fileRef = AE82C65325B64ADF00C79BC2 /* zip_source_layered.c */; };
		AE82C6C025B64AE200C79BC2 /* zip_discard.c in Sources */ = {isa = PBXBuildFile; fileRef = AE82C65425B64ADF00C79BC2 /* zip_discard.c */; };
		AE82C6C125B64AE200C79BC2 /* zip_file_error_clear.c in Sources */ = {isa = PBXBuildFile; fileRef = AE82C65525B64ADF00C79BC2 /* zip_file_error_clear.c */; };
		AE82C6C225B64AE200C79BC2 /* zip_source_compress.c in Sources */ = {isa = PBXBuildFile; fileRef = AE82C65625B64ADF00C79BC2 /* zip_source_compress.c */; };
		AE82C6C325B64AE200C79BC2 /* zip_source_begin_write_cloning.c in Sources */ = {isa = PBXBuildFile; fileRef = AE82C65725B64ADF00C79BC2 /* zip_source_begin_write_cloning.c */; };
		AE82C6C425B64AE200C79BC2 /* zip_stat.c in Sources */ = {isa = PBXBuildFile; fileRef = AE82C65825B64ADF00C79BC2 /* zip_stat.c */; };
		AE82C6C525B64AE200C79BC2 /* zip_source_get_file_attributes.c in Sources */ = {isa = PBXBuildFile; fileRef = AE82C65925B64ADF00C79BC2 /* zip_source_get_file_attributes.c */; };
		AE82C6C625B64AE200C79BC2 /* zip_source_supports.c in Sources */ = {isa = PBXBuildFile; fileRef = AE82C65A25B64AE000C79BC2 /* zip_source_supports.c */; };
		AE82C6C725B64AE200C79BC2 /* zip_source_is_deleted.c in Sources */ = {isa = PBXBuildFile; fileRef = AE82C65B25B64AE000C79BC2 /* zip_source_is_deleted.c */; };
		AE82C6C825B64AE200C79BC2 /* zip_get_file_comment.c in Sources */ = {isa = PBXBuildFile; fileRef = AE82C65C25B64AE000C79BC2 /* zip_get_file_comment.c */; };
		AE82C6C925B64AE200C79BC2 /* zip_error_clear.c in Sources */ = {isa = PBXBuildFile; fileRef = AE82C65D25B64AE000C79BC2 /* zip_error_clear.c */; };
		AE82C6CA25B64AE200C79BC2 /* zip_new.c in Sources */ = {isa = PBXBuildFile; fileRef = AE82C65E25B64AE000C79BC2 /* zip_new.c */; };
		AE82C6CB25B64AE200C79BC2 /* zip_file_replace.c in Sources */ = {isa = PBXBuildFile; fileRef = AE82C65F25B64AE000C79BC2 /* zip_file_replace.c */; };
		AE82C6CC25B64AE200C79BC2 /* zip_hash.c in Sources */ = {isa = PBXBuildFile; fileRef = AE82C66025B64AE000C79BC2 /* zip_hash.c */; };
		AE82C6CD25B64AE200C79BC2 /* zip_source_call.c in Sources */ = {isa = PBXBuildFile; fileRef = AE82C66125B64AE000C79BC2 /* zip_source_call.c */; };
		AE82C6CE25B64AE200C79BC2 /* zip_fread.c in Sources */ = {isa = PBXBuildFile; fileRef = AE82C66225B64AE000C79BC2 /* zip_fread.c */; };
		AE82C6CF25B64AE200C79BC2 /* zip_set_name.c in Sources */ = {isa = PBXBuildFile; fileRef = AE82C66325B64AE000C79BC2 /* zip_set_name.c */; };
		AE82C6D025B64AE200C79BC2 /* zip_fopen_index_encrypted.c in Sources */ = {isa = PBXBuildFile; fileRef = AE82C66425B64AE000C79BC2 /* zip_fopen_index_encrypted.c */; };
		AE82C6D125B64AE200C79BC2 /* zip_source_write.c in Sources */ = {isa = PBXBuildFile; fileRef = AE82C66525B64AE000C79BC2 /* zip_source_write.c */; };
		AE82C6D225B64AE200C79BC2 /* zip_buffer.c in Sources */ = {isa = PBXBuildFile; fileRef = AE82C66625B64AE100C79BC2 /* zip_buffer.c */; };
		AE82C6D325B64AE200C79BC2 /* zip_string.c in Sources */ = {isa = PBXBuildFile; fileRef = AE82C66725B64AE100C79BC2 /* zip_string.c */; };
		AE82C6D425B64AE200C79BC2 /* zip_source_window.c in Sources */ = {isa = PBXBuildFile; fileRef = AE82C66825B64AE100C79BC2 /* zip_source_window.c */; };
		AE82C6D525B64AE200C79BC2 /* zip_set_default_password.c in Sources */ = {isa = PBXBuildFile; fileRef = AE82C66925B64AE100C79BC2 /* zip_set_default_password.c */; };
		AE82C6D625B64AE200C79BC2 /* zip_add_dir.c in Sources */ = {isa = PBXBuildFile; fileRef = AE82C66A25B64AE100C79BC2 /* zip_add_dir.c */; };
		AE82C6D725B64AE200C79BC2 /* zip_fopen_index.c in Sources */ = {isa = PBXBuildFile; fileRef = AE82C66B25B64AE100C79BC2 /* zip_fopen_index.c */; };
		AE82C6D825B64AE200C79BC2 /* zip_fseek.c in Sources */ = {isa = PBXBuildFile; fileRef = AE82C66C25B64AE100C79BC2 /* zip_fseek.c */; };
		AE82C6D925B64AE200C79BC2 /* zip_file_strerror.c in Sources */ = {isa = PBXBuildFile; fileRef = AE82C66D25B64AE100C79BC2 /* zip_file_strerror.c */; };
		AE82C6DA25B64AE200C79BC2 /* zip_source_tell_write.c in Sources */ = {isa = PBXBuildFile; fileRef = AE82C66E25B64AE100C79BC2 /* zip_source_tell_write.c */; };
		AE82C6DB25B64AE200C79BC2 /* zip_file_get_comment.c in Sources */ = {isa = PBXBuildFile; fileRef = AE82C66F25B64AE100C79BC2 /* zip_file_get_comment.c */; };
		AE82C6DC25B64AE200C79BC2 /* zip_extra_field.c in Sources */ = {isa = PBXBuildFile; fileRef = AE82C67025B64AE100C79BC2 /* zip_extra_field.c */; };
		AE82C6DD25B64AE200C79BC2 /* zip_dir_add.c in Sources */ = {isa = PBXBuildFile; fileRef = AE82C67125B64AE100C79BC2 /* zip_dir_add.c */; };
		AE82C6DE25B64AE200C79BC2 /* zip_source_pkware_encode.c in Sources */ = {isa = PBXBuildFile; fileRef = AE82C67225B64AE100C79BC2 /* zip_source_pkware_encode.c */; };
		AE82C6E825B64BAB00C79BC2 /* zip_err_str.c in Sources */ = {isa = PBXBuildFile; fileRef = AE82C6E025B64BAB00C79BC2 /* zip_err_str.c */; };
		AE82C6E925B64BAB00C79BC2 /* zip_mkstempm.c in Sources */ = {isa = PBXBuildFile; fileRef = AE82C6E125B64BAB00C79BC2 /* zip_mkstempm.c */; };
		AE82C6EA25B64BAB00C79BC2 /* zip_random_unix.c in Sources */ = {isa = PBXBuildFile; fileRef = AE82C6E225B64BAB00C79BC2 /* zip_random_unix.c */; };
		AE82C6EB25B64BAB00C79BC2 /* zip_source_file_stdio_named.c in Sources */ = {isa = PBXBuildFile; fileRef = AE82C6E525B64BAB00C79BC2 /* zip_source_file_stdio_named.c */; };
		AE8C27342111A31100D4D8F4 /* dsp_interp.cpp in Sources */ = {isa = PBXBuildFile; fileRef = AE8C27332111A31100D4D8F4 /* dsp_interp.cpp */; };
		AE8C274321122E2500D4D8F4 /* xbrz.cpp in Sources */ = {isa = PBXBuildFile; fileRef = AE8C273D21122E2500D4D8F4 /* xbrz.cpp */; };
		AE90679B235B6F6400CE473C /* gl_context.cpp in Sources */ = {isa = PBXBuildFile; fileRef = AE90679A235B6F6400CE473C /* gl_context.cpp */; };
		AE90679D235DF80400CE473C /* osd.cpp in Sources */ = {isa = PBXBuildFile; fileRef = AE90679C235DF80400CE473C /* osd.cpp */; };
		AE9125CC25E3BBDC00ED4594 /* option.cpp in Sources */ = {isa = PBXBuildFile; fileRef = AE9125CB25E3BBDC00ED4594 /* option.cpp */; };
		AEA93E51259BA2180076297F /* audiobackend_sdl2.cpp in Sources */ = {isa = PBXBuildFile; fileRef = AEA93E50259BA2170076297F /* audiobackend_sdl2.cpp */; };
		AEA93E5C259BCD530076297F /* rtl8139c.cpp in Sources */ = {isa = PBXBuildFile; fileRef = AEA93E56259BCD530076297F /* rtl8139c.cpp */; };
		AEA93E60259BCD530076297F /* bba.cpp in Sources */ = {isa = PBXBuildFile; fileRef = AEA93E5A259BCD530076297F /* bba.cpp */; };
		AEA93E67259D07A30076297F /* pico_dhcp_server.c in Sources */ = {isa = PBXBuildFile; fileRef = AEA93E64259D07A20076297F /* pico_dhcp_server.c */; };
		AEA93E68259D07A30076297F /* pico_dhcp_common.c in Sources */ = {isa = PBXBuildFile; fileRef = AEA93E66259D07A30076297F /* pico_dhcp_common.c */; };
		AEA93E6D259DE9160076297F /* pico_icmp4.c in Sources */ = {isa = PBXBuildFile; fileRef = AEA93E6C259DE9160076297F /* pico_icmp4.c */; };
		AEA94931244CDF50001134C7 /* naomi_flashrom.cpp in Sources */ = {isa = PBXBuildFile; fileRef = AEA9492F244CDF50001134C7 /* naomi_flashrom.cpp */; };
		AED4473C25FC0CF100B045FF /* quad.cpp in Sources */ = {isa = PBXBuildFile; fileRef = AED4473B25FC0CF100B045FF /* quad.cpp */; };
		AED73DC42303E19200ECDB64 /* sdl.cpp in Sources */ = {isa = PBXBuildFile; fileRef = AED73DC02303E19100ECDB64 /* sdl.cpp */; };
		AED73DCC233ACC9800ECDB64 /* cheats.cpp in Sources */ = {isa = PBXBuildFile; fileRef = AED73DCB233ACC9800ECDB64 /* cheats.cpp */; };
		AED73EBE2348E49900ECDB64 /* CustomTexture.cpp in Sources */ = {isa = PBXBuildFile; fileRef = AED73EAB2348E49800ECDB64 /* CustomTexture.cpp */; };
		AED73EBF2348E49900ECDB64 /* sorter.cpp in Sources */ = {isa = PBXBuildFile; fileRef = AED73EAD2348E49900ECDB64 /* sorter.cpp */; };
		AEE62768220D7B4400EC7E89 /* cue.cpp in Sources */ = {isa = PBXBuildFile; fileRef = AEE62767220D7B4300EC7E89 /* cue.cpp */; };
		AEE6276B220D7B5500EC7E89 /* gui.cpp in Sources */ = {isa = PBXBuildFile; fileRef = AEE6276A220D7B5500EC7E89 /* gui.cpp */; };
		AEE6277A220D7B7E00EC7E89 /* imgui.cpp in Sources */ = {isa = PBXBuildFile; fileRef = AEE6276E220D7B7E00EC7E89 /* imgui.cpp */; };
		AEE6277B220D7B7E00EC7E89 /* imgui_demo.cpp in Sources */ = {isa = PBXBuildFile; fileRef = AEE62770220D7B7E00EC7E89 /* imgui_demo.cpp */; };
		AEE6277C220D7B7E00EC7E89 /* imgui_draw.cpp in Sources */ = {isa = PBXBuildFile; fileRef = AEE62771220D7B7E00EC7E89 /* imgui_draw.cpp */; };
		AEE6277E220D7B7E00EC7E89 /* imgui_widgets.cpp in Sources */ = {isa = PBXBuildFile; fileRef = AEE62775220D7B7E00EC7E89 /* imgui_widgets.cpp */; };
		AEE6278722131BB500EC7E89 /* gamepad_device.cpp in Sources */ = {isa = PBXBuildFile; fileRef = AEE6278222131BB500EC7E89 /* gamepad_device.cpp */; };
		AEE6278822131BB500EC7E89 /* mapping.cpp in Sources */ = {isa = PBXBuildFile; fileRef = AEE6278522131BB500EC7E89 /* mapping.cpp */; };
		AEE6278E2224762000EC7E89 /* imgui_impl_opengl3.cpp in Sources */ = {isa = PBXBuildFile; fileRef = AEE6278B2224762000EC7E89 /* imgui_impl_opengl3.cpp */; };
		AEE6279422247C0A00EC7E89 /* gui_util.cpp in Sources */ = {isa = PBXBuildFile; fileRef = AEE6279222247C0A00EC7E89 /* gui_util.cpp */; };
<<<<<<< HEAD
		AEF25642227C441F00348550 /* vmem32.cpp in Sources */ = {isa = PBXBuildFile; fileRef = AEF25640227C441F00348550 /* vmem32.cpp */; };
=======
		AEE6279622247C2B00EC7E89 /* keyboard_device.cpp in Sources */ = {isa = PBXBuildFile; fileRef = AEE6279522247C2B00EC7E89 /* keyboard_device.cpp */; };
>>>>>>> 86d014c3
		AEF25646227C442F00348550 /* fastmmu.cpp in Sources */ = {isa = PBXBuildFile; fileRef = AEF25644227C442F00348550 /* fastmmu.cpp */; };
		AEF2564822886A2E00348550 /* posix_vmem.cpp in Sources */ = {isa = PBXBuildFile; fileRef = AEF2564722886A2E00348550 /* posix_vmem.cpp */; };
		AEF256502294060400348550 /* ZipArchive.cpp in Sources */ = {isa = PBXBuildFile; fileRef = AEF2564A2294060300348550 /* ZipArchive.cpp */; };
		AEF256512294060400348550 /* 7zArchive.cpp in Sources */ = {isa = PBXBuildFile; fileRef = AEF2564C2294060300348550 /* 7zArchive.cpp */; };
		AEF256522294060400348550 /* archive.cpp in Sources */ = {isa = PBXBuildFile; fileRef = AEF2564E2294060300348550 /* archive.cpp */; };
		AEF77FDB24AA76BA00171080 /* audiobackend_null.cpp in Sources */ = {isa = PBXBuildFile; fileRef = AEF77FDA24AA76B900171080 /* audiobackend_null.cpp */; };
		AEF99730259682850038E0B8 /* rzip.cpp in Sources */ = {isa = PBXBuildFile; fileRef = AEF9972F259682850038E0B8 /* rzip.cpp */; };
		AEF9984B2598900A0038E0B8 /* minisoap.c in Sources */ = {isa = PBXBuildFile; fileRef = AEF998082598900A0038E0B8 /* minisoap.c */; };
		AEF9984C2598900A0038E0B8 /* addr_is_reserved.c in Sources */ = {isa = PBXBuildFile; fileRef = AEF9980B2598900A0038E0B8 /* addr_is_reserved.c */; };
		AEF998602598900A0038E0B8 /* portlistingparse.c in Sources */ = {isa = PBXBuildFile; fileRef = AEF998212598900A0038E0B8 /* portlistingparse.c */; };
		AEF998622598900A0038E0B8 /* connecthostport.c in Sources */ = {isa = PBXBuildFile; fileRef = AEF998232598900A0038E0B8 /* connecthostport.c */; };
		AEF998632598900A0038E0B8 /* upnpreplyparse.c in Sources */ = {isa = PBXBuildFile; fileRef = AEF998242598900A0038E0B8 /* upnpreplyparse.c */; };
		AEF998652598900A0038E0B8 /* receivedata.c in Sources */ = {isa = PBXBuildFile; fileRef = AEF998272598900A0038E0B8 /* receivedata.c */; };
		AEF998662598900A0038E0B8 /* miniwget.c in Sources */ = {isa = PBXBuildFile; fileRef = AEF998292598900A0038E0B8 /* miniwget.c */; };
		AEF998672598900A0038E0B8 /* upnpdev.c in Sources */ = {isa = PBXBuildFile; fileRef = AEF9982C2598900A0038E0B8 /* upnpdev.c */; };
		AEF9986B2598900A0038E0B8 /* upnpcommands.c in Sources */ = {isa = PBXBuildFile; fileRef = AEF998332598900A0038E0B8 /* upnpcommands.c */; };
		AEF998732598900A0038E0B8 /* upnperrors.c in Sources */ = {isa = PBXBuildFile; fileRef = AEF9983F2598900A0038E0B8 /* upnperrors.c */; };
		AEF998742598900A0038E0B8 /* minixml.c in Sources */ = {isa = PBXBuildFile; fileRef = AEF998422598900A0038E0B8 /* minixml.c */; };
		AEF998752598900A0038E0B8 /* minissdpc.c in Sources */ = {isa = PBXBuildFile; fileRef = AEF998452598900A0038E0B8 /* minissdpc.c */; };
		AEF998762598900A0038E0B8 /* miniupnpc.c in Sources */ = {isa = PBXBuildFile; fileRef = AEF998462598900A0038E0B8 /* miniupnpc.c */; };
		AEF998782598900A0038E0B8 /* igd_desc_parse.c in Sources */ = {isa = PBXBuildFile; fileRef = AEF998492598900A0038E0B8 /* igd_desc_parse.c */; };
		AEF9987B259B345E0038E0B8 /* miniupnp.cpp in Sources */ = {isa = PBXBuildFile; fileRef = AEF9987A259B345E0038E0B8 /* miniupnp.cpp */; };
		AEF9987D259B355C0038E0B8 /* GameController.framework in Frameworks */ = {isa = PBXBuildFile; fileRef = AEF9987C259B355C0038E0B8 /* GameController.framework */; };
		AEFF7273265901BF003E8022 /* libchdr_chd.c in Sources */ = {isa = PBXBuildFile; fileRef = AEFF7232265901BF003E8022 /* libchdr_chd.c */; };
		AEFF7274265901BF003E8022 /* libchdr_bitstream.c in Sources */ = {isa = PBXBuildFile; fileRef = AEFF7233265901BF003E8022 /* libchdr_bitstream.c */; };
		AEFF7275265901BF003E8022 /* libchdr_huffman.c in Sources */ = {isa = PBXBuildFile; fileRef = AEFF7234265901BF003E8022 /* libchdr_huffman.c */; };
		AEFF7276265901BF003E8022 /* libchdr_flac.c in Sources */ = {isa = PBXBuildFile; fileRef = AEFF7235265901BF003E8022 /* libchdr_flac.c */; };
		AEFF7278265901BF003E8022 /* libchdr_cdrom.c in Sources */ = {isa = PBXBuildFile; fileRef = AEFF7237265901BF003E8022 /* libchdr_cdrom.c */; };
		AEFF7ECC214AEC810068CE11 /* modem.cpp in Sources */ = {isa = PBXBuildFile; fileRef = AEFF7EC7214AEC800068CE11 /* modem.cpp */; };
		AEFF7F4D214D9D590068CE11 /* pico_arp.c in Sources */ = {isa = PBXBuildFile; fileRef = AEFF7EFA214D9D590068CE11 /* pico_arp.c */; };
		AEFF7F4E214D9D590068CE11 /* pico_dev_ppp.c in Sources */ = {isa = PBXBuildFile; fileRef = AEFF7EFE214D9D590068CE11 /* pico_dev_ppp.c */; };
		AEFF7F54214D9D590068CE11 /* pico_dns_client.c in Sources */ = {isa = PBXBuildFile; fileRef = AEFF7F0B214D9D590068CE11 /* pico_dns_client.c */; };
		AEFF7F55214D9D590068CE11 /* pico_dns_common.c in Sources */ = {isa = PBXBuildFile; fileRef = AEFF7F0D214D9D590068CE11 /* pico_dns_common.c */; };
		AEFF7F56214D9D590068CE11 /* pico_ethernet.c in Sources */ = {isa = PBXBuildFile; fileRef = AEFF7F0F214D9D590068CE11 /* pico_ethernet.c */; };
		AEFF7F57214D9D590068CE11 /* pico_fragments.c in Sources */ = {isa = PBXBuildFile; fileRef = AEFF7F11214D9D590068CE11 /* pico_fragments.c */; };
		AEFF7F59214D9D590068CE11 /* pico_ipv4.c in Sources */ = {isa = PBXBuildFile; fileRef = AEFF7F18214D9D590068CE11 /* pico_ipv4.c */; };
		AEFF7F5B214D9D590068CE11 /* pico_socket_tcp.c in Sources */ = {isa = PBXBuildFile; fileRef = AEFF7F23214D9D590068CE11 /* pico_socket_tcp.c */; };
		AEFF7F5C214D9D590068CE11 /* pico_socket_udp.c in Sources */ = {isa = PBXBuildFile; fileRef = AEFF7F25214D9D590068CE11 /* pico_socket_udp.c */; };
		AEFF7F5D214D9D590068CE11 /* pico_strings.c in Sources */ = {isa = PBXBuildFile; fileRef = AEFF7F27214D9D590068CE11 /* pico_strings.c */; };
		AEFF7F5E214D9D590068CE11 /* pico_tcp.c in Sources */ = {isa = PBXBuildFile; fileRef = AEFF7F29214D9D590068CE11 /* pico_tcp.c */; };
		AEFF7F5F214D9D590068CE11 /* pico_udp.c in Sources */ = {isa = PBXBuildFile; fileRef = AEFF7F2B214D9D590068CE11 /* pico_udp.c */; };
		AEFF7F6F214D9D590068CE11 /* pico_device.c in Sources */ = {isa = PBXBuildFile; fileRef = AEFF7F3E214D9D590068CE11 /* pico_device.c */; };
		AEFF7F70214D9D590068CE11 /* pico_frame.c in Sources */ = {isa = PBXBuildFile; fileRef = AEFF7F3F214D9D590068CE11 /* pico_frame.c */; };
		AEFF7F71214D9D590068CE11 /* pico_md5.c in Sources */ = {isa = PBXBuildFile; fileRef = AEFF7F40214D9D590068CE11 /* pico_md5.c */; };
		AEFF7F72214D9D590068CE11 /* pico_protocol.c in Sources */ = {isa = PBXBuildFile; fileRef = AEFF7F41214D9D590068CE11 /* pico_protocol.c */; };
		AEFF7F73214D9D590068CE11 /* pico_socket.c in Sources */ = {isa = PBXBuildFile; fileRef = AEFF7F42214D9D590068CE11 /* pico_socket.c */; };
		AEFF7F74214D9D590068CE11 /* pico_socket_multicast.c in Sources */ = {isa = PBXBuildFile; fileRef = AEFF7F43214D9D590068CE11 /* pico_socket_multicast.c */; };
		AEFF7F75214D9D590068CE11 /* pico_stack.c in Sources */ = {isa = PBXBuildFile; fileRef = AEFF7F44214D9D590068CE11 /* pico_stack.c */; };
		AEFF7F76214D9D590068CE11 /* pico_tree.c in Sources */ = {isa = PBXBuildFile; fileRef = AEFF7F45214D9D590068CE11 /* pico_tree.c */; };
		EBDF374F1BB96581001191B5 /* audiobackend_coreaudio.cpp in Sources */ = {isa = PBXBuildFile; fileRef = EBDF374D1BB96581001191B5 /* audiobackend_coreaudio.cpp */; };
		EBDF37511BB969EE001191B5 /* CoreAudio.framework in Frameworks */ = {isa = PBXBuildFile; fileRef = EBDF37501BB969EE001191B5 /* CoreAudio.framework */; };
		EBDF37531BB969F8001191B5 /* AudioUnit.framework in Frameworks */ = {isa = PBXBuildFile; fileRef = EBDF37521BB969F8001191B5 /* AudioUnit.framework */; };
		F2190636265C243C00AA2ACA /* adler32.c in Sources */ = {isa = PBXBuildFile; fileRef = F2190635265C243C00AA2ACA /* adler32.c */; };
		F219063A265C244200AA2ACA /* compress.c in Sources */ = {isa = PBXBuildFile; fileRef = F2190639265C244200AA2ACA /* compress.c */; };
		F2190655265C247D00AA2ACA /* inftrees.c in Sources */ = {isa = PBXBuildFile; fileRef = F219063D265C247C00AA2ACA /* inftrees.c */; };
		F2190656265C247D00AA2ACA /* crc32.c in Sources */ = {isa = PBXBuildFile; fileRef = F219063F265C247C00AA2ACA /* crc32.c */; };
		F2190657265C247D00AA2ACA /* infback.c in Sources */ = {isa = PBXBuildFile; fileRef = F2190641265C247C00AA2ACA /* infback.c */; };
		F2190658265C247D00AA2ACA /* gzclose.c in Sources */ = {isa = PBXBuildFile; fileRef = F2190644265C247C00AA2ACA /* gzclose.c */; };
		F2190659265C247D00AA2ACA /* deflate.c in Sources */ = {isa = PBXBuildFile; fileRef = F2190645265C247C00AA2ACA /* deflate.c */; };
		F219065A265C247D00AA2ACA /* inflate.c in Sources */ = {isa = PBXBuildFile; fileRef = F2190646265C247C00AA2ACA /* inflate.c */; };
		F219065B265C247D00AA2ACA /* uncompr.c in Sources */ = {isa = PBXBuildFile; fileRef = F2190647265C247C00AA2ACA /* uncompr.c */; };
		F219065C265C247D00AA2ACA /* zutil.c in Sources */ = {isa = PBXBuildFile; fileRef = F219064A265C247C00AA2ACA /* zutil.c */; };
		F219065D265C247D00AA2ACA /* gzread.c in Sources */ = {isa = PBXBuildFile; fileRef = F219064B265C247C00AA2ACA /* gzread.c */; };
		F219065E265C247D00AA2ACA /* gzlib.c in Sources */ = {isa = PBXBuildFile; fileRef = F219064C265C247C00AA2ACA /* gzlib.c */; };
		F219065F265C247D00AA2ACA /* trees.c in Sources */ = {isa = PBXBuildFile; fileRef = F219064E265C247C00AA2ACA /* trees.c */; };
		F2190660265C247D00AA2ACA /* inffast.c in Sources */ = {isa = PBXBuildFile; fileRef = F219064F265C247C00AA2ACA /* inffast.c */; };
		F2190661265C247D00AA2ACA /* gzwrite.c in Sources */ = {isa = PBXBuildFile; fileRef = F2190650265C247C00AA2ACA /* gzwrite.c */; };
		F2190668265C2B7300AA2ACA /* CoreHaptics.framework in Frameworks */ = {isa = PBXBuildFile; fileRef = F2D7C89A265B2E79002812E2 /* CoreHaptics.framework */; };
		F2D7C89F265B304F002812E2 /* dsp_arm64.cpp in Sources */ = {isa = PBXBuildFile; fileRef = F2D7C89E265B304F002812E2 /* dsp_arm64.cpp */; };
		F2D7C8A3265B3082002812E2 /* arm7_rec_arm64.cpp in Sources */ = {isa = PBXBuildFile; fileRef = F2D7C8A2265B3082002812E2 /* arm7_rec_arm64.cpp */; };
/* End PBXBuildFile section */

/* Begin PBXContainerItemProxy section */
		84A388C41B1CDD3F000166C0 /* PBXContainerItemProxy */ = {
			isa = PBXContainerItemProxy;
			containerPortal = 84A388AB1B1CDD3E000166C0 /* Project object */;
			proxyType = 1;
			remoteGlobalIDString = 84A388B21B1CDD3E000166C0;
			remoteInfo = "reicast-osx";
		};
/* End PBXContainerItemProxy section */

/* Begin PBXFileReference section */
		559E92E625FCBEE1001B0F40 /* rec_arm64.cpp */ = {isa = PBXFileReference; fileEncoding = 4; lastKnownFileType = sourcecode.cpp.cpp; path = rec_arm64.cpp; sourceTree = "<group>"; };
		559E92E725FCBEE1001B0F40 /* arm64_regalloc.h */ = {isa = PBXFileReference; fileEncoding = 4; lastKnownFileType = sourcecode.c.h; path = arm64_regalloc.h; sourceTree = "<group>"; };
		559E92F525FCBFCA001B0F40 /* platform-vixl.h */ = {isa = PBXFileReference; fileEncoding = 4; lastKnownFileType = sourcecode.c.h; path = "platform-vixl.h"; sourceTree = "<group>"; };
		559E92F625FCBFCA001B0F40 /* pool-manager.h */ = {isa = PBXFileReference; fileEncoding = 4; lastKnownFileType = sourcecode.c.h; path = "pool-manager.h"; sourceTree = "<group>"; };
		559E92F725FCBFCA001B0F40 /* cpu-features.cc */ = {isa = PBXFileReference; fileEncoding = 4; lastKnownFileType = sourcecode.cpp.cpp; path = "cpu-features.cc"; sourceTree = "<group>"; };
		559E92F825FCBFCA001B0F40 /* pool-manager-impl.h */ = {isa = PBXFileReference; fileEncoding = 4; lastKnownFileType = sourcecode.c.h; path = "pool-manager-impl.h"; sourceTree = "<group>"; };
		559E92F925FCBFCA001B0F40 /* invalset-vixl.h */ = {isa = PBXFileReference; fileEncoding = 4; lastKnownFileType = sourcecode.c.h; path = "invalset-vixl.h"; sourceTree = "<group>"; };
		559E92FA25FCBFCA001B0F40 /* macro-assembler-interface.h */ = {isa = PBXFileReference; fileEncoding = 4; lastKnownFileType = sourcecode.c.h; path = "macro-assembler-interface.h"; sourceTree = "<group>"; };
		559E92FB25FCBFCA001B0F40 /* utils-vixl.h */ = {isa = PBXFileReference; fileEncoding = 4; lastKnownFileType = sourcecode.c.h; path = "utils-vixl.h"; sourceTree = "<group>"; };
		559E92FC25FCBFCA001B0F40 /* utils-vixl.cc */ = {isa = PBXFileReference; fileEncoding = 4; lastKnownFileType = sourcecode.cpp.cpp; path = "utils-vixl.cc"; sourceTree = "<group>"; };
		559E92FD25FCBFCA001B0F40 /* code-buffer-vixl.h */ = {isa = PBXFileReference; fileEncoding = 4; lastKnownFileType = sourcecode.c.h; path = "code-buffer-vixl.h"; sourceTree = "<group>"; };
		559E92FE25FCBFCA001B0F40 /* assembler-base-vixl.h */ = {isa = PBXFileReference; fileEncoding = 4; lastKnownFileType = sourcecode.c.h; path = "assembler-base-vixl.h"; sourceTree = "<group>"; };
		559E92FF25FCBFCA001B0F40 /* compiler-intrinsics-vixl.h */ = {isa = PBXFileReference; fileEncoding = 4; lastKnownFileType = sourcecode.c.h; path = "compiler-intrinsics-vixl.h"; sourceTree = "<group>"; };
		559E930025FCBFCA001B0F40 /* compiler-intrinsics-vixl.cc */ = {isa = PBXFileReference; fileEncoding = 4; lastKnownFileType = sourcecode.cpp.cpp; path = "compiler-intrinsics-vixl.cc"; sourceTree = "<group>"; };
		559E931025FCBFCA001B0F40 /* cpu-features.h */ = {isa = PBXFileReference; fileEncoding = 4; lastKnownFileType = sourcecode.c.h; path = "cpu-features.h"; sourceTree = "<group>"; };
		559E931125FCBFCA001B0F40 /* code-generation-scopes-vixl.h */ = {isa = PBXFileReference; fileEncoding = 4; lastKnownFileType = sourcecode.c.h; path = "code-generation-scopes-vixl.h"; sourceTree = "<group>"; };
		559E931225FCBFCA001B0F40 /* globals-vixl.h */ = {isa = PBXFileReference; fileEncoding = 4; lastKnownFileType = sourcecode.c.h; path = "globals-vixl.h"; sourceTree = "<group>"; };
		559E931425FCBFCA001B0F40 /* instrument-aarch64.cc */ = {isa = PBXFileReference; fileEncoding = 4; lastKnownFileType = sourcecode.cpp.cpp; path = "instrument-aarch64.cc"; sourceTree = "<group>"; };
		559E931525FCBFCA001B0F40 /* cpu-features-auditor-aarch64.cc */ = {isa = PBXFileReference; fileEncoding = 4; lastKnownFileType = sourcecode.cpp.cpp; path = "cpu-features-auditor-aarch64.cc"; sourceTree = "<group>"; };
		559E931625FCBFCA001B0F40 /* cpu-aarch64.h */ = {isa = PBXFileReference; fileEncoding = 4; lastKnownFileType = sourcecode.c.h; path = "cpu-aarch64.h"; sourceTree = "<group>"; };
		559E931725FCBFCA001B0F40 /* pointer-auth-aarch64.cc */ = {isa = PBXFileReference; fileEncoding = 4; lastKnownFileType = sourcecode.cpp.cpp; path = "pointer-auth-aarch64.cc"; sourceTree = "<group>"; };
		559E931825FCBFCA001B0F40 /* constants-aarch64.h */ = {isa = PBXFileReference; fileEncoding = 4; lastKnownFileType = sourcecode.c.h; path = "constants-aarch64.h"; sourceTree = "<group>"; };
		559E931925FCBFCA001B0F40 /* instructions-aarch64.cc */ = {isa = PBXFileReference; fileEncoding = 4; lastKnownFileType = sourcecode.cpp.cpp; path = "instructions-aarch64.cc"; sourceTree = "<group>"; };
		559E931A25FCBFCA001B0F40 /* logic-aarch64.cc */ = {isa = PBXFileReference; fileEncoding = 4; lastKnownFileType = sourcecode.cpp.cpp; path = "logic-aarch64.cc"; sourceTree = "<group>"; };
		559E931B25FCBFCA001B0F40 /* disasm-aarch64.h */ = {isa = PBXFileReference; fileEncoding = 4; lastKnownFileType = sourcecode.c.h; path = "disasm-aarch64.h"; sourceTree = "<group>"; };
		559E931C25FCBFCA001B0F40 /* simulator-aarch64.cc */ = {isa = PBXFileReference; fileEncoding = 4; lastKnownFileType = sourcecode.cpp.cpp; path = "simulator-aarch64.cc"; sourceTree = "<group>"; };
		559E931D25FCBFCA001B0F40 /* decoder-aarch64.h */ = {isa = PBXFileReference; fileEncoding = 4; lastKnownFileType = sourcecode.c.h; path = "decoder-aarch64.h"; sourceTree = "<group>"; };
		559E931E25FCBFCA001B0F40 /* simulator-constants-aarch64.h */ = {isa = PBXFileReference; fileEncoding = 4; lastKnownFileType = sourcecode.c.h; path = "simulator-constants-aarch64.h"; sourceTree = "<group>"; };
		559E931F25FCBFCA001B0F40 /* macro-assembler-aarch64.h */ = {isa = PBXFileReference; fileEncoding = 4; lastKnownFileType = sourcecode.c.h; path = "macro-assembler-aarch64.h"; sourceTree = "<group>"; };
		559E932025FCBFCA001B0F40 /* macro-assembler-aarch64.cc */ = {isa = PBXFileReference; fileEncoding = 4; lastKnownFileType = sourcecode.cpp.cpp; path = "macro-assembler-aarch64.cc"; sourceTree = "<group>"; };
		559E932125FCBFCA001B0F40 /* instructions-aarch64.h */ = {isa = PBXFileReference; fileEncoding = 4; lastKnownFileType = sourcecode.c.h; path = "instructions-aarch64.h"; sourceTree = "<group>"; };
		559E932225FCBFCA001B0F40 /* disasm-aarch64.cc */ = {isa = PBXFileReference; fileEncoding = 4; lastKnownFileType = sourcecode.cpp.cpp; path = "disasm-aarch64.cc"; sourceTree = "<group>"; };
		559E932325FCBFCA001B0F40 /* operands-aarch64.cc */ = {isa = PBXFileReference; fileEncoding = 4; lastKnownFileType = sourcecode.cpp.cpp; path = "operands-aarch64.cc"; sourceTree = "<group>"; };
		559E932425FCBFCA001B0F40 /* cpu-features-auditor-aarch64.h */ = {isa = PBXFileReference; fileEncoding = 4; lastKnownFileType = sourcecode.c.h; path = "cpu-features-auditor-aarch64.h"; sourceTree = "<group>"; };
		559E932525FCBFCA001B0F40 /* decoder-aarch64.cc */ = {isa = PBXFileReference; fileEncoding = 4; lastKnownFileType = sourcecode.cpp.cpp; path = "decoder-aarch64.cc"; sourceTree = "<group>"; };
		559E932625FCBFCA001B0F40 /* simulator-aarch64.h */ = {isa = PBXFileReference; fileEncoding = 4; lastKnownFileType = sourcecode.c.h; path = "simulator-aarch64.h"; sourceTree = "<group>"; };
		559E932725FCBFCA001B0F40 /* instrument-aarch64.h */ = {isa = PBXFileReference; fileEncoding = 4; lastKnownFileType = sourcecode.c.h; path = "instrument-aarch64.h"; sourceTree = "<group>"; };
		559E932825FCBFCA001B0F40 /* assembler-aarch64.h */ = {isa = PBXFileReference; fileEncoding = 4; lastKnownFileType = sourcecode.c.h; path = "assembler-aarch64.h"; sourceTree = "<group>"; };
		559E932925FCBFCA001B0F40 /* operands-aarch64.h */ = {isa = PBXFileReference; fileEncoding = 4; lastKnownFileType = sourcecode.c.h; path = "operands-aarch64.h"; sourceTree = "<group>"; };
		559E932A25FCBFCA001B0F40 /* cpu-aarch64.cc */ = {isa = PBXFileReference; fileEncoding = 4; lastKnownFileType = sourcecode.cpp.cpp; path = "cpu-aarch64.cc"; sourceTree = "<group>"; };
		559E932B25FCBFCA001B0F40 /* abi-aarch64.h */ = {isa = PBXFileReference; fileEncoding = 4; lastKnownFileType = sourcecode.c.h; path = "abi-aarch64.h"; sourceTree = "<group>"; };
		559E932C25FCBFCA001B0F40 /* assembler-aarch64.cc */ = {isa = PBXFileReference; fileEncoding = 4; lastKnownFileType = sourcecode.cpp.cpp; path = "assembler-aarch64.cc"; sourceTree = "<group>"; };
		559E932D25FCBFCA001B0F40 /* code-buffer-vixl.cc */ = {isa = PBXFileReference; fileEncoding = 4; lastKnownFileType = sourcecode.cpp.cpp; path = "code-buffer-vixl.cc"; sourceTree = "<group>"; };
		8491687D1B782B2D00F3F2B4 /* ini.cpp */ = {isa = PBXFileReference; fileEncoding = 4; lastKnownFileType = sourcecode.cpp.cpp; path = ini.cpp; sourceTree = "<group>"; };
		8491687E1B782B2D00F3F2B4 /* ini.h */ = {isa = PBXFileReference; fileEncoding = 4; lastKnownFileType = sourcecode.c.h; path = ini.h; sourceTree = "<group>"; };
		84A388B31B1CDD3E000166C0 /* Flycast.app */ = {isa = PBXFileReference; explicitFileType = wrapper.application; includeInIndex = 0; path = Flycast.app; sourceTree = BUILT_PRODUCTS_DIR; };
		84A388B71B1CDD3E000166C0 /* Info.plist */ = {isa = PBXFileReference; lastKnownFileType = text.plist.xml; path = Info.plist; sourceTree = "<group>"; };
		84A388B81B1CDD3E000166C0 /* AppDelegate.swift */ = {isa = PBXFileReference; lastKnownFileType = sourcecode.swift; path = AppDelegate.swift; sourceTree = "<group>"; };
		84A388BA1B1CDD3E000166C0 /* Images.xcassets */ = {isa = PBXFileReference; lastKnownFileType = folder.assetcatalog; path = Images.xcassets; sourceTree = "<group>"; };
		84A388BD1B1CDD3E000166C0 /* Base */ = {isa = PBXFileReference; lastKnownFileType = file.xib; name = Base; path = Base.lproj/MainMenu.xib; sourceTree = "<group>"; };
		84A388C31B1CDD3F000166C0 /* reicast-osxTests.xctest */ = {isa = PBXFileReference; explicitFileType = wrapper.cfbundle; includeInIndex = 0; path = "reicast-osxTests.xctest"; sourceTree = BUILT_PRODUCTS_DIR; };
		84A388C81B1CDD3F000166C0 /* Info.plist */ = {isa = PBXFileReference; lastKnownFileType = text.plist.xml; path = Info.plist; sourceTree = "<group>"; };
		84A388C91B1CDD3F000166C0 /* emulator_osxTests.swift */ = {isa = PBXFileReference; lastKnownFileType = sourcecode.swift; path = emulator_osxTests.swift; sourceTree = "<group>"; };
		84B7BD121B72720100F9733F /* build.h */ = {isa = PBXFileReference; fileEncoding = 4; lastKnownFileType = sourcecode.c.h; path = build.h; sourceTree = "<group>"; };
		84B7BD141B72720100F9733F /* cfg.cpp */ = {isa = PBXFileReference; fileEncoding = 4; lastKnownFileType = sourcecode.cpp.cpp; path = cfg.cpp; sourceTree = "<group>"; };
		84B7BD151B72720100F9733F /* cfg.h */ = {isa = PBXFileReference; fileEncoding = 4; lastKnownFileType = sourcecode.c.h; path = cfg.h; sourceTree = "<group>"; };
		84B7BD161B72720100F9733F /* cl.cpp */ = {isa = PBXFileReference; fileEncoding = 4; lastKnownFileType = sourcecode.cpp.cpp; path = cl.cpp; sourceTree = "<group>"; };
		84B7BD191B72720100F9733F /* cdipsr.cpp */ = {isa = PBXFileReference; fileEncoding = 4; lastKnownFileType = sourcecode.cpp.cpp; path = cdipsr.cpp; sourceTree = "<group>"; };
		84B7BD1A1B72720100F9733F /* cdipsr.h */ = {isa = PBXFileReference; fileEncoding = 4; lastKnownFileType = sourcecode.c.h; path = cdipsr.h; sourceTree = "<group>"; };
		84B7BD2E1B72720100F9733F /* debug.h */ = {isa = PBXFileReference; fileEncoding = 4; lastKnownFileType = sourcecode.c.h; path = debug.h; sourceTree = "<group>"; };
		84B7BD2F1B72720100F9733F /* elf.cpp */ = {isa = PBXFileReference; fileEncoding = 4; lastKnownFileType = sourcecode.cpp.cpp; path = elf.cpp; sourceTree = "<group>"; };
		84B7BD301B72720100F9733F /* elf.h */ = {isa = PBXFileReference; fileEncoding = 4; lastKnownFileType = sourcecode.c.h; path = elf.h; sourceTree = "<group>"; };
		84B7BD311B72720100F9733F /* elf32.cpp */ = {isa = PBXFileReference; fileEncoding = 4; lastKnownFileType = sourcecode.cpp.cpp; path = elf32.cpp; sourceTree = "<group>"; };
		84B7BD321B72720100F9733F /* elf32.h */ = {isa = PBXFileReference; fileEncoding = 4; lastKnownFileType = sourcecode.c.h; path = elf32.h; sourceTree = "<group>"; };
		84B7BD331B72720100F9733F /* elf64.cpp */ = {isa = PBXFileReference; fileEncoding = 4; lastKnownFileType = sourcecode.cpp.cpp; path = elf64.cpp; sourceTree = "<group>"; };
		84B7BD341B72720100F9733F /* elf64.h */ = {isa = PBXFileReference; fileEncoding = 4; lastKnownFileType = sourcecode.c.h; path = elf64.h; sourceTree = "<group>"; };
		84B7BDC81B72720100F9733F /* aica.cpp */ = {isa = PBXFileReference; fileEncoding = 4; lastKnownFileType = sourcecode.cpp.cpp; path = aica.cpp; sourceTree = "<group>"; };
		84B7BDC91B72720100F9733F /* aica.h */ = {isa = PBXFileReference; fileEncoding = 4; lastKnownFileType = sourcecode.c.h; path = aica.h; sourceTree = "<group>"; };
		84B7BDCA1B72720100F9733F /* aica_if.cpp */ = {isa = PBXFileReference; fileEncoding = 4; lastKnownFileType = sourcecode.cpp.cpp; path = aica_if.cpp; sourceTree = "<group>"; };
		84B7BDCB1B72720100F9733F /* aica_if.h */ = {isa = PBXFileReference; fileEncoding = 4; lastKnownFileType = sourcecode.c.h; path = aica_if.h; sourceTree = "<group>"; };
		84B7BDCC1B72720100F9733F /* aica_mem.cpp */ = {isa = PBXFileReference; fileEncoding = 4; lastKnownFileType = sourcecode.cpp.cpp; path = aica_mem.cpp; sourceTree = "<group>"; };
		84B7BDCD1B72720100F9733F /* aica_mem.h */ = {isa = PBXFileReference; fileEncoding = 4; lastKnownFileType = sourcecode.c.h; path = aica_mem.h; sourceTree = "<group>"; };
		84B7BDCE1B72720100F9733F /* dsp.cpp */ = {isa = PBXFileReference; fileEncoding = 4; lastKnownFileType = sourcecode.cpp.cpp; path = dsp.cpp; sourceTree = "<group>"; };
		84B7BDCF1B72720100F9733F /* dsp.h */ = {isa = PBXFileReference; fileEncoding = 4; lastKnownFileType = sourcecode.c.h; path = dsp.h; sourceTree = "<group>"; };
		84B7BDD01B72720100F9733F /* sgc_if.cpp */ = {isa = PBXFileReference; fileEncoding = 4; lastKnownFileType = sourcecode.cpp.cpp; path = sgc_if.cpp; sourceTree = "<group>"; };
		84B7BDD11B72720100F9733F /* sgc_if.h */ = {isa = PBXFileReference; fileEncoding = 4; lastKnownFileType = sourcecode.c.h; path = sgc_if.h; sourceTree = "<group>"; };
		84B7BDD31B72720100F9733F /* arm-new.h */ = {isa = PBXFileReference; fileEncoding = 4; lastKnownFileType = sourcecode.c.h; path = "arm-new.h"; sourceTree = "<group>"; };
		84B7BDD41B72720100F9733F /* arm7.cpp */ = {isa = PBXFileReference; fileEncoding = 4; lastKnownFileType = sourcecode.cpp.cpp; path = arm7.cpp; sourceTree = "<group>"; };
		84B7BDD51B72720100F9733F /* arm7.h */ = {isa = PBXFileReference; fileEncoding = 4; lastKnownFileType = sourcecode.c.h; path = arm7.h; sourceTree = "<group>"; };
		84B7BDD61B72720100F9733F /* arm_mem.cpp */ = {isa = PBXFileReference; fileEncoding = 4; lastKnownFileType = sourcecode.cpp.cpp; path = arm_mem.cpp; sourceTree = "<group>"; };
		84B7BDD71B72720100F9733F /* arm_mem.h */ = {isa = PBXFileReference; fileEncoding = 4; lastKnownFileType = sourcecode.c.h; path = arm_mem.h; sourceTree = "<group>"; };
		84B7BDD91B72720100F9733F /* vbaARM.cpp */ = {isa = PBXFileReference; fileEncoding = 4; lastKnownFileType = sourcecode.cpp.cpp; path = vbaARM.cpp; sourceTree = "<group>"; };
		84B7BDDD1B72720100F9733F /* flashrom.h */ = {isa = PBXFileReference; fileEncoding = 4; lastKnownFileType = sourcecode.c.h; path = flashrom.h; sourceTree = "<group>"; };
		84B7BDDF1B72720100F9733F /* gdrom_if.h */ = {isa = PBXFileReference; fileEncoding = 4; lastKnownFileType = sourcecode.c.h; path = gdrom_if.h; sourceTree = "<group>"; };
		84B7BDE01B72720100F9733F /* gdrom_response.cpp */ = {isa = PBXFileReference; fileEncoding = 4; lastKnownFileType = sourcecode.cpp.cpp; path = gdrom_response.cpp; sourceTree = "<group>"; };
		84B7BDE11B72720100F9733F /* gdromv3.cpp */ = {isa = PBXFileReference; fileEncoding = 4; lastKnownFileType = sourcecode.cpp.cpp; path = gdromv3.cpp; sourceTree = "<group>"; };
		84B7BDE21B72720100F9733F /* gdromv3.h */ = {isa = PBXFileReference; fileEncoding = 4; lastKnownFileType = sourcecode.c.h; path = gdromv3.h; sourceTree = "<group>"; };
		84B7BDE41B72720100F9733F /* holly_intc.cpp */ = {isa = PBXFileReference; fileEncoding = 4; lastKnownFileType = sourcecode.cpp.cpp; path = holly_intc.cpp; sourceTree = "<group>"; };
		84B7BDE51B72720100F9733F /* holly_intc.h */ = {isa = PBXFileReference; fileEncoding = 4; lastKnownFileType = sourcecode.c.h; path = holly_intc.h; sourceTree = "<group>"; };
		84B7BDE61B72720100F9733F /* sb.cpp */ = {isa = PBXFileReference; fileEncoding = 4; lastKnownFileType = sourcecode.cpp.cpp; path = sb.cpp; sourceTree = "<group>"; };
		84B7BDE71B72720100F9733F /* sb.h */ = {isa = PBXFileReference; fileEncoding = 4; lastKnownFileType = sourcecode.c.h; path = sb.h; sourceTree = "<group>"; };
		84B7BDE91B72720100F9733F /* sb_mem.cpp */ = {isa = PBXFileReference; fileEncoding = 4; lastKnownFileType = sourcecode.cpp.cpp; path = sb_mem.cpp; sourceTree = "<group>"; };
		84B7BDEA1B72720100F9733F /* sb_mem.h */ = {isa = PBXFileReference; fileEncoding = 4; lastKnownFileType = sourcecode.c.h; path = sb_mem.h; sourceTree = "<group>"; };
		84B7BDEC1B72720100F9733F /* maple_cfg.cpp */ = {isa = PBXFileReference; fileEncoding = 4; lastKnownFileType = sourcecode.cpp.cpp; path = maple_cfg.cpp; sourceTree = "<group>"; };
		84B7BDED1B72720100F9733F /* maple_cfg.h */ = {isa = PBXFileReference; fileEncoding = 4; lastKnownFileType = sourcecode.c.h; path = maple_cfg.h; sourceTree = "<group>"; };
		84B7BDEE1B72720100F9733F /* maple_devs.cpp */ = {isa = PBXFileReference; fileEncoding = 4; lastKnownFileType = sourcecode.cpp.cpp; path = maple_devs.cpp; sourceTree = "<group>"; };
		84B7BDEF1B72720100F9733F /* maple_devs.h */ = {isa = PBXFileReference; fileEncoding = 4; lastKnownFileType = sourcecode.c.h; path = maple_devs.h; sourceTree = "<group>"; };
		84B7BDF01B72720100F9733F /* maple_helper.cpp */ = {isa = PBXFileReference; fileEncoding = 4; lastKnownFileType = sourcecode.cpp.cpp; path = maple_helper.cpp; sourceTree = "<group>"; };
		84B7BDF11B72720100F9733F /* maple_helper.h */ = {isa = PBXFileReference; fileEncoding = 4; lastKnownFileType = sourcecode.c.h; path = maple_helper.h; sourceTree = "<group>"; };
		84B7BDF21B72720100F9733F /* maple_if.cpp */ = {isa = PBXFileReference; fileEncoding = 4; lastKnownFileType = sourcecode.cpp.cpp; path = maple_if.cpp; sourceTree = "<group>"; };
		84B7BDF31B72720100F9733F /* maple_if.h */ = {isa = PBXFileReference; fileEncoding = 4; lastKnownFileType = sourcecode.c.h; path = maple_if.h; sourceTree = "<group>"; };
		84B7BDF51B72720100F9733F /* _vmem.cpp */ = {isa = PBXFileReference; fileEncoding = 4; lastKnownFileType = sourcecode.cpp.cpp; path = _vmem.cpp; sourceTree = "<group>"; };
		84B7BDF61B72720100F9733F /* _vmem.h */ = {isa = PBXFileReference; fileEncoding = 4; lastKnownFileType = sourcecode.c.h; path = _vmem.h; sourceTree = "<group>"; };
		84B7BDF81B72720100F9733F /* config.h */ = {isa = PBXFileReference; fileEncoding = 4; lastKnownFileType = sourcecode.c.h; path = config.h; sourceTree = "<group>"; };
		84B7BDF91B72720100F9733F /* drkPvr.cpp */ = {isa = PBXFileReference; fileEncoding = 4; lastKnownFileType = sourcecode.cpp.cpp; path = drkPvr.cpp; sourceTree = "<group>"; };
		84B7BDFB1B72720100F9733F /* helper_classes.h */ = {isa = PBXFileReference; fileEncoding = 4; lastKnownFileType = sourcecode.c.h; path = helper_classes.h; sourceTree = "<group>"; };
		84B7BDFC1B72720100F9733F /* pvr_mem.cpp */ = {isa = PBXFileReference; fileEncoding = 4; lastKnownFileType = sourcecode.cpp.cpp; path = pvr_mem.cpp; sourceTree = "<group>"; };
		84B7BDFD1B72720100F9733F /* pvr_mem.h */ = {isa = PBXFileReference; fileEncoding = 4; lastKnownFileType = sourcecode.c.h; path = pvr_mem.h; sourceTree = "<group>"; };
		84B7BDFE1B72720100F9733F /* pvr_regs.cpp */ = {isa = PBXFileReference; fileEncoding = 4; lastKnownFileType = sourcecode.cpp.cpp; path = pvr_regs.cpp; sourceTree = "<group>"; };
		84B7BDFF1B72720100F9733F /* pvr_regs.h */ = {isa = PBXFileReference; fileEncoding = 4; lastKnownFileType = sourcecode.c.h; path = pvr_regs.h; sourceTree = "<group>"; };
		84B7BE001B72720100F9733F /* pvr_sb_regs.cpp */ = {isa = PBXFileReference; fileEncoding = 4; lastKnownFileType = sourcecode.cpp.cpp; path = pvr_sb_regs.cpp; sourceTree = "<group>"; };
		84B7BE011B72720100F9733F /* pvr_sb_regs.h */ = {isa = PBXFileReference; fileEncoding = 4; lastKnownFileType = sourcecode.c.h; path = pvr_sb_regs.h; sourceTree = "<group>"; };
		84B7BE021B72720100F9733F /* Renderer_if.cpp */ = {isa = PBXFileReference; fileEncoding = 4; lastKnownFileType = sourcecode.cpp.cpp; path = Renderer_if.cpp; sourceTree = "<group>"; };
		84B7BE031B72720100F9733F /* Renderer_if.h */ = {isa = PBXFileReference; fileEncoding = 4; lastKnownFileType = sourcecode.c.h; path = Renderer_if.h; sourceTree = "<group>"; };
		84B7BE041B72720100F9733F /* spg.cpp */ = {isa = PBXFileReference; fileEncoding = 4; lastKnownFileType = sourcecode.cpp.cpp; path = spg.cpp; sourceTree = "<group>"; };
		84B7BE051B72720100F9733F /* spg.h */ = {isa = PBXFileReference; fileEncoding = 4; lastKnownFileType = sourcecode.c.h; path = spg.h; sourceTree = "<group>"; };
		84B7BE061B72720100F9733F /* ta.cpp */ = {isa = PBXFileReference; fileEncoding = 4; lastKnownFileType = sourcecode.cpp.cpp; path = ta.cpp; sourceTree = "<group>"; };
		84B7BE071B72720100F9733F /* ta.h */ = {isa = PBXFileReference; fileEncoding = 4; lastKnownFileType = sourcecode.c.h; path = ta.h; sourceTree = "<group>"; };
		84B7BE081B72720100F9733F /* ta_const_df.h */ = {isa = PBXFileReference; fileEncoding = 4; lastKnownFileType = sourcecode.c.h; path = ta_const_df.h; sourceTree = "<group>"; };
		84B7BE091B72720100F9733F /* ta_ctx.cpp */ = {isa = PBXFileReference; fileEncoding = 4; lastKnownFileType = sourcecode.cpp.cpp; path = ta_ctx.cpp; sourceTree = "<group>"; };
		84B7BE0A1B72720100F9733F /* ta_ctx.h */ = {isa = PBXFileReference; fileEncoding = 4; lastKnownFileType = sourcecode.c.h; path = ta_ctx.h; sourceTree = "<group>"; };
		84B7BE0B1B72720100F9733F /* ta_structs.h */ = {isa = PBXFileReference; fileEncoding = 4; lastKnownFileType = sourcecode.c.h; path = ta_structs.h; sourceTree = "<group>"; };
		84B7BE0C1B72720100F9733F /* ta_vtx.cpp */ = {isa = PBXFileReference; fileEncoding = 4; lastKnownFileType = sourcecode.cpp.cpp; path = ta_vtx.cpp; sourceTree = "<group>"; };
		84B7BE0F1B72720100F9733F /* blockmanager.cpp */ = {isa = PBXFileReference; fileEncoding = 4; lastKnownFileType = sourcecode.cpp.cpp; path = blockmanager.cpp; sourceTree = "<group>"; };
		84B7BE101B72720100F9733F /* blockmanager.h */ = {isa = PBXFileReference; fileEncoding = 4; lastKnownFileType = sourcecode.c.h; path = blockmanager.h; sourceTree = "<group>"; };
		84B7BE111B72720100F9733F /* decoder.cpp */ = {isa = PBXFileReference; fileEncoding = 4; lastKnownFileType = sourcecode.cpp.cpp; path = decoder.cpp; sourceTree = "<group>"; };
		84B7BE121B72720100F9733F /* decoder.h */ = {isa = PBXFileReference; fileEncoding = 4; lastKnownFileType = sourcecode.c.h; path = decoder.h; sourceTree = "<group>"; };
		84B7BE131B72720100F9733F /* decoder_opcodes.h */ = {isa = PBXFileReference; fileEncoding = 4; lastKnownFileType = sourcecode.c.h; path = decoder_opcodes.h; sourceTree = "<group>"; };
		84B7BE141B72720100F9733F /* driver.cpp */ = {isa = PBXFileReference; fileEncoding = 4; lastKnownFileType = sourcecode.cpp.cpp; path = driver.cpp; sourceTree = "<group>"; };
		84B7BE151B72720100F9733F /* ngen.h */ = {isa = PBXFileReference; fileEncoding = 4; lastKnownFileType = sourcecode.c.h; path = ngen.h; sourceTree = "<group>"; };
		84B7BE171B72720100F9733F /* regalloc.h */ = {isa = PBXFileReference; fileEncoding = 4; lastKnownFileType = sourcecode.c.h; path = regalloc.h; sourceTree = "<group>"; };
		84B7BE181B72720100F9733F /* shil.cpp */ = {isa = PBXFileReference; fileEncoding = 4; lastKnownFileType = sourcecode.cpp.cpp; path = shil.cpp; sourceTree = "<group>"; };
		84B7BE191B72720100F9733F /* shil.h */ = {isa = PBXFileReference; fileEncoding = 4; lastKnownFileType = sourcecode.c.h; path = shil.h; sourceTree = "<group>"; };
		84B7BE1A1B72720100F9733F /* shil_canonical.h */ = {isa = PBXFileReference; fileEncoding = 4; lastKnownFileType = sourcecode.c.h; path = shil_canonical.h; sourceTree = "<group>"; };
		84B7BE1B1B72720100F9733F /* fsca-table.h */ = {isa = PBXFileReference; fileEncoding = 4; lastKnownFileType = sourcecode.c.h; path = "fsca-table.h"; sourceTree = "<group>"; };
		84B7BE1D1B72720100F9733F /* sh4_fpu.cpp */ = {isa = PBXFileReference; fileEncoding = 4; lastKnownFileType = sourcecode.cpp.cpp; path = sh4_fpu.cpp; sourceTree = "<group>"; };
		84B7BE1E1B72720100F9733F /* sh4_interpreter.cpp */ = {isa = PBXFileReference; fileEncoding = 4; lastKnownFileType = sourcecode.cpp.cpp; path = sh4_interpreter.cpp; sourceTree = "<group>"; };
		84B7BE1F1B72720100F9733F /* sh4_opcodes.cpp */ = {isa = PBXFileReference; fileEncoding = 4; lastKnownFileType = sourcecode.cpp.cpp; path = sh4_opcodes.cpp; sourceTree = "<group>"; };
		84B7BE201B72720100F9733F /* sh4_opcodes.h */ = {isa = PBXFileReference; fileEncoding = 4; lastKnownFileType = sourcecode.c.h; path = sh4_opcodes.h; sourceTree = "<group>"; };
		84B7BE221B72720100F9733F /* bsc.cpp */ = {isa = PBXFileReference; fileEncoding = 4; lastKnownFileType = sourcecode.cpp.cpp; path = bsc.cpp; sourceTree = "<group>"; };
		84B7BE231B72720100F9733F /* ccn.cpp */ = {isa = PBXFileReference; fileEncoding = 4; lastKnownFileType = sourcecode.cpp.cpp; path = ccn.cpp; sourceTree = "<group>"; };
		84B7BE241B72720100F9733F /* ccn.h */ = {isa = PBXFileReference; fileEncoding = 4; lastKnownFileType = sourcecode.c.h; path = ccn.h; sourceTree = "<group>"; };
		84B7BE251B72720100F9733F /* cpg.cpp */ = {isa = PBXFileReference; fileEncoding = 4; lastKnownFileType = sourcecode.cpp.cpp; path = cpg.cpp; sourceTree = "<group>"; };
		84B7BE261B72720100F9733F /* dmac.cpp */ = {isa = PBXFileReference; fileEncoding = 4; lastKnownFileType = sourcecode.cpp.cpp; path = dmac.cpp; sourceTree = "<group>"; };
		84B7BE271B72720100F9733F /* dmac.h */ = {isa = PBXFileReference; fileEncoding = 4; lastKnownFileType = sourcecode.c.h; path = dmac.h; sourceTree = "<group>"; };
		84B7BE281B72720100F9733F /* intc.cpp */ = {isa = PBXFileReference; fileEncoding = 4; lastKnownFileType = sourcecode.cpp.cpp; path = intc.cpp; sourceTree = "<group>"; };
		84B7BE291B72720100F9733F /* mmu.cpp */ = {isa = PBXFileReference; fileEncoding = 4; lastKnownFileType = sourcecode.cpp.cpp; path = mmu.cpp; sourceTree = "<group>"; };
		84B7BE2A1B72720100F9733F /* mmu.h */ = {isa = PBXFileReference; fileEncoding = 4; lastKnownFileType = sourcecode.c.h; path = mmu.h; sourceTree = "<group>"; };
		84B7BE2B1B72720100F9733F /* modules.h */ = {isa = PBXFileReference; fileEncoding = 4; lastKnownFileType = sourcecode.c.h; path = modules.h; sourceTree = "<group>"; };
		84B7BE2C1B72720100F9733F /* rtc.cpp */ = {isa = PBXFileReference; fileEncoding = 4; lastKnownFileType = sourcecode.cpp.cpp; path = rtc.cpp; sourceTree = "<group>"; };
		84B7BE2D1B72720100F9733F /* serial.cpp */ = {isa = PBXFileReference; fileEncoding = 4; lastKnownFileType = sourcecode.cpp.cpp; path = serial.cpp; sourceTree = "<group>"; };
		84B7BE2E1B72720100F9733F /* tmu.cpp */ = {isa = PBXFileReference; fileEncoding = 4; lastKnownFileType = sourcecode.cpp.cpp; path = tmu.cpp; sourceTree = "<group>"; };
		84B7BE301B72720100F9733F /* ubc.cpp */ = {isa = PBXFileReference; fileEncoding = 4; lastKnownFileType = sourcecode.cpp.cpp; path = ubc.cpp; sourceTree = "<group>"; };
		84B7BE311B72720100F9733F /* sh4_core.h */ = {isa = PBXFileReference; fileEncoding = 4; lastKnownFileType = sourcecode.c.h; path = sh4_core.h; sourceTree = "<group>"; };
		84B7BE321B72720100F9733F /* sh4_core_regs.cpp */ = {isa = PBXFileReference; fileEncoding = 4; lastKnownFileType = sourcecode.cpp.cpp; path = sh4_core_regs.cpp; sourceTree = "<group>"; };
		84B7BE331B72720100F9733F /* sh4_if.h */ = {isa = PBXFileReference; fileEncoding = 4; lastKnownFileType = sourcecode.c.h; path = sh4_if.h; sourceTree = "<group>"; };
		84B7BE341B72720100F9733F /* sh4_interpreter.h */ = {isa = PBXFileReference; fileEncoding = 4; lastKnownFileType = sourcecode.c.h; path = sh4_interpreter.h; sourceTree = "<group>"; };
		84B7BE351B72720100F9733F /* sh4_interrupts.cpp */ = {isa = PBXFileReference; fileEncoding = 4; lastKnownFileType = sourcecode.cpp.cpp; path = sh4_interrupts.cpp; sourceTree = "<group>"; };
		84B7BE361B72720100F9733F /* sh4_interrupts.h */ = {isa = PBXFileReference; fileEncoding = 4; lastKnownFileType = sourcecode.c.h; path = sh4_interrupts.h; sourceTree = "<group>"; };
		84B7BE371B72720100F9733F /* sh4_mem.cpp */ = {isa = PBXFileReference; fileEncoding = 4; lastKnownFileType = sourcecode.cpp.cpp; path = sh4_mem.cpp; sourceTree = "<group>"; };
		84B7BE381B72720100F9733F /* sh4_mem.h */ = {isa = PBXFileReference; fileEncoding = 4; lastKnownFileType = sourcecode.c.h; path = sh4_mem.h; sourceTree = "<group>"; };
		84B7BE391B72720100F9733F /* sh4_mmr.cpp */ = {isa = PBXFileReference; fileEncoding = 4; lastKnownFileType = sourcecode.cpp.cpp; path = sh4_mmr.cpp; sourceTree = "<group>"; };
		84B7BE3A1B72720100F9733F /* sh4_mmr.h */ = {isa = PBXFileReference; fileEncoding = 4; lastKnownFileType = sourcecode.c.h; path = sh4_mmr.h; sourceTree = "<group>"; };
		84B7BE3B1B72720100F9733F /* sh4_opcode.h */ = {isa = PBXFileReference; fileEncoding = 4; lastKnownFileType = sourcecode.c.h; path = sh4_opcode.h; sourceTree = "<group>"; };
		84B7BE3C1B72720100F9733F /* sh4_opcode_list.cpp */ = {isa = PBXFileReference; fileEncoding = 4; lastKnownFileType = sourcecode.cpp.cpp; path = sh4_opcode_list.cpp; sourceTree = "<group>"; };
		84B7BE3D1B72720100F9733F /* sh4_opcode_list.h */ = {isa = PBXFileReference; fileEncoding = 4; lastKnownFileType = sourcecode.c.h; path = sh4_opcode_list.h; sourceTree = "<group>"; };
		84B7BE3E1B72720100F9733F /* sh4_rom.cpp */ = {isa = PBXFileReference; fileEncoding = 4; lastKnownFileType = sourcecode.cpp.cpp; path = sh4_rom.cpp; sourceTree = "<group>"; };
		84B7BE3F1B72720100F9733F /* sh4_rom.h */ = {isa = PBXFileReference; fileEncoding = 4; lastKnownFileType = sourcecode.c.h; path = sh4_rom.h; sourceTree = "<group>"; };
		84B7BE401B72720100F9733F /* sh4_sched.cpp */ = {isa = PBXFileReference; fileEncoding = 4; lastKnownFileType = sourcecode.cpp.cpp; path = sh4_sched.cpp; sourceTree = "<group>"; };
		84B7BE411B72720100F9733F /* sh4_sched.h */ = {isa = PBXFileReference; fileEncoding = 4; lastKnownFileType = sourcecode.c.h; path = sh4_sched.h; sourceTree = "<group>"; };
		84B7BE431B72720100F9733F /* cdi.cpp */ = {isa = PBXFileReference; fileEncoding = 4; lastKnownFileType = sourcecode.cpp.cpp; path = cdi.cpp; sourceTree = "<group>"; };
		84B7BE441B72720100F9733F /* chd.cpp */ = {isa = PBXFileReference; fileEncoding = 4; lastKnownFileType = sourcecode.cpp.cpp; path = chd.cpp; sourceTree = "<group>"; };
		84B7BE451B72720100F9733F /* common.cpp */ = {isa = PBXFileReference; fileEncoding = 4; lastKnownFileType = sourcecode.cpp.cpp; path = common.cpp; sourceTree = "<group>"; };
		84B7BE461B72720100F9733F /* common.h */ = {isa = PBXFileReference; fileEncoding = 4; lastKnownFileType = sourcecode.c.h; path = common.h; sourceTree = "<group>"; };
		84B7BE481B72720100F9733F /* gdi.cpp */ = {isa = PBXFileReference; fileEncoding = 4; lastKnownFileType = sourcecode.cpp.cpp; path = gdi.cpp; sourceTree = "<group>"; };
		84B7BE491B72720100F9733F /* ImgReader.cpp */ = {isa = PBXFileReference; fileEncoding = 4; lastKnownFileType = sourcecode.cpp.cpp; path = ImgReader.cpp; sourceTree = "<group>"; };
		84B7BE4B1B72720100F9733F /* ioctl.cpp */ = {isa = PBXFileReference; fileEncoding = 4; lastKnownFileType = sourcecode.cpp.cpp; path = ioctl.cpp; sourceTree = "<group>"; };
		84B7BE4F1B72720100F9733F /* egl.h */ = {isa = PBXFileReference; fileEncoding = 4; lastKnownFileType = sourcecode.c.h; path = egl.h; sourceTree = "<group>"; };
		84B7BE501B72720100F9733F /* eglplatform.h */ = {isa = PBXFileReference; fileEncoding = 4; lastKnownFileType = sourcecode.c.h; path = eglplatform.h; sourceTree = "<group>"; };
		84B7BE511B72720100F9733F /* khrplatform.h */ = {isa = PBXFileReference; fileEncoding = 4; lastKnownFileType = sourcecode.c.h; path = khrplatform.h; sourceTree = "<group>"; };
		84B7BE531B72720100F9733F /* egl.h */ = {isa = PBXFileReference; fileEncoding = 4; lastKnownFileType = sourcecode.c.h; path = egl.h; sourceTree = "<group>"; };
		84B7BE541B72720100F9733F /* eglext.h */ = {isa = PBXFileReference; fileEncoding = 4; lastKnownFileType = sourcecode.c.h; path = eglext.h; sourceTree = "<group>"; };
		84B7BE551B72720100F9733F /* eglplatform.h */ = {isa = PBXFileReference; fileEncoding = 4; lastKnownFileType = sourcecode.c.h; path = eglplatform.h; sourceTree = "<group>"; };
		84B7BE5B1B72720100F9733F /* gl2.h */ = {isa = PBXFileReference; fileEncoding = 4; lastKnownFileType = sourcecode.c.h; path = gl2.h; sourceTree = "<group>"; };
		84B7BE5C1B72720100F9733F /* gl2ext.h */ = {isa = PBXFileReference; fileEncoding = 4; lastKnownFileType = sourcecode.c.h; path = gl2ext.h; sourceTree = "<group>"; };
		84B7BE5D1B72720100F9733F /* gl2platform.h */ = {isa = PBXFileReference; fileEncoding = 4; lastKnownFileType = sourcecode.c.h; path = gl2platform.h; sourceTree = "<group>"; };
		84B7BE5F1B72720100F9733F /* gl2ext.h */ = {isa = PBXFileReference; fileEncoding = 4; lastKnownFileType = sourcecode.c.h; path = gl2ext.h; sourceTree = "<group>"; };
		84B7BE601B72720100F9733F /* gl3.h */ = {isa = PBXFileReference; fileEncoding = 4; lastKnownFileType = sourcecode.c.h; path = gl3.h; sourceTree = "<group>"; };
		84B7BE611B72720100F9733F /* gl3platform.h */ = {isa = PBXFileReference; fileEncoding = 4; lastKnownFileType = sourcecode.c.h; path = gl3platform.h; sourceTree = "<group>"; };
		84B7BE631B72720100F9733F /* khrplatform.h */ = {isa = PBXFileReference; fileEncoding = 4; lastKnownFileType = sourcecode.c.h; path = khrplatform.h; sourceTree = "<group>"; };
		84B7BE651B72720100F9733F /* common.cpp */ = {isa = PBXFileReference; fileEncoding = 4; lastKnownFileType = sourcecode.cpp.cpp; path = common.cpp; sourceTree = "<group>"; };
		84B7BE661B72720100F9733F /* context.cpp */ = {isa = PBXFileReference; fileEncoding = 4; lastKnownFileType = sourcecode.cpp.cpp; path = context.cpp; sourceTree = "<group>"; };
		84B7BE6E1B72720200F9733F /* nullDC.cpp */ = {isa = PBXFileReference; fileEncoding = 4; lastKnownFileType = sourcecode.cpp.cpp; path = nullDC.cpp; sourceTree = "<group>"; };
		84B7BE701B72720200F9733F /* audiobackend_alsa.cpp */ = {isa = PBXFileReference; fileEncoding = 4; lastKnownFileType = sourcecode.cpp.cpp; path = audiobackend_alsa.cpp; sourceTree = "<group>"; };
		84B7BE711B72720200F9733F /* audiobackend_alsa.h */ = {isa = PBXFileReference; fileEncoding = 4; lastKnownFileType = sourcecode.c.h; path = audiobackend_alsa.h; sourceTree = "<group>"; };
		84B7BE721B72720200F9733F /* audiobackend_android.h */ = {isa = PBXFileReference; fileEncoding = 4; lastKnownFileType = sourcecode.c.h; path = audiobackend_android.h; sourceTree = "<group>"; };
		84B7BE731B72720200F9733F /* audiobackend_directsound.cpp */ = {isa = PBXFileReference; fileEncoding = 4; lastKnownFileType = sourcecode.cpp.cpp; path = audiobackend_directsound.cpp; sourceTree = "<group>"; };
		84B7BE741B72720200F9733F /* audiobackend_directsound.h */ = {isa = PBXFileReference; fileEncoding = 4; lastKnownFileType = sourcecode.c.h; path = audiobackend_directsound.h; sourceTree = "<group>"; };
		84B7BE751B72720200F9733F /* audiobackend_oss.cpp */ = {isa = PBXFileReference; fileEncoding = 4; lastKnownFileType = sourcecode.cpp.cpp; path = audiobackend_oss.cpp; sourceTree = "<group>"; };
		84B7BE761B72720200F9733F /* audiobackend_oss.h */ = {isa = PBXFileReference; fileEncoding = 4; lastKnownFileType = sourcecode.c.h; path = audiobackend_oss.h; sourceTree = "<group>"; };
		84B7BE771B72720200F9733F /* audiobackend_pulseaudio.cpp */ = {isa = PBXFileReference; fileEncoding = 4; lastKnownFileType = sourcecode.cpp.cpp; path = audiobackend_pulseaudio.cpp; sourceTree = "<group>"; };
		84B7BE781B72720200F9733F /* audiobackend_pulseaudio.h */ = {isa = PBXFileReference; fileEncoding = 4; lastKnownFileType = sourcecode.c.h; path = audiobackend_pulseaudio.h; sourceTree = "<group>"; };
		84B7BE791B72720200F9733F /* audiostream.cpp */ = {isa = PBXFileReference; fileEncoding = 4; lastKnownFileType = sourcecode.cpp.cpp; path = audiostream.cpp; sourceTree = "<group>"; };
		84B7BE7A1B72720200F9733F /* audiostream.h */ = {isa = PBXFileReference; fileEncoding = 4; lastKnownFileType = sourcecode.c.h; path = audiostream.h; sourceTree = "<group>"; };
		84B7BE7B1B72720200F9733F /* oslib.h */ = {isa = PBXFileReference; fileEncoding = 4; lastKnownFileType = sourcecode.c.h; path = oslib.h; sourceTree = "<group>"; };
		84B7BE7D1B72720200F9733F /* profiler.cpp */ = {isa = PBXFileReference; fileEncoding = 4; lastKnownFileType = sourcecode.cpp.cpp; path = profiler.cpp; sourceTree = "<group>"; };
		84B7BE7E1B72720200F9733F /* profiler.h */ = {isa = PBXFileReference; fileEncoding = 4; lastKnownFileType = sourcecode.c.h; path = profiler.h; sourceTree = "<group>"; };
		84B7BE901B72720200F9733F /* descrambl.cpp */ = {isa = PBXFileReference; fileEncoding = 4; lastKnownFileType = sourcecode.cpp.cpp; path = descrambl.cpp; sourceTree = "<group>"; };
		84B7BE911B72720200F9733F /* descrambl.h */ = {isa = PBXFileReference; fileEncoding = 4; lastKnownFileType = sourcecode.c.h; path = descrambl.h; sourceTree = "<group>"; };
		84B7BE921B72720200F9733F /* gdrom_hle.cpp */ = {isa = PBXFileReference; fileEncoding = 4; lastKnownFileType = sourcecode.cpp.cpp; path = gdrom_hle.cpp; sourceTree = "<group>"; };
		84B7BE931B72720200F9733F /* gdrom_hle.h */ = {isa = PBXFileReference; fileEncoding = 4; lastKnownFileType = sourcecode.c.h; path = gdrom_hle.h; sourceTree = "<group>"; };
		84B7BE941B72720200F9733F /* reios.cpp */ = {isa = PBXFileReference; fileEncoding = 4; lastKnownFileType = sourcecode.cpp.cpp; path = reios.cpp; sourceTree = "<group>"; };
		84B7BE951B72720200F9733F /* reios.h */ = {isa = PBXFileReference; fileEncoding = 4; lastKnownFileType = sourcecode.c.h; path = reios.h; sourceTree = "<group>"; };
		84B7BE961B72720200F9733F /* reios_elf.cpp */ = {isa = PBXFileReference; fileEncoding = 4; lastKnownFileType = sourcecode.cpp.cpp; path = reios_elf.cpp; sourceTree = "<group>"; };
		84B7BE971B72720200F9733F /* reios_elf.h */ = {isa = PBXFileReference; fileEncoding = 4; lastKnownFileType = sourcecode.c.h; path = reios_elf.h; sourceTree = "<group>"; };
		84B7BE9C1B72720200F9733F /* gldraw.cpp */ = {isa = PBXFileReference; fileEncoding = 4; lastKnownFileType = sourcecode.cpp.cpp; path = gldraw.cpp; sourceTree = "<group>"; };
		84B7BE9D1B72720200F9733F /* gles.cpp */ = {isa = PBXFileReference; fileEncoding = 4; lastKnownFileType = sourcecode.cpp.cpp; path = gles.cpp; sourceTree = "<group>"; };
		84B7BE9E1B72720200F9733F /* gles.h */ = {isa = PBXFileReference; fileEncoding = 4; lastKnownFileType = sourcecode.c.h; path = gles.h; sourceTree = "<group>"; };
		84B7BE9F1B72720200F9733F /* gltex.cpp */ = {isa = PBXFileReference; fileEncoding = 4; lastKnownFileType = sourcecode.cpp.cpp; path = gltex.cpp; sourceTree = "<group>"; };
		84B7BEA51B72720200F9733F /* TexCache.cpp */ = {isa = PBXFileReference; fileEncoding = 4; lastKnownFileType = sourcecode.cpp.cpp; path = TexCache.cpp; sourceTree = "<group>"; };
		84B7BEA61B72720200F9733F /* TexCache.h */ = {isa = PBXFileReference; fileEncoding = 4; lastKnownFileType = sourcecode.c.h; path = TexCache.h; sourceTree = "<group>"; };
		84B7BEA71B72720200F9733F /* stdclass.cpp */ = {isa = PBXFileReference; fileEncoding = 4; lastKnownFileType = sourcecode.cpp.cpp; path = stdclass.cpp; sourceTree = "<group>"; };
		84B7BEA81B72720200F9733F /* stdclass.h */ = {isa = PBXFileReference; fileEncoding = 4; lastKnownFileType = sourcecode.c.h; path = stdclass.h; sourceTree = "<group>"; };
		84B7BEA91B72720200F9733F /* types.h */ = {isa = PBXFileReference; fileEncoding = 4; lastKnownFileType = sourcecode.c.h; path = types.h; sourceTree = "<group>"; };
		84B7BF821B727AD700F9733F /* osx-main.mm */ = {isa = PBXFileReference; fileEncoding = 4; lastKnownFileType = sourcecode.cpp.objcpp; path = "osx-main.mm"; sourceTree = "<group>"; };
		84B7BF841B72821900F9733F /* emulator-osx-Bridging-Header.h */ = {isa = PBXFileReference; lastKnownFileType = sourcecode.c.h; path = "emulator-osx-Bridging-Header.h"; sourceTree = "<group>"; };
		84B7BF851B72871600F9733F /* EmuGLView.swift */ = {isa = PBXFileReference; fileEncoding = 4; lastKnownFileType = sourcecode.swift; path = EmuGLView.swift; sourceTree = "<group>"; };
		AE039B3F261C61C8005E24C5 /* gui_cheats.cpp */ = {isa = PBXFileReference; fileEncoding = 4; lastKnownFileType = sourcecode.cpp.cpp; path = gui_cheats.cpp; sourceTree = "<group>"; };
		AE1E293A2095FB1600FC6BA2 /* rec_cpp.cpp */ = {isa = PBXFileReference; fileEncoding = 4; lastKnownFileType = sourcecode.cpp.cpp; path = rec_cpp.cpp; sourceTree = "<group>"; };
		AE1E293F20A96B0B00FC6BA2 /* rec_x64.cpp */ = {isa = PBXFileReference; fileEncoding = 4; lastKnownFileType = sourcecode.cpp.cpp; path = rec_x64.cpp; sourceTree = "<group>"; };
		AE2A234922941A0500DD3034 /* NaomiConfig.xcconfig */ = {isa = PBXFileReference; lastKnownFileType = text.xcconfig; path = NaomiConfig.xcconfig; sourceTree = "<group>"; };
		AE2A234A22941AF000DD3034 /* DreamcastConfig.xcconfig */ = {isa = PBXFileReference; lastKnownFileType = text.xcconfig; path = DreamcastConfig.xcconfig; sourceTree = "<group>"; };
		AE2A24D722AE7EB600DD3034 /* ssa.h */ = {isa = PBXFileReference; fileEncoding = 4; lastKnownFileType = sourcecode.c.h; path = ssa.h; sourceTree = "<group>"; };
		AE2A24D822AE7EB600DD3034 /* ssa_regalloc.h */ = {isa = PBXFileReference; fileEncoding = 4; lastKnownFileType = sourcecode.c.h; path = ssa_regalloc.h; sourceTree = "<group>"; };
		AE2A24D922AE7EB600DD3034 /* ssa.cpp */ = {isa = PBXFileReference; fileEncoding = 4; lastKnownFileType = sourcecode.cpp.cpp; path = ssa.cpp; sourceTree = "<group>"; };
		AE2A2D4921D6820D004B308D /* glcache.h */ = {isa = PBXFileReference; fileEncoding = 4; lastKnownFileType = sourcecode.c.h; path = glcache.h; sourceTree = "<group>"; };
		AE2A2D4D21D6846F004B308D /* awcartridge.h */ = {isa = PBXFileReference; fileEncoding = 4; lastKnownFileType = sourcecode.c.h; path = awcartridge.h; sourceTree = "<group>"; };
		AE2A2D4E21D6846F004B308D /* gdcartridge.cpp */ = {isa = PBXFileReference; fileEncoding = 4; lastKnownFileType = sourcecode.cpp.cpp; path = gdcartridge.cpp; sourceTree = "<group>"; };
		AE2A2D4F21D6846F004B308D /* awave_regs.h */ = {isa = PBXFileReference; fileEncoding = 4; lastKnownFileType = sourcecode.c.h; path = awave_regs.h; sourceTree = "<group>"; };
		AE2A2D5021D6846F004B308D /* m1cartridge.h */ = {isa = PBXFileReference; fileEncoding = 4; lastKnownFileType = sourcecode.c.h; path = m1cartridge.h; sourceTree = "<group>"; };
		AE2A2D5121D6846F004B308D /* gdcartridge.h */ = {isa = PBXFileReference; fileEncoding = 4; lastKnownFileType = sourcecode.c.h; path = gdcartridge.h; sourceTree = "<group>"; };
		AE2A2D5221D6846F004B308D /* m1cartridge.cpp */ = {isa = PBXFileReference; fileEncoding = 4; lastKnownFileType = sourcecode.cpp.cpp; path = m1cartridge.cpp; sourceTree = "<group>"; };
		AE2A2D5321D6846F004B308D /* awcartridge.cpp */ = {isa = PBXFileReference; fileEncoding = 4; lastKnownFileType = sourcecode.cpp.cpp; path = awcartridge.cpp; sourceTree = "<group>"; };
		AE2A2D5421D68470004B308D /* m4cartridge.h */ = {isa = PBXFileReference; fileEncoding = 4; lastKnownFileType = sourcecode.c.h; path = m4cartridge.h; sourceTree = "<group>"; };
		AE2A2D5521D68470004B308D /* naomi_roms.h */ = {isa = PBXFileReference; fileEncoding = 4; lastKnownFileType = sourcecode.c.h; path = naomi_roms.h; sourceTree = "<group>"; };
		AE2A2D5621D68470004B308D /* m4cartridge.cpp */ = {isa = PBXFileReference; fileEncoding = 4; lastKnownFileType = sourcecode.cpp.cpp; path = m4cartridge.cpp; sourceTree = "<group>"; };
		AE2A2D5721D68470004B308D /* decrypt.h */ = {isa = PBXFileReference; fileEncoding = 4; lastKnownFileType = sourcecode.c.h; path = decrypt.h; sourceTree = "<group>"; };
		AE2A2D5821D68470004B308D /* naomi_roms_input.h */ = {isa = PBXFileReference; fileEncoding = 4; lastKnownFileType = sourcecode.c.h; path = naomi_roms_input.h; sourceTree = "<group>"; };
		AE2A2D5921D68470004B308D /* decrypt.cpp */ = {isa = PBXFileReference; fileEncoding = 4; lastKnownFileType = sourcecode.cpp.cpp; path = decrypt.cpp; sourceTree = "<group>"; };
		AE2A2D6921D6851C004B308D /* 7z.h */ = {isa = PBXFileReference; fileEncoding = 4; lastKnownFileType = sourcecode.c.h; path = 7z.h; sourceTree = "<group>"; };
		AE2A2D6A21D6851C004B308D /* 7zCrc.c */ = {isa = PBXFileReference; fileEncoding = 4; lastKnownFileType = sourcecode.c.c; path = 7zCrc.c; sourceTree = "<group>"; };
		AE2A2D6B21D6851D004B308D /* 7zStream.c */ = {isa = PBXFileReference; fileEncoding = 4; lastKnownFileType = sourcecode.c.c; path = 7zStream.c; sourceTree = "<group>"; };
		AE2A2D6C21D6851D004B308D /* 7zArcIn.c */ = {isa = PBXFileReference; fileEncoding = 4; lastKnownFileType = sourcecode.c.c; path = 7zArcIn.c; sourceTree = "<group>"; };
		AE2A2D6D21D6851D004B308D /* Bcj2.c */ = {isa = PBXFileReference; fileEncoding = 4; lastKnownFileType = sourcecode.c.c; path = Bcj2.c; sourceTree = "<group>"; };
		AE2A2D6E21D6851D004B308D /* 7zBuf.c */ = {isa = PBXFileReference; fileEncoding = 4; lastKnownFileType = sourcecode.c.c; path = 7zBuf.c; sourceTree = "<group>"; };
		AE2A2D6F21D6851D004B308D /* 7zCrcOpt.c */ = {isa = PBXFileReference; fileEncoding = 4; lastKnownFileType = sourcecode.c.c; path = 7zCrcOpt.c; sourceTree = "<group>"; };
		AE2A2D7021D6851D004B308D /* Lzma2Dec.c */ = {isa = PBXFileReference; fileEncoding = 4; lastKnownFileType = sourcecode.c.c; path = Lzma2Dec.c; sourceTree = "<group>"; };
		AE2A2D7121D6851D004B308D /* Bcj2.h */ = {isa = PBXFileReference; fileEncoding = 4; lastKnownFileType = sourcecode.c.h; path = Bcj2.h; sourceTree = "<group>"; };
		AE2A2D7221D6851D004B308D /* 7zFile.h */ = {isa = PBXFileReference; fileEncoding = 4; lastKnownFileType = sourcecode.c.h; path = 7zFile.h; sourceTree = "<group>"; };
		AE2A2D7321D6851D004B308D /* 7zFile.c */ = {isa = PBXFileReference; fileEncoding = 4; lastKnownFileType = sourcecode.c.c; path = 7zFile.c; sourceTree = "<group>"; };
		AE2A2D7421D6851D004B308D /* 7zBuf.h */ = {isa = PBXFileReference; fileEncoding = 4; lastKnownFileType = sourcecode.c.h; path = 7zBuf.h; sourceTree = "<group>"; };
		AE2A2D7521D6851D004B308D /* 7zCrc.h */ = {isa = PBXFileReference; fileEncoding = 4; lastKnownFileType = sourcecode.c.h; path = 7zCrc.h; sourceTree = "<group>"; };
		AE2A2D7621D6851E004B308D /* Lzma2Dec.h */ = {isa = PBXFileReference; fileEncoding = 4; lastKnownFileType = sourcecode.c.h; path = Lzma2Dec.h; sourceTree = "<group>"; };
		AE2A2D7721D6851E004B308D /* 7zDec.c */ = {isa = PBXFileReference; fileEncoding = 4; lastKnownFileType = sourcecode.c.c; path = 7zDec.c; sourceTree = "<group>"; };
		AE43536922C9420C005E19CE /* BitSet.h */ = {isa = PBXFileReference; fileEncoding = 4; lastKnownFileType = sourcecode.c.h; path = BitSet.h; sourceTree = "<group>"; };
		AE43536A22C9420C005E19CE /* ConsoleListener.h */ = {isa = PBXFileReference; fileEncoding = 4; lastKnownFileType = sourcecode.c.h; path = ConsoleListener.h; sourceTree = "<group>"; };
		AE43536B22C9420C005E19CE /* ConsoleListenerDroid.cpp */ = {isa = PBXFileReference; fileEncoding = 4; lastKnownFileType = sourcecode.cpp.cpp; path = ConsoleListenerDroid.cpp; sourceTree = "<group>"; };
		AE43536C22C9420C005E19CE /* ConsoleListenerNix.cpp */ = {isa = PBXFileReference; fileEncoding = 4; lastKnownFileType = sourcecode.cpp.cpp; path = ConsoleListenerNix.cpp; sourceTree = "<group>"; };
		AE43536D22C9420C005E19CE /* ConsoleListenerWin.cpp */ = {isa = PBXFileReference; fileEncoding = 4; lastKnownFileType = sourcecode.cpp.cpp; path = ConsoleListenerWin.cpp; sourceTree = "<group>"; };
		AE43536E22C9420C005E19CE /* Log.h */ = {isa = PBXFileReference; fileEncoding = 4; lastKnownFileType = sourcecode.c.h; path = Log.h; sourceTree = "<group>"; };
		AE43536F22C9420C005E19CE /* LogManager.cpp */ = {isa = PBXFileReference; fileEncoding = 4; lastKnownFileType = sourcecode.cpp.cpp; path = LogManager.cpp; sourceTree = "<group>"; };
		AE43537022C9420C005E19CE /* LogManager.h */ = {isa = PBXFileReference; fileEncoding = 4; lastKnownFileType = sourcecode.c.h; path = LogManager.h; sourceTree = "<group>"; };
		AE43537122C9420C005E19CE /* StringUtil.h */ = {isa = PBXFileReference; fileEncoding = 4; lastKnownFileType = sourcecode.c.h; path = StringUtil.h; sourceTree = "<group>"; };
		AE4AF2FF257FDFD000F90C30 /* maple_jvs.cpp */ = {isa = PBXFileReference; fileEncoding = 4; lastKnownFileType = sourcecode.cpp.cpp; path = maple_jvs.cpp; sourceTree = "<group>"; };
		AE4AF3012588E7DE00F90C30 /* mainui.h */ = {isa = PBXFileReference; fileEncoding = 4; lastKnownFileType = sourcecode.c.h; path = mainui.h; sourceTree = "<group>"; };
		AE4AF3022588E7DE00F90C30 /* mainui.cpp */ = {isa = PBXFileReference; fileEncoding = 4; lastKnownFileType = sourcecode.cpp.cpp; path = mainui.cpp; sourceTree = "<group>"; };
		AE60BD9F22256E2500FA8A5B /* osx_keyboard.h */ = {isa = PBXFileReference; lastKnownFileType = sourcecode.c.h; path = osx_keyboard.h; sourceTree = "<group>"; };
		AE60BDA02225725800FA8A5B /* osx_gamepad.h */ = {isa = PBXFileReference; lastKnownFileType = sourcecode.c.h; path = osx_gamepad.h; sourceTree = "<group>"; };
		AE649C09218C553A00EF4A81 /* 7zTypes.h */ = {isa = PBXFileReference; fileEncoding = 4; lastKnownFileType = sourcecode.c.h; path = 7zTypes.h; sourceTree = "<group>"; };
		AE649C0A218C553A00EF4A81 /* Alloc.c */ = {isa = PBXFileReference; fileEncoding = 4; lastKnownFileType = sourcecode.c.c; path = Alloc.c; sourceTree = "<group>"; };
		AE649C0B218C553A00EF4A81 /* Alloc.h */ = {isa = PBXFileReference; fileEncoding = 4; lastKnownFileType = sourcecode.c.h; path = Alloc.h; sourceTree = "<group>"; };
		AE649C0C218C553A00EF4A81 /* Bra.c */ = {isa = PBXFileReference; fileEncoding = 4; lastKnownFileType = sourcecode.c.c; path = Bra.c; sourceTree = "<group>"; };
		AE649C0D218C553A00EF4A81 /* Bra.h */ = {isa = PBXFileReference; fileEncoding = 4; lastKnownFileType = sourcecode.c.h; path = Bra.h; sourceTree = "<group>"; };
		AE649C0E218C553A00EF4A81 /* Bra86.c */ = {isa = PBXFileReference; fileEncoding = 4; lastKnownFileType = sourcecode.c.c; path = Bra86.c; sourceTree = "<group>"; };
		AE649C0F218C553A00EF4A81 /* BraIA64.c */ = {isa = PBXFileReference; fileEncoding = 4; lastKnownFileType = sourcecode.c.c; path = BraIA64.c; sourceTree = "<group>"; };
		AE649C10218C553A00EF4A81 /* Compiler.h */ = {isa = PBXFileReference; fileEncoding = 4; lastKnownFileType = sourcecode.c.h; path = Compiler.h; sourceTree = "<group>"; };
		AE649C11218C553A00EF4A81 /* CpuArch.c */ = {isa = PBXFileReference; fileEncoding = 4; lastKnownFileType = sourcecode.c.c; path = CpuArch.c; sourceTree = "<group>"; };
		AE649C12218C553A00EF4A81 /* CpuArch.h */ = {isa = PBXFileReference; fileEncoding = 4; lastKnownFileType = sourcecode.c.h; path = CpuArch.h; sourceTree = "<group>"; };
		AE649C13218C553A00EF4A81 /* Delta.c */ = {isa = PBXFileReference; fileEncoding = 4; lastKnownFileType = sourcecode.c.c; path = Delta.c; sourceTree = "<group>"; };
		AE649C14218C553A00EF4A81 /* Delta.h */ = {isa = PBXFileReference; fileEncoding = 4; lastKnownFileType = sourcecode.c.h; path = Delta.h; sourceTree = "<group>"; };
		AE649C15218C553A00EF4A81 /* LzFind.c */ = {isa = PBXFileReference; fileEncoding = 4; lastKnownFileType = sourcecode.c.c; path = LzFind.c; sourceTree = "<group>"; };
		AE649C16218C553A00EF4A81 /* LzFind.h */ = {isa = PBXFileReference; fileEncoding = 4; lastKnownFileType = sourcecode.c.h; path = LzFind.h; sourceTree = "<group>"; };
		AE649C17218C553A00EF4A81 /* LzHash.h */ = {isa = PBXFileReference; fileEncoding = 4; lastKnownFileType = sourcecode.c.h; path = LzHash.h; sourceTree = "<group>"; };
		AE649C18218C553A00EF4A81 /* Lzma86.h */ = {isa = PBXFileReference; fileEncoding = 4; lastKnownFileType = sourcecode.c.h; path = Lzma86.h; sourceTree = "<group>"; };
		AE649C19218C553A00EF4A81 /* Lzma86Dec.c */ = {isa = PBXFileReference; fileEncoding = 4; lastKnownFileType = sourcecode.c.c; path = Lzma86Dec.c; sourceTree = "<group>"; };
		AE649C1A218C553A00EF4A81 /* Lzma86Enc.c */ = {isa = PBXFileReference; fileEncoding = 4; lastKnownFileType = sourcecode.c.c; path = Lzma86Enc.c; sourceTree = "<group>"; };
		AE649C1B218C553A00EF4A81 /* LzmaDec.c */ = {isa = PBXFileReference; fileEncoding = 4; lastKnownFileType = sourcecode.c.c; path = LzmaDec.c; sourceTree = "<group>"; };
		AE649C1C218C553A00EF4A81 /* LzmaDec.h */ = {isa = PBXFileReference; fileEncoding = 4; lastKnownFileType = sourcecode.c.h; path = LzmaDec.h; sourceTree = "<group>"; };
		AE649C1D218C553A00EF4A81 /* LzmaEnc.c */ = {isa = PBXFileReference; fileEncoding = 4; lastKnownFileType = sourcecode.c.c; path = LzmaEnc.c; sourceTree = "<group>"; };
		AE649C1E218C553A00EF4A81 /* LzmaEnc.h */ = {isa = PBXFileReference; fileEncoding = 4; lastKnownFileType = sourcecode.c.h; path = LzmaEnc.h; sourceTree = "<group>"; };
		AE649C1F218C553A00EF4A81 /* LzmaLib.c */ = {isa = PBXFileReference; fileEncoding = 4; lastKnownFileType = sourcecode.c.c; path = LzmaLib.c; sourceTree = "<group>"; };
		AE649C20218C553A00EF4A81 /* LzmaLib.h */ = {isa = PBXFileReference; fileEncoding = 4; lastKnownFileType = sourcecode.c.h; path = LzmaLib.h; sourceTree = "<group>"; };
		AE649C21218C553A00EF4A81 /* Precomp.h */ = {isa = PBXFileReference; fileEncoding = 4; lastKnownFileType = sourcecode.c.h; path = Precomp.h; sourceTree = "<group>"; };
		AE649C22218C553A00EF4A81 /* Sort.c */ = {isa = PBXFileReference; fileEncoding = 4; lastKnownFileType = sourcecode.c.c; path = Sort.c; sourceTree = "<group>"; };
		AE649C23218C553A00EF4A81 /* Sort.h */ = {isa = PBXFileReference; fileEncoding = 4; lastKnownFileType = sourcecode.c.h; path = Sort.h; sourceTree = "<group>"; };
		AE7B906A235A53D800145C6A /* context.h */ = {isa = PBXFileReference; fileEncoding = 4; lastKnownFileType = sourcecode.c.h; path = context.h; sourceTree = "<group>"; };
		AE7B906F235A53D800145C6A /* gl4funcs.cpp */ = {isa = PBXFileReference; fileEncoding = 4; lastKnownFileType = sourcecode.cpp.cpp; path = gl4funcs.cpp; sourceTree = "<group>"; };
		AE7B9070235A53D800145C6A /* gl_context.h */ = {isa = PBXFileReference; fileEncoding = 4; lastKnownFileType = sourcecode.c.h; path = gl_context.h; sourceTree = "<group>"; };
		AE7B9071235A53D800145C6A /* osx.cpp */ = {isa = PBXFileReference; fileEncoding = 4; lastKnownFileType = sourcecode.cpp.cpp; path = osx.cpp; sourceTree = "<group>"; };
		AE7B9072235A53D800145C6A /* osx.h */ = {isa = PBXFileReference; fileEncoding = 4; lastKnownFileType = sourcecode.c.h; path = osx.h; sourceTree = "<group>"; };
		AE7B9075235A53D800145C6A /* switcher.cpp */ = {isa = PBXFileReference; fileEncoding = 4; lastKnownFileType = sourcecode.cpp.cpp; path = switcher.cpp; sourceTree = "<group>"; };
		AE7BCB512406EDB0007285F8 /* dsp_x64.cpp */ = {isa = PBXFileReference; fileEncoding = 4; lastKnownFileType = sourcecode.cpp.cpp; path = dsp_x64.cpp; sourceTree = "<group>"; };
		AE7BCB552415515B007285F8 /* arm7_rec.h */ = {isa = PBXFileReference; fileEncoding = 4; lastKnownFileType = sourcecode.c.h; path = arm7_rec.h; sourceTree = "<group>"; };
		AE7BCB562415515B007285F8 /* arm7_rec_x64.cpp */ = {isa = PBXFileReference; fileEncoding = 4; lastKnownFileType = sourcecode.cpp.cpp; path = arm7_rec_x64.cpp; sourceTree = "<group>"; };
		AE7BCB572415515B007285F8 /* arm7_rec.cpp */ = {isa = PBXFileReference; fileEncoding = 4; lastKnownFileType = sourcecode.cpp.cpp; path = arm7_rec.cpp; sourceTree = "<group>"; };
		AE7BCB5B243DDCAE007285F8 /* ForceFeedback.framework */ = {isa = PBXFileReference; lastKnownFileType = wrapper.framework; name = ForceFeedback.framework; path = System/Library/Frameworks/ForceFeedback.framework; sourceTree = SDKROOT; };
		AE7BCB5D243DDCD1007285F8 /* AudioToolbox.framework */ = {isa = PBXFileReference; lastKnownFileType = wrapper.framework; name = AudioToolbox.framework; path = System/Library/Frameworks/AudioToolbox.framework; sourceTree = SDKROOT; };
		AE7BCB5F243DDD3A007285F8 /* libiconv.2.tbd */ = {isa = PBXFileReference; lastKnownFileType = "sourcecode.text-based-dylib-definition"; name = libiconv.2.tbd; path = usr/lib/libiconv.2.tbd; sourceTree = SDKROOT; };
		AE7BCB61243DDD92007285F8 /* Carbon.framework */ = {isa = PBXFileReference; lastKnownFileType = wrapper.framework; name = Carbon.framework; path = System/Library/Frameworks/Carbon.framework; sourceTree = SDKROOT; };
		AE7BCB68244608B5007285F8 /* net_platform.h */ = {isa = PBXFileReference; fileEncoding = 4; lastKnownFileType = sourcecode.c.h; path = net_platform.h; sourceTree = "<group>"; };
		AE7BCB69244608B5007285F8 /* naomi_network.cpp */ = {isa = PBXFileReference; fileEncoding = 4; lastKnownFileType = sourcecode.cpp.cpp; path = naomi_network.cpp; sourceTree = "<group>"; };
		AE7BCB6A244608B6007285F8 /* naomi_network.h */ = {isa = PBXFileReference; fileEncoding = 4; lastKnownFileType = sourcecode.c.h; path = naomi_network.h; sourceTree = "<group>"; };
		AE7BCB6C24460910007285F8 /* naomi_m3comm.cpp */ = {isa = PBXFileReference; fileEncoding = 4; lastKnownFileType = sourcecode.cpp.cpp; path = naomi_m3comm.cpp; sourceTree = "<group>"; };
		AE7BCB6D24460910007285F8 /* naomi_m3comm.h */ = {isa = PBXFileReference; fileEncoding = 4; lastKnownFileType = sourcecode.c.h; path = naomi_m3comm.h; sourceTree = "<group>"; };
		AE80EDB62157D4D500F7800F /* serialize.cpp */ = {isa = PBXFileReference; fileEncoding = 4; lastKnownFileType = sourcecode.cpp.cpp; path = serialize.cpp; sourceTree = "<group>"; };
		AE80EDB92157D4E600F7800F /* naomi.cpp */ = {isa = PBXFileReference; fileEncoding = 4; lastKnownFileType = sourcecode.cpp.cpp; path = naomi.cpp; sourceTree = "<group>"; };
		AE80EDBA2157D4E600F7800F /* naomi.h */ = {isa = PBXFileReference; fileEncoding = 4; lastKnownFileType = sourcecode.c.h; path = naomi.h; sourceTree = "<group>"; };
		AE80EDBB2157D4E600F7800F /* naomi_cart.cpp */ = {isa = PBXFileReference; fileEncoding = 4; lastKnownFileType = sourcecode.cpp.cpp; path = naomi_cart.cpp; sourceTree = "<group>"; };
		AE80EDBC2157D4E600F7800F /* naomi_cart.h */ = {isa = PBXFileReference; fileEncoding = 4; lastKnownFileType = sourcecode.c.h; path = naomi_cart.h; sourceTree = "<group>"; };
		AE80EDBD2157D4E600F7800F /* naomi_regs.h */ = {isa = PBXFileReference; fileEncoding = 4; lastKnownFileType = sourcecode.c.h; path = naomi_regs.h; sourceTree = "<group>"; };
		AE82C5FD25A0E45900C79BC2 /* picoppp.h */ = {isa = PBXFileReference; fileEncoding = 4; lastKnownFileType = sourcecode.c.h; path = picoppp.h; sourceTree = "<group>"; };
		AE82C5FE25A0E45900C79BC2 /* picoppp.cpp */ = {isa = PBXFileReference; fileEncoding = 4; lastKnownFileType = sourcecode.cpp.cpp; path = picoppp.cpp; sourceTree = "<group>"; };
		AE82C5FF25A0E45A00C79BC2 /* dns.cpp */ = {isa = PBXFileReference; fileEncoding = 4; lastKnownFileType = sourcecode.cpp.cpp; path = dns.cpp; sourceTree = "<group>"; };
		AE82C60425A4D92D00C79BC2 /* naomi_flashrom.h */ = {isa = PBXFileReference; fileEncoding = 4; lastKnownFileType = sourcecode.c.h; path = naomi_flashrom.h; sourceTree = "<group>"; };
		AE82C60525A4D92D00C79BC2 /* naomi_roms.cpp */ = {isa = PBXFileReference; fileEncoding = 4; lastKnownFileType = sourcecode.cpp.cpp; path = naomi_roms.cpp; sourceTree = "<group>"; };
		AE82C60725B64AD900C79BC2 /* zip_source_error.c */ = {isa = PBXFileReference; fileEncoding = 4; lastKnownFileType = sourcecode.c.c; name = zip_source_error.c; path = lib/zip_source_error.c; sourceTree = "<group>"; };
		AE82C60825B64AD900C79BC2 /* zip_source_remove.c */ = {isa = PBXFileReference; fileEncoding = 4; lastKnownFileType = sourcecode.c.c; name = zip_source_remove.c; path = lib/zip_source_remove.c; sourceTree = "<group>"; };
		AE82C60925B64AD900C79BC2 /* zip_delete.c */ = {isa = PBXFileReference; fileEncoding = 4; lastKnownFileType = sourcecode.c.c; name = zip_delete.c; path = lib/zip_delete.c; sourceTree = "<group>"; };
		AE82C60A25B64AD900C79BC2 /* zip_ftell.c */ = {isa = PBXFileReference; fileEncoding = 4; lastKnownFileType = sourcecode.c.c; name = zip_ftell.c; path = lib/zip_ftell.c; sourceTree = "<group>"; };
		AE82C60B25B64AD900C79BC2 /* zip_error_to_str.c */ = {isa = PBXFileReference; fileEncoding = 4; lastKnownFileType = sourcecode.c.c; name = zip_error_to_str.c; path = lib/zip_error_to_str.c; sourceTree = "<group>"; };
		AE82C60C25B64ADA00C79BC2 /* zip_progress.c */ = {isa = PBXFileReference; fileEncoding = 4; lastKnownFileType = sourcecode.c.c; name = zip_progress.c; path = lib/zip_progress.c; sourceTree = "<group>"; };
		AE82C60D25B64ADA00C79BC2 /* zip_error_get.c */ = {isa = PBXFileReference; fileEncoding = 4; lastKnownFileType = sourcecode.c.c; name = zip_error_get.c; path = lib/zip_error_get.c; sourceTree = "<group>"; };
		AE82C60E25B64ADA00C79BC2 /* zip_source_seek_write.c */ = {isa = PBXFileReference; fileEncoding = 4; lastKnownFileType = sourcecode.c.c; name = zip_source_seek_write.c; path = lib/zip_source_seek_write.c; sourceTree = "<group>"; };
		AE82C60F25B64ADA00C79BC2 /* zip_get_archive_flag.c */ = {isa = PBXFileReference; fileEncoding = 4; lastKnownFileType = sourcecode.c.c; name = zip_get_archive_flag.c; path = lib/zip_get_archive_flag.c; sourceTree = "<group>"; };
		AE82C61025B64ADA00C79BC2 /* zip_set_file_compression.c */ = {isa = PBXFileReference; fileEncoding = 4; lastKnownFileType = sourcecode.c.c; name = zip_set_file_compression.c; path = lib/zip_set_file_compression.c; sourceTree = "<group>"; };
		AE82C61125B64ADA00C79BC2 /* zip_get_name.c */ = {isa = PBXFileReference; fileEncoding = 4; lastKnownFileType = sourcecode.c.c; name = zip_get_name.c; path = lib/zip_get_name.c; sourceTree = "<group>"; };
		AE82C61225B64ADA00C79BC2 /* zip_source_zip.c */ = {isa = PBXFileReference; fileEncoding = 4; lastKnownFileType = sourcecode.c.c; name = zip_source_zip.c; path = lib/zip_source_zip.c; sourceTree = "<group>"; };
		AE82C61325B64ADA00C79BC2 /* zip_get_num_entries.c */ = {isa = PBXFileReference; fileEncoding = 4; lastKnownFileType = sourcecode.c.c; name = zip_get_num_entries.c; path = lib/zip_get_num_entries.c; sourceTree = "<group>"; };
		AE82C61425B64ADA00C79BC2 /* zip_source_function.c */ = {isa = PBXFileReference; fileEncoding = 4; lastKnownFileType = sourcecode.c.c; name = zip_source_function.c; path = lib/zip_source_function.c; sourceTree = "<group>"; };
		AE82C61525B64ADA00C79BC2 /* zip_source_file_common.c */ = {isa = PBXFileReference; fileEncoding = 4; lastKnownFileType = sourcecode.c.c; name = zip_source_file_common.c; path = lib/zip_source_file_common.c; sourceTree = "<group>"; };
		AE82C61625B64ADA00C79BC2 /* zip_source_seek.c */ = {isa = PBXFileReference; fileEncoding = 4; lastKnownFileType = sourcecode.c.c; name = zip_source_seek.c; path = lib/zip_source_seek.c; sourceTree = "<group>"; };
		AE82C61725B64ADA00C79BC2 /* zip_stat_init.c */ = {isa = PBXFileReference; fileEncoding = 4; lastKnownFileType = sourcecode.c.c; name = zip_stat_init.c; path = lib/zip_stat_init.c; sourceTree = "<group>"; };
		AE82C61825B64ADA00C79BC2 /* zip_file_get_offset.c */ = {isa = PBXFileReference; fileEncoding = 4; lastKnownFileType = sourcecode.c.c; name = zip_file_get_offset.c; path = lib/zip_file_get_offset.c; sourceTree = "<group>"; };
		AE82C61925B64ADA00C79BC2 /* zip_source_read.c */ = {isa = PBXFileReference; fileEncoding = 4; lastKnownFileType = sourcecode.c.c; name = zip_source_read.c; path = lib/zip_source_read.c; sourceTree = "<group>"; };
		AE82C61A25B64ADA00C79BC2 /* zip_set_archive_comment.c */ = {isa = PBXFileReference; fileEncoding = 4; lastKnownFileType = sourcecode.c.c; name = zip_set_archive_comment.c; path = lib/zip_set_archive_comment.c; sourceTree = "<group>"; };
		AE82C61B25B64ADB00C79BC2 /* zip_set_archive_flag.c */ = {isa = PBXFileReference; fileEncoding = 4; lastKnownFileType = sourcecode.c.c; name = zip_set_archive_flag.c; path = lib/zip_set_archive_flag.c; sourceTree = "<group>"; };
		AE82C61C25B64ADB00C79BC2 /* zip_source_stat.c */ = {isa = PBXFileReference; fileEncoding = 4; lastKnownFileType = sourcecode.c.c; name = zip_source_stat.c; path = lib/zip_source_stat.c; sourceTree = "<group>"; };
		AE82C61D25B64ADB00C79BC2 /* zip_source_commit_write.c */ = {isa = PBXFileReference; fileEncoding = 4; lastKnownFileType = sourcecode.c.c; name = zip_source_commit_write.c; path = lib/zip_source_commit_write.c; sourceTree = "<group>"; };
		AE82C61E25B64ADB00C79BC2 /* zip_utf-8.c */ = {isa = PBXFileReference; fileEncoding = 4; lastKnownFileType = sourcecode.c.c; name = "zip_utf-8.c"; path = "lib/zip_utf-8.c"; sourceTree = "<group>"; };
		AE82C61F25B64ADB00C79BC2 /* zip_source_rollback_write.c */ = {isa = PBXFileReference; fileEncoding = 4; lastKnownFileType = sourcecode.c.c; name = zip_source_rollback_write.c; path = lib/zip_source_rollback_write.c; sourceTree = "<group>"; };
		AE82C62025B64ADB00C79BC2 /* zip_file_set_comment.c */ = {isa = PBXFileReference; fileEncoding = 4; lastKnownFileType = sourcecode.c.c; name = zip_file_set_comment.c; path = lib/zip_file_set_comment.c; sourceTree = "<group>"; };
		AE82C62125B64ADB00C79BC2 /* zip_file_set_mtime.c */ = {isa = PBXFileReference; fileEncoding = 4; lastKnownFileType = sourcecode.c.c; name = zip_file_set_mtime.c; path = lib/zip_file_set_mtime.c; sourceTree = "<group>"; };
		AE82C62225B64ADB00C79BC2 /* zip_source_buffer.c */ = {isa = PBXFileReference; fileEncoding = 4; lastKnownFileType = sourcecode.c.c; name = zip_source_buffer.c; path = lib/zip_source_buffer.c; sourceTree = "<group>"; };
		AE82C62325B64ADB00C79BC2 /* zip_fdopen.c */ = {isa = PBXFileReference; fileEncoding = 4; lastKnownFileType = sourcecode.c.c; name = zip_fdopen.c; path = lib/zip_fdopen.c; sourceTree = "<group>"; };
		AE82C62425B64ADB00C79BC2 /* zip_extra_field_api.c */ = {isa = PBXFileReference; fileEncoding = 4; lastKnownFileType = sourcecode.c.c; name = zip_extra_field_api.c; path = lib/zip_extra_field_api.c; sourceTree = "<group>"; };
		AE82C62525B64ADB00C79BC2 /* zip_dirent.c */ = {isa = PBXFileReference; fileEncoding = 4; lastKnownFileType = sourcecode.c.c; name = zip_dirent.c; path = lib/zip_dirent.c; sourceTree = "<group>"; };
		AE82C62625B64ADB00C79BC2 /* zip_source_tell.c */ = {isa = PBXFileReference; fileEncoding = 4; lastKnownFileType = sourcecode.c.c; name = zip_source_tell.c; path = lib/zip_source_tell.c; sourceTree = "<group>"; };
		AE82C62725B64ADB00C79BC2 /* zip_file_get_external_attributes.c */ = {isa = PBXFileReference; fileEncoding = 4; lastKnownFileType = sourcecode.c.c; name = zip_file_get_external_attributes.c; path = lib/zip_file_get_external_attributes.c; sourceTree = "<group>"; };
		AE82C62825B64ADC00C79BC2 /* zip_error_get_sys_type.c */ = {isa = PBXFileReference; fileEncoding = 4; lastKnownFileType = sourcecode.c.c; name = zip_error_get_sys_type.c; path = lib/zip_error_get_sys_type.c; sourceTree = "<group>"; };
		AE82C62925B64ADC00C79BC2 /* zip_fclose.c */ = {isa = PBXFileReference; fileEncoding = 4; lastKnownFileType = sourcecode.c.c; name = zip_fclose.c; path = lib/zip_fclose.c; sourceTree = "<group>"; };
		AE82C62A25B64ADC00C79BC2 /* zip_fopen.c */ = {isa = PBXFileReference; fileEncoding = 4; lastKnownFileType = sourcecode.c.c; name = zip_fopen.c; path = lib/zip_fopen.c; sourceTree = "<group>"; };
		AE82C62B25B64ADC00C79BC2 /* zip_close.c */ = {isa = PBXFileReference; fileEncoding = 4; lastKnownFileType = sourcecode.c.c; name = zip_close.c; path = lib/zip_close.c; sourceTree = "<group>"; };
		AE82C62C25B64ADC00C79BC2 /* zip_entry.c */ = {isa = PBXFileReference; fileEncoding = 4; lastKnownFileType = sourcecode.c.c; name = zip_entry.c; path = lib/zip_entry.c; sourceTree = "<group>"; };
		AE82C62D25B64ADC00C79BC2 /* zip_unchange_archive.c */ = {isa = PBXFileReference; fileEncoding = 4; lastKnownFileType = sourcecode.c.c; name = zip_unchange_archive.c; path = lib/zip_unchange_archive.c; sourceTree = "<group>"; };
		AE82C62E25B64ADC00C79BC2 /* zip_rename.c */ = {isa = PBXFileReference; fileEncoding = 4; lastKnownFileType = sourcecode.c.c; name = zip_rename.c; path = lib/zip_rename.c; sourceTree = "<group>"; };
		AE82C62F25B64ADC00C79BC2 /* zip_fopen_encrypted.c */ = {isa = PBXFileReference; fileEncoding = 4; lastKnownFileType = sourcecode.c.c; name = zip_fopen_encrypted.c; path = lib/zip_fopen_encrypted.c; sourceTree = "<group>"; };
		AE82C63025B64ADC00C79BC2 /* zip_error.c */ = {isa = PBXFileReference; fileEncoding = 4; lastKnownFileType = sourcecode.c.c; name = zip_error.c; path = lib/zip_error.c; sourceTree = "<group>"; };
		AE82C63125B64ADC00C79BC2 /* zip_get_encryption_implementation.c */ = {isa = PBXFileReference; fileEncoding = 4; lastKnownFileType = sourcecode.c.c; name = zip_get_encryption_implementation.c; path = lib/zip_get_encryption_implementation.c; sourceTree = "<group>"; };
		AE82C63225B64ADC00C79BC2 /* zip_error_strerror.c */ = {isa = PBXFileReference; fileEncoding = 4; lastKnownFileType = sourcecode.c.c; name = zip_error_strerror.c; path = lib/zip_error_strerror.c; sourceTree = "<group>"; };
		AE82C63325B64ADC00C79BC2 /* zip_open.c */ = {isa = PBXFileReference; fileEncoding = 4; lastKnownFileType = sourcecode.c.c; name = zip_open.c; path = lib/zip_open.c; sourceTree = "<group>"; };
		AE82C63425B64ADD00C79BC2 /* zip_pkware.c */ = {isa = PBXFileReference; fileEncoding = 4; lastKnownFileType = sourcecode.c.c; name = zip_pkware.c; path = lib/zip_pkware.c; sourceTree = "<group>"; };
		AE82C63525B64ADD00C79BC2 /* zip_source_accept_empty.c */ = {isa = PBXFileReference; fileEncoding = 4; lastKnownFileType = sourcecode.c.c; name = zip_source_accept_empty.c; path = lib/zip_source_accept_empty.c; sourceTree = "<group>"; };
		AE82C63625B64ADD00C79BC2 /* zip_unchange_data.c */ = {isa = PBXFileReference; fileEncoding = 4; lastKnownFileType = sourcecode.c.c; name = zip_unchange_data.c; path = lib/zip_unchange_data.c; sourceTree = "<group>"; };
		AE82C63725B64ADD00C79BC2 /* zip_get_archive_comment.c */ = {isa = PBXFileReference; fileEncoding = 4; lastKnownFileType = sourcecode.c.c; name = zip_get_archive_comment.c; path = lib/zip_get_archive_comment.c; sourceTree = "<group>"; };
		AE82C63825B64ADD00C79BC2 /* zip_file_add.c */ = {isa = PBXFileReference; fileEncoding = 4; lastKnownFileType = sourcecode.c.c; name = zip_file_add.c; path = lib/zip_file_add.c; sourceTree = "<group>"; };
		AE82C63925B64ADD00C79BC2 /* zip_algorithm_deflate.c */ = {isa = PBXFileReference; fileEncoding = 4; lastKnownFileType = sourcecode.c.c; name = zip_algorithm_deflate.c; path = lib/zip_algorithm_deflate.c; sourceTree = "<group>"; };
		AE82C63A25B64ADD00C79BC2 /* zip_file_set_external_attributes.c */ = {isa = PBXFileReference; fileEncoding = 4; lastKnownFileType = sourcecode.c.c; name = zip_file_set_external_attributes.c; path = lib/zip_file_set_external_attributes.c; sourceTree = "<group>"; };
		AE82C63B25B64ADD00C79BC2 /* zip_libzip_version.c */ = {isa = PBXFileReference; fileEncoding = 4; lastKnownFileType = sourcecode.c.c; name = zip_libzip_version.c; path = lib/zip_libzip_version.c; sourceTree = "<group>"; };
		AE82C63C25B64ADD00C79BC2 /* zip_name_locate.c */ = {isa = PBXFileReference; fileEncoding = 4; lastKnownFileType = sourcecode.c.c; name = zip_name_locate.c; path = lib/zip_name_locate.c; sourceTree = "<group>"; };
		AE82C63D25B64ADD00C79BC2 /* zip_io_util.c */ = {isa = PBXFileReference; fileEncoding = 4; lastKnownFileType = sourcecode.c.c; name = zip_io_util.c; path = lib/zip_io_util.c; sourceTree = "<group>"; };
		AE82C63E25B64ADD00C79BC2 /* zip_add.c */ = {isa = PBXFileReference; fileEncoding = 4; lastKnownFileType = sourcecode.c.c; name = zip_add.c; path = lib/zip_add.c; sourceTree = "<group>"; };
		AE82C63F25B64ADD00C79BC2 /* zip_set_file_comment.c */ = {isa = PBXFileReference; fileEncoding = 4; lastKnownFileType = sourcecode.c.c; name = zip_set_file_comment.c; path = lib/zip_set_file_comment.c; sourceTree = "<group>"; };
		AE82C64025B64ADD00C79BC2 /* zip_add_entry.c */ = {isa = PBXFileReference; fileEncoding = 4; lastKnownFileType = sourcecode.c.c; name = zip_add_entry.c; path = lib/zip_add_entry.c; sourceTree = "<group>"; };
		AE82C64125B64ADE00C79BC2 /* zip_source_zip_new.c */ = {isa = PBXFileReference; fileEncoding = 4; lastKnownFileType = sourcecode.c.c; name = zip_source_zip_new.c; path = lib/zip_source_zip_new.c; sourceTree = "<group>"; };
		AE82C64225B64ADE00C79BC2 /* zip_source_free.c */ = {isa = PBXFileReference; fileEncoding = 4; lastKnownFileType = sourcecode.c.c; name = zip_source_free.c; path = lib/zip_source_free.c; sourceTree = "<group>"; };
		AE82C64325B64ADE00C79BC2 /* zip_file_rename.c */ = {isa = PBXFileReference; fileEncoding = 4; lastKnownFileType = sourcecode.c.c; name = zip_file_rename.c; path = lib/zip_file_rename.c; sourceTree = "<group>"; };
		AE82C64425B64ADE00C79BC2 /* zip_source_open.c */ = {isa = PBXFileReference; fileEncoding = 4; lastKnownFileType = sourcecode.c.c; name = zip_source_open.c; path = lib/zip_source_open.c; sourceTree = "<group>"; };
		AE82C64525B64ADE00C79BC2 /* zip_unchange_all.c */ = {isa = PBXFileReference; fileEncoding = 4; lastKnownFileType = sourcecode.c.c; name = zip_unchange_all.c; path = lib/zip_unchange_all.c; sourceTree = "<group>"; };
		AE82C64625B64ADE00C79BC2 /* zip_get_num_files.c */ = {isa = PBXFileReference; fileEncoding = 4; lastKnownFileType = sourcecode.c.c; name = zip_get_num_files.c; path = lib/zip_get_num_files.c; sourceTree = "<group>"; };
		AE82C64725B64ADE00C79BC2 /* zip_source_file_stdio.c */ = {isa = PBXFileReference; fileEncoding = 4; lastKnownFileType = sourcecode.c.c; name = zip_source_file_stdio.c; path = lib/zip_source_file_stdio.c; sourceTree = "<group>"; };
		AE82C64825B64ADE00C79BC2 /* zip_source_pkware_decode.c */ = {isa = PBXFileReference; fileEncoding = 4; lastKnownFileType = sourcecode.c.c; name = zip_source_pkware_decode.c; path = lib/zip_source_pkware_decode.c; sourceTree = "<group>"; };
		AE82C64925B64ADE00C79BC2 /* zip_source_begin_write.c */ = {isa = PBXFileReference; fileEncoding = 4; lastKnownFileType = sourcecode.c.c; name = zip_source_begin_write.c; path = lib/zip_source_begin_write.c; sourceTree = "<group>"; };
		AE82C64A25B64ADE00C79BC2 /* zip_stat_index.c */ = {isa = PBXFileReference; fileEncoding = 4; lastKnownFileType = sourcecode.c.c; name = zip_stat_index.c; path = lib/zip_stat_index.c; sourceTree = "<group>"; };
		AE82C64B25B64ADE00C79BC2 /* zip_source_close.c */ = {isa = PBXFileReference; fileEncoding = 4; lastKnownFileType = sourcecode.c.c; name = zip_source_close.c; path = lib/zip_source_close.c; sourceTree = "<group>"; };
		AE82C64C25B64ADE00C79BC2 /* zip_file_error_get.c */ = {isa = PBXFileReference; fileEncoding = 4; lastKnownFileType = sourcecode.c.c; name = zip_file_error_get.c; path = lib/zip_file_error_get.c; sourceTree = "<group>"; };
		AE82C64D25B64ADF00C79BC2 /* zip_replace.c */ = {isa = PBXFileReference; fileEncoding = 4; lastKnownFileType = sourcecode.c.c; name = zip_replace.c; path = lib/zip_replace.c; sourceTree = "<group>"; };
		AE82C64E25B64ADF00C79BC2 /* zip_memdup.c */ = {isa = PBXFileReference; fileEncoding = 4; lastKnownFileType = sourcecode.c.c; name = zip_memdup.c; path = lib/zip_memdup.c; sourceTree = "<group>"; };
		AE82C64F25B64ADF00C79BC2 /* zip_unchange.c */ = {isa = PBXFileReference; fileEncoding = 4; lastKnownFileType = sourcecode.c.c; name = zip_unchange.c; path = lib/zip_unchange.c; sourceTree = "<group>"; };
		AE82C65025B64ADF00C79BC2 /* zip_strerror.c */ = {isa = PBXFileReference; fileEncoding = 4; lastKnownFileType = sourcecode.c.c; name = zip_strerror.c; path = lib/zip_strerror.c; sourceTree = "<group>"; };
		AE82C65125B64ADF00C79BC2 /* zip_file_set_encryption.c */ = {isa = PBXFileReference; fileEncoding = 4; lastKnownFileType = sourcecode.c.c; name = zip_file_set_encryption.c; path = lib/zip_file_set_encryption.c; sourceTree = "<group>"; };
		AE82C65225B64ADF00C79BC2 /* zip_source_crc.c */ = {isa = PBXFileReference; fileEncoding = 4; lastKnownFileType = sourcecode.c.c; name = zip_source_crc.c; path = lib/zip_source_crc.c; sourceTree = "<group>"; };
		AE82C65325B64ADF00C79BC2 /* zip_source_layered.c */ = {isa = PBXFileReference; fileEncoding = 4; lastKnownFileType = sourcecode.c.c; name = zip_source_layered.c; path = lib/zip_source_layered.c; sourceTree = "<group>"; };
		AE82C65425B64ADF00C79BC2 /* zip_discard.c */ = {isa = PBXFileReference; fileEncoding = 4; lastKnownFileType = sourcecode.c.c; name = zip_discard.c; path = lib/zip_discard.c; sourceTree = "<group>"; };
		AE82C65525B64ADF00C79BC2 /* zip_file_error_clear.c */ = {isa = PBXFileReference; fileEncoding = 4; lastKnownFileType = sourcecode.c.c; name = zip_file_error_clear.c; path = lib/zip_file_error_clear.c; sourceTree = "<group>"; };
		AE82C65625B64ADF00C79BC2 /* zip_source_compress.c */ = {isa = PBXFileReference; fileEncoding = 4; lastKnownFileType = sourcecode.c.c; name = zip_source_compress.c; path = lib/zip_source_compress.c; sourceTree = "<group>"; };
		AE82C65725B64ADF00C79BC2 /* zip_source_begin_write_cloning.c */ = {isa = PBXFileReference; fileEncoding = 4; lastKnownFileType = sourcecode.c.c; name = zip_source_begin_write_cloning.c; path = lib/zip_source_begin_write_cloning.c; sourceTree = "<group>"; };
		AE82C65825B64ADF00C79BC2 /* zip_stat.c */ = {isa = PBXFileReference; fileEncoding = 4; lastKnownFileType = sourcecode.c.c; name = zip_stat.c; path = lib/zip_stat.c; sourceTree = "<group>"; };
		AE82C65925B64ADF00C79BC2 /* zip_source_get_file_attributes.c */ = {isa = PBXFileReference; fileEncoding = 4; lastKnownFileType = sourcecode.c.c; name = zip_source_get_file_attributes.c; path = lib/zip_source_get_file_attributes.c; sourceTree = "<group>"; };
		AE82C65A25B64AE000C79BC2 /* zip_source_supports.c */ = {isa = PBXFileReference; fileEncoding = 4; lastKnownFileType = sourcecode.c.c; name = zip_source_supports.c; path = lib/zip_source_supports.c; sourceTree = "<group>"; };
		AE82C65B25B64AE000C79BC2 /* zip_source_is_deleted.c */ = {isa = PBXFileReference; fileEncoding = 4; lastKnownFileType = sourcecode.c.c; name = zip_source_is_deleted.c; path = lib/zip_source_is_deleted.c; sourceTree = "<group>"; };
		AE82C65C25B64AE000C79BC2 /* zip_get_file_comment.c */ = {isa = PBXFileReference; fileEncoding = 4; lastKnownFileType = sourcecode.c.c; name = zip_get_file_comment.c; path = lib/zip_get_file_comment.c; sourceTree = "<group>"; };
		AE82C65D25B64AE000C79BC2 /* zip_error_clear.c */ = {isa = PBXFileReference; fileEncoding = 4; lastKnownFileType = sourcecode.c.c; name = zip_error_clear.c; path = lib/zip_error_clear.c; sourceTree = "<group>"; };
		AE82C65E25B64AE000C79BC2 /* zip_new.c */ = {isa = PBXFileReference; fileEncoding = 4; lastKnownFileType = sourcecode.c.c; name = zip_new.c; path = lib/zip_new.c; sourceTree = "<group>"; };
		AE82C65F25B64AE000C79BC2 /* zip_file_replace.c */ = {isa = PBXFileReference; fileEncoding = 4; lastKnownFileType = sourcecode.c.c; name = zip_file_replace.c; path = lib/zip_file_replace.c; sourceTree = "<group>"; };
		AE82C66025B64AE000C79BC2 /* zip_hash.c */ = {isa = PBXFileReference; fileEncoding = 4; lastKnownFileType = sourcecode.c.c; name = zip_hash.c; path = lib/zip_hash.c; sourceTree = "<group>"; };
		AE82C66125B64AE000C79BC2 /* zip_source_call.c */ = {isa = PBXFileReference; fileEncoding = 4; lastKnownFileType = sourcecode.c.c; name = zip_source_call.c; path = lib/zip_source_call.c; sourceTree = "<group>"; };
		AE82C66225B64AE000C79BC2 /* zip_fread.c */ = {isa = PBXFileReference; fileEncoding = 4; lastKnownFileType = sourcecode.c.c; name = zip_fread.c; path = lib/zip_fread.c; sourceTree = "<group>"; };
		AE82C66325B64AE000C79BC2 /* zip_set_name.c */ = {isa = PBXFileReference; fileEncoding = 4; lastKnownFileType = sourcecode.c.c; name = zip_set_name.c; path = lib/zip_set_name.c; sourceTree = "<group>"; };
		AE82C66425B64AE000C79BC2 /* zip_fopen_index_encrypted.c */ = {isa = PBXFileReference; fileEncoding = 4; lastKnownFileType = sourcecode.c.c; name = zip_fopen_index_encrypted.c; path = lib/zip_fopen_index_encrypted.c; sourceTree = "<group>"; };
		AE82C66525B64AE000C79BC2 /* zip_source_write.c */ = {isa = PBXFileReference; fileEncoding = 4; lastKnownFileType = sourcecode.c.c; name = zip_source_write.c; path = lib/zip_source_write.c; sourceTree = "<group>"; };
		AE82C66625B64AE100C79BC2 /* zip_buffer.c */ = {isa = PBXFileReference; fileEncoding = 4; lastKnownFileType = sourcecode.c.c; name = zip_buffer.c; path = lib/zip_buffer.c; sourceTree = "<group>"; };
		AE82C66725B64AE100C79BC2 /* zip_string.c */ = {isa = PBXFileReference; fileEncoding = 4; lastKnownFileType = sourcecode.c.c; name = zip_string.c; path = lib/zip_string.c; sourceTree = "<group>"; };
		AE82C66825B64AE100C79BC2 /* zip_source_window.c */ = {isa = PBXFileReference; fileEncoding = 4; lastKnownFileType = sourcecode.c.c; name = zip_source_window.c; path = lib/zip_source_window.c; sourceTree = "<group>"; };
		AE82C66925B64AE100C79BC2 /* zip_set_default_password.c */ = {isa = PBXFileReference; fileEncoding = 4; lastKnownFileType = sourcecode.c.c; name = zip_set_default_password.c; path = lib/zip_set_default_password.c; sourceTree = "<group>"; };
		AE82C66A25B64AE100C79BC2 /* zip_add_dir.c */ = {isa = PBXFileReference; fileEncoding = 4; lastKnownFileType = sourcecode.c.c; name = zip_add_dir.c; path = lib/zip_add_dir.c; sourceTree = "<group>"; };
		AE82C66B25B64AE100C79BC2 /* zip_fopen_index.c */ = {isa = PBXFileReference; fileEncoding = 4; lastKnownFileType = sourcecode.c.c; name = zip_fopen_index.c; path = lib/zip_fopen_index.c; sourceTree = "<group>"; };
		AE82C66C25B64AE100C79BC2 /* zip_fseek.c */ = {isa = PBXFileReference; fileEncoding = 4; lastKnownFileType = sourcecode.c.c; name = zip_fseek.c; path = lib/zip_fseek.c; sourceTree = "<group>"; };
		AE82C66D25B64AE100C79BC2 /* zip_file_strerror.c */ = {isa = PBXFileReference; fileEncoding = 4; lastKnownFileType = sourcecode.c.c; name = zip_file_strerror.c; path = lib/zip_file_strerror.c; sourceTree = "<group>"; };
		AE82C66E25B64AE100C79BC2 /* zip_source_tell_write.c */ = {isa = PBXFileReference; fileEncoding = 4; lastKnownFileType = sourcecode.c.c; name = zip_source_tell_write.c; path = lib/zip_source_tell_write.c; sourceTree = "<group>"; };
		AE82C66F25B64AE100C79BC2 /* zip_file_get_comment.c */ = {isa = PBXFileReference; fileEncoding = 4; lastKnownFileType = sourcecode.c.c; name = zip_file_get_comment.c; path = lib/zip_file_get_comment.c; sourceTree = "<group>"; };
		AE82C67025B64AE100C79BC2 /* zip_extra_field.c */ = {isa = PBXFileReference; fileEncoding = 4; lastKnownFileType = sourcecode.c.c; name = zip_extra_field.c; path = lib/zip_extra_field.c; sourceTree = "<group>"; };
		AE82C67125B64AE100C79BC2 /* zip_dir_add.c */ = {isa = PBXFileReference; fileEncoding = 4; lastKnownFileType = sourcecode.c.c; name = zip_dir_add.c; path = lib/zip_dir_add.c; sourceTree = "<group>"; };
		AE82C67225B64AE100C79BC2 /* zip_source_pkware_encode.c */ = {isa = PBXFileReference; fileEncoding = 4; lastKnownFileType = sourcecode.c.c; name = zip_source_pkware_encode.c; path = lib/zip_source_pkware_encode.c; sourceTree = "<group>"; };
		AE82C6DF25B64BAA00C79BC2 /* zip_source_file_stdio.h */ = {isa = PBXFileReference; fileEncoding = 4; lastKnownFileType = sourcecode.c.h; name = zip_source_file_stdio.h; path = lib/zip_source_file_stdio.h; sourceTree = "<group>"; };
		AE82C6E025B64BAB00C79BC2 /* zip_err_str.c */ = {isa = PBXFileReference; fileEncoding = 4; lastKnownFileType = sourcecode.c.c; name = zip_err_str.c; path = lib/zip_err_str.c; sourceTree = "<group>"; };
		AE82C6E125B64BAB00C79BC2 /* zip_mkstempm.c */ = {isa = PBXFileReference; fileEncoding = 4; lastKnownFileType = sourcecode.c.c; name = zip_mkstempm.c; path = lib/zip_mkstempm.c; sourceTree = "<group>"; };
		AE82C6E225B64BAB00C79BC2 /* zip_random_unix.c */ = {isa = PBXFileReference; fileEncoding = 4; lastKnownFileType = sourcecode.c.c; name = zip_random_unix.c; path = lib/zip_random_unix.c; sourceTree = "<group>"; };
		AE82C6E325B64BAB00C79BC2 /* zip_source_file.h */ = {isa = PBXFileReference; fileEncoding = 4; lastKnownFileType = sourcecode.c.h; name = zip_source_file.h; path = lib/zip_source_file.h; sourceTree = "<group>"; };
		AE82C6E425B64BAB00C79BC2 /* zipint.h */ = {isa = PBXFileReference; fileEncoding = 4; lastKnownFileType = sourcecode.c.h; name = zipint.h; path = lib/zipint.h; sourceTree = "<group>"; };
		AE82C6E525B64BAB00C79BC2 /* zip_source_file_stdio_named.c */ = {isa = PBXFileReference; fileEncoding = 4; lastKnownFileType = sourcecode.c.c; name = zip_source_file_stdio_named.c; path = lib/zip_source_file_stdio_named.c; sourceTree = "<group>"; };
		AE82C6E625B64BAB00C79BC2 /* compat.h */ = {isa = PBXFileReference; fileEncoding = 4; lastKnownFileType = sourcecode.c.h; name = compat.h; path = lib/compat.h; sourceTree = "<group>"; };
		AE82C6E725B64BAB00C79BC2 /* zip.h */ = {isa = PBXFileReference; fileEncoding = 4; lastKnownFileType = sourcecode.c.h; name = zip.h; path = lib/zip.h; sourceTree = "<group>"; };
		AE82C6F925B64BDC00C79BC2 /* iostream.hpp */ = {isa = PBXFileReference; fileEncoding = 4; lastKnownFileType = sourcecode.cpp.h; path = iostream.hpp; sourceTree = "<group>"; };
		AE82C6FA25B64BDC00C79BC2 /* scoped_ptr.hpp */ = {isa = PBXFileReference; fileEncoding = 4; lastKnownFileType = sourcecode.cpp.h; path = scoped_ptr.hpp; sourceTree = "<group>"; };
		AE82C6FB25B64BDC00C79BC2 /* utf.hpp */ = {isa = PBXFileReference; fileEncoding = 4; lastKnownFileType = sourcecode.cpp.h; path = utf.hpp; sourceTree = "<group>"; };
		AE82C6FC25B64BDC00C79BC2 /* config.hpp */ = {isa = PBXFileReference; fileEncoding = 4; lastKnownFileType = sourcecode.cpp.h; path = config.hpp; sourceTree = "<group>"; };
		AE82C6FD25B64BDC00C79BC2 /* system.hpp */ = {isa = PBXFileReference; fileEncoding = 4; lastKnownFileType = sourcecode.cpp.h; path = system.hpp; sourceTree = "<group>"; };
		AE82C6FE25B64BDC00C79BC2 /* encoding_errors.hpp */ = {isa = PBXFileReference; fileEncoding = 4; lastKnownFileType = sourcecode.cpp.h; path = encoding_errors.hpp; sourceTree = "<group>"; };
		AE82C6FF25B64BDC00C79BC2 /* cstdio.hpp */ = {isa = PBXFileReference; fileEncoding = 4; lastKnownFileType = sourcecode.cpp.h; path = cstdio.hpp; sourceTree = "<group>"; };
		AE82C70025B64BDC00C79BC2 /* stackstring.hpp */ = {isa = PBXFileReference; fileEncoding = 4; lastKnownFileType = sourcecode.cpp.h; path = stackstring.hpp; sourceTree = "<group>"; };
		AE82C70125B64BDC00C79BC2 /* cenv.hpp */ = {isa = PBXFileReference; fileEncoding = 4; lastKnownFileType = sourcecode.cpp.h; path = cenv.hpp; sourceTree = "<group>"; };
		AE82C70225B64BDC00C79BC2 /* encoding_utf.hpp */ = {isa = PBXFileReference; fileEncoding = 4; lastKnownFileType = sourcecode.cpp.h; path = encoding_utf.hpp; sourceTree = "<group>"; };
		AE82C70325B64BDC00C79BC2 /* windows.hpp */ = {isa = PBXFileReference; fileEncoding = 4; lastKnownFileType = sourcecode.cpp.h; path = windows.hpp; sourceTree = "<group>"; };
		AE82C70425B64BDC00C79BC2 /* cstdlib.hpp */ = {isa = PBXFileReference; fileEncoding = 4; lastKnownFileType = sourcecode.cpp.h; path = cstdlib.hpp; sourceTree = "<group>"; };
		AE82C70525B64BDC00C79BC2 /* args.hpp */ = {isa = PBXFileReference; fileEncoding = 4; lastKnownFileType = sourcecode.cpp.h; path = args.hpp; sourceTree = "<group>"; };
		AE82C70625B64BDC00C79BC2 /* fstream.hpp */ = {isa = PBXFileReference; fileEncoding = 4; lastKnownFileType = sourcecode.cpp.h; path = fstream.hpp; sourceTree = "<group>"; };
		AE82C70725B64BDC00C79BC2 /* filebuf.hpp */ = {isa = PBXFileReference; fileEncoding = 4; lastKnownFileType = sourcecode.cpp.h; path = filebuf.hpp; sourceTree = "<group>"; };
		AE82C70825B64BDC00C79BC2 /* convert.hpp */ = {isa = PBXFileReference; fileEncoding = 4; lastKnownFileType = sourcecode.cpp.h; path = convert.hpp; sourceTree = "<group>"; };
		AE82C72C25B64DB400C79BC2 /* config.h */ = {isa = PBXFileReference; fileEncoding = 4; lastKnownFileType = sourcecode.c.h; path = config.h; sourceTree = "<group>"; };
		AE82C72D25B64DB400C79BC2 /* zipconf.h */ = {isa = PBXFileReference; fileEncoding = 4; lastKnownFileType = sourcecode.c.h; path = zipconf.h; sourceTree = "<group>"; };
		AE8C27332111A31100D4D8F4 /* dsp_interp.cpp */ = {isa = PBXFileReference; fileEncoding = 4; lastKnownFileType = sourcecode.cpp.cpp; path = dsp_interp.cpp; sourceTree = "<group>"; };
		AE8C273D21122E2500D4D8F4 /* xbrz.cpp */ = {isa = PBXFileReference; fileEncoding = 4; lastKnownFileType = sourcecode.cpp.cpp; path = xbrz.cpp; sourceTree = "<group>"; };
		AE8C273E21122E2500D4D8F4 /* xbrz.h */ = {isa = PBXFileReference; fileEncoding = 4; lastKnownFileType = sourcecode.c.h; path = xbrz.h; sourceTree = "<group>"; };
		AE8C273F21122E2500D4D8F4 /* xbrz_config.h */ = {isa = PBXFileReference; fileEncoding = 4; lastKnownFileType = sourcecode.c.h; path = xbrz_config.h; sourceTree = "<group>"; };
		AE8C274021122E2500D4D8F4 /* xbrz_tools.h */ = {isa = PBXFileReference; fileEncoding = 4; lastKnownFileType = sourcecode.c.h; path = xbrz_tools.h; sourceTree = "<group>"; };
		AE90679A235B6F6400CE473C /* gl_context.cpp */ = {isa = PBXFileReference; fileEncoding = 4; lastKnownFileType = sourcecode.cpp.cpp; path = gl_context.cpp; sourceTree = "<group>"; };
		AE90679C235DF80400CE473C /* osd.cpp */ = {isa = PBXFileReference; lastKnownFileType = sourcecode.cpp.cpp; path = osd.cpp; sourceTree = "<group>"; };
		AE9125CA25E3BBDC00ED4594 /* option.h */ = {isa = PBXFileReference; fileEncoding = 4; lastKnownFileType = sourcecode.c.h; path = option.h; sourceTree = "<group>"; };
		AE9125CB25E3BBDC00ED4594 /* option.cpp */ = {isa = PBXFileReference; fileEncoding = 4; lastKnownFileType = sourcecode.cpp.cpp; path = option.cpp; sourceTree = "<group>"; };
		AEA93E50259BA2170076297F /* audiobackend_sdl2.cpp */ = {isa = PBXFileReference; fileEncoding = 4; lastKnownFileType = sourcecode.cpp.cpp; path = audiobackend_sdl2.cpp; sourceTree = "<group>"; };
		AEA93E53259BCD530076297F /* rtl8139c.h */ = {isa = PBXFileReference; fileEncoding = 4; lastKnownFileType = sourcecode.c.h; path = rtl8139c.h; sourceTree = "<group>"; };
		AEA93E55259BCD530076297F /* bba.h */ = {isa = PBXFileReference; fileEncoding = 4; lastKnownFileType = sourcecode.c.h; path = bba.h; sourceTree = "<group>"; };
		AEA93E56259BCD530076297F /* rtl8139c.cpp */ = {isa = PBXFileReference; fileEncoding = 4; lastKnownFileType = sourcecode.cpp.cpp; path = rtl8139c.cpp; sourceTree = "<group>"; };
		AEA93E5A259BCD530076297F /* bba.cpp */ = {isa = PBXFileReference; fileEncoding = 4; lastKnownFileType = sourcecode.cpp.cpp; path = bba.cpp; sourceTree = "<group>"; };
		AEA93E61259BF97F0076297F /* tileclip.h */ = {isa = PBXFileReference; fileEncoding = 4; lastKnownFileType = sourcecode.c.h; path = tileclip.h; sourceTree = "<group>"; };
		AEA93E62259BF9800076297F /* transform_matrix.h */ = {isa = PBXFileReference; fileEncoding = 4; lastKnownFileType = sourcecode.c.h; path = transform_matrix.h; sourceTree = "<group>"; };
		AEA93E63259C8B7E0076297F /* pico_defines.h */ = {isa = PBXFileReference; fileEncoding = 4; lastKnownFileType = sourcecode.c.h; path = pico_defines.h; sourceTree = "<group>"; };
		AEA93E64259D07A20076297F /* pico_dhcp_server.c */ = {isa = PBXFileReference; fileEncoding = 4; lastKnownFileType = sourcecode.c.c; path = pico_dhcp_server.c; sourceTree = "<group>"; };
		AEA93E65259D07A30076297F /* pico_dhcp_server.h */ = {isa = PBXFileReference; fileEncoding = 4; lastKnownFileType = sourcecode.c.h; path = pico_dhcp_server.h; sourceTree = "<group>"; };
		AEA93E66259D07A30076297F /* pico_dhcp_common.c */ = {isa = PBXFileReference; fileEncoding = 4; lastKnownFileType = sourcecode.c.c; path = pico_dhcp_common.c; sourceTree = "<group>"; };
		AEA93E6C259DE9160076297F /* pico_icmp4.c */ = {isa = PBXFileReference; fileEncoding = 4; lastKnownFileType = sourcecode.c.c; path = pico_icmp4.c; sourceTree = "<group>"; };
		AEA9492F244CDF50001134C7 /* naomi_flashrom.cpp */ = {isa = PBXFileReference; fileEncoding = 4; lastKnownFileType = sourcecode.cpp.cpp; path = naomi_flashrom.cpp; sourceTree = "<group>"; };
		AEA94930244CDF50001134C7 /* naomi_roms_eeprom.h */ = {isa = PBXFileReference; fileEncoding = 4; lastKnownFileType = sourcecode.c.h; path = naomi_roms_eeprom.h; sourceTree = "<group>"; };
		AED4473B25FC0CF100B045FF /* quad.cpp */ = {isa = PBXFileReference; fileEncoding = 4; lastKnownFileType = sourcecode.cpp.cpp; path = quad.cpp; sourceTree = "<group>"; };
		AED4473D25FCB8C600B045FF /* xbyak_bin2hex.h */ = {isa = PBXFileReference; fileEncoding = 4; lastKnownFileType = sourcecode.c.h; name = xbyak_bin2hex.h; path = xbyak/xbyak_bin2hex.h; sourceTree = "<group>"; };
		AED4473E25FCB8C600B045FF /* xbyak.h */ = {isa = PBXFileReference; fileEncoding = 4; lastKnownFileType = sourcecode.c.h; name = xbyak.h; path = xbyak/xbyak.h; sourceTree = "<group>"; };
		AED4473F25FCB8C600B045FF /* xbyak_mnemonic.h */ = {isa = PBXFileReference; fileEncoding = 4; lastKnownFileType = sourcecode.c.h; name = xbyak_mnemonic.h; path = xbyak/xbyak_mnemonic.h; sourceTree = "<group>"; };
		AED4474025FCB8C600B045FF /* xbyak_util.h */ = {isa = PBXFileReference; fileEncoding = 4; lastKnownFileType = sourcecode.c.h; name = xbyak_util.h; path = xbyak/xbyak_util.h; sourceTree = "<group>"; };
		AED4474125FCBC8900B045FF /* xbyak_base.h */ = {isa = PBXFileReference; fileEncoding = 4; lastKnownFileType = sourcecode.c.h; path = xbyak_base.h; sourceTree = "<group>"; };
		AED4474225FCBC8900B045FF /* x64_regalloc.h */ = {isa = PBXFileReference; fileEncoding = 4; lastKnownFileType = sourcecode.c.h; path = x64_regalloc.h; sourceTree = "<group>"; };
		AED73DC02303E19100ECDB64 /* sdl.cpp */ = {isa = PBXFileReference; fileEncoding = 4; lastKnownFileType = sourcecode.cpp.cpp; path = sdl.cpp; sourceTree = "<group>"; };
		AED73DC12303E19100ECDB64 /* sdl.h */ = {isa = PBXFileReference; fileEncoding = 4; lastKnownFileType = sourcecode.c.h; path = sdl.h; sourceTree = "<group>"; };
		AED73DC22303E19100ECDB64 /* sdl_gamepad.h */ = {isa = PBXFileReference; fileEncoding = 4; lastKnownFileType = sourcecode.c.h; path = sdl_gamepad.h; sourceTree = "<group>"; };
		AED73DC32303E19100ECDB64 /* sdl_keyboard.h */ = {isa = PBXFileReference; fileEncoding = 4; lastKnownFileType = sourcecode.c.h; path = sdl_keyboard.h; sourceTree = "<group>"; };
		AED73DCA233ACC9800ECDB64 /* cheats.h */ = {isa = PBXFileReference; fileEncoding = 4; lastKnownFileType = sourcecode.c.h; path = cheats.h; sourceTree = "<group>"; };
		AED73DCB233ACC9800ECDB64 /* cheats.cpp */ = {isa = PBXFileReference; fileEncoding = 4; lastKnownFileType = sourcecode.cpp.cpp; path = cheats.cpp; sourceTree = "<group>"; };
		AED73E982348E47800ECDB64 /* vk_icd.h */ = {isa = PBXFileReference; fileEncoding = 4; lastKnownFileType = sourcecode.c.h; path = vk_icd.h; sourceTree = "<group>"; };
		AED73E992348E47800ECDB64 /* vk_layer.h */ = {isa = PBXFileReference; fileEncoding = 4; lastKnownFileType = sourcecode.c.h; path = vk_layer.h; sourceTree = "<group>"; };
		AED73E9A2348E47800ECDB64 /* vk_platform.h */ = {isa = PBXFileReference; fileEncoding = 4; lastKnownFileType = sourcecode.c.h; path = vk_platform.h; sourceTree = "<group>"; };
		AED73E9B2348E47800ECDB64 /* vk_sdk_platform.h */ = {isa = PBXFileReference; fileEncoding = 4; lastKnownFileType = sourcecode.c.h; path = vk_sdk_platform.h; sourceTree = "<group>"; };
		AED73E9C2348E47800ECDB64 /* vulkan.h */ = {isa = PBXFileReference; fileEncoding = 4; lastKnownFileType = sourcecode.c.h; path = vulkan.h; sourceTree = "<group>"; };
		AED73E9D2348E47800ECDB64 /* vulkan.hpp */ = {isa = PBXFileReference; fileEncoding = 4; lastKnownFileType = sourcecode.cpp.h; path = vulkan.hpp; sourceTree = "<group>"; };
		AED73E9E2348E47800ECDB64 /* vulkan_android.h */ = {isa = PBXFileReference; fileEncoding = 4; lastKnownFileType = sourcecode.c.h; path = vulkan_android.h; sourceTree = "<group>"; };
		AED73E9F2348E47800ECDB64 /* vulkan_core.h */ = {isa = PBXFileReference; fileEncoding = 4; lastKnownFileType = sourcecode.c.h; path = vulkan_core.h; sourceTree = "<group>"; };
		AED73EA02348E47800ECDB64 /* vulkan_fuchsia.h */ = {isa = PBXFileReference; fileEncoding = 4; lastKnownFileType = sourcecode.c.h; path = vulkan_fuchsia.h; sourceTree = "<group>"; };
		AED73EA12348E47800ECDB64 /* vulkan_ggp.h */ = {isa = PBXFileReference; fileEncoding = 4; lastKnownFileType = sourcecode.c.h; path = vulkan_ggp.h; sourceTree = "<group>"; };
		AED73EA22348E47800ECDB64 /* vulkan_ios.h */ = {isa = PBXFileReference; fileEncoding = 4; lastKnownFileType = sourcecode.c.h; path = vulkan_ios.h; sourceTree = "<group>"; };
		AED73EA32348E47800ECDB64 /* vulkan_macos.h */ = {isa = PBXFileReference; fileEncoding = 4; lastKnownFileType = sourcecode.c.h; path = vulkan_macos.h; sourceTree = "<group>"; };
		AED73EA42348E47800ECDB64 /* vulkan_metal.h */ = {isa = PBXFileReference; fileEncoding = 4; lastKnownFileType = sourcecode.c.h; path = vulkan_metal.h; sourceTree = "<group>"; };
		AED73EA52348E47800ECDB64 /* vulkan_vi.h */ = {isa = PBXFileReference; fileEncoding = 4; lastKnownFileType = sourcecode.c.h; path = vulkan_vi.h; sourceTree = "<group>"; };
		AED73EA62348E47800ECDB64 /* vulkan_wayland.h */ = {isa = PBXFileReference; fileEncoding = 4; lastKnownFileType = sourcecode.c.h; path = vulkan_wayland.h; sourceTree = "<group>"; };
		AED73EA72348E47800ECDB64 /* vulkan_win32.h */ = {isa = PBXFileReference; fileEncoding = 4; lastKnownFileType = sourcecode.c.h; path = vulkan_win32.h; sourceTree = "<group>"; };
		AED73EA82348E47800ECDB64 /* vulkan_xcb.h */ = {isa = PBXFileReference; fileEncoding = 4; lastKnownFileType = sourcecode.c.h; path = vulkan_xcb.h; sourceTree = "<group>"; };
		AED73EA92348E47800ECDB64 /* vulkan_xlib.h */ = {isa = PBXFileReference; fileEncoding = 4; lastKnownFileType = sourcecode.c.h; path = vulkan_xlib.h; sourceTree = "<group>"; };
		AED73EAA2348E47800ECDB64 /* vulkan_xlib_xrandr.h */ = {isa = PBXFileReference; fileEncoding = 4; lastKnownFileType = sourcecode.c.h; path = vulkan_xlib_xrandr.h; sourceTree = "<group>"; };
		AED73EAB2348E49800ECDB64 /* CustomTexture.cpp */ = {isa = PBXFileReference; fileEncoding = 4; lastKnownFileType = sourcecode.cpp.cpp; path = CustomTexture.cpp; sourceTree = "<group>"; };
		AED73EAC2348E49900ECDB64 /* CustomTexture.h */ = {isa = PBXFileReference; fileEncoding = 4; lastKnownFileType = sourcecode.c.h; path = CustomTexture.h; sourceTree = "<group>"; };
		AED73EAD2348E49900ECDB64 /* sorter.cpp */ = {isa = PBXFileReference; fileEncoding = 4; lastKnownFileType = sourcecode.cpp.cpp; path = sorter.cpp; sourceTree = "<group>"; };
		AED73EBD2348E49900ECDB64 /* sorter.h */ = {isa = PBXFileReference; fileEncoding = 4; lastKnownFileType = sourcecode.c.h; path = sorter.h; sourceTree = "<group>"; };
		AEE62767220D7B4300EC7E89 /* cue.cpp */ = {isa = PBXFileReference; fileEncoding = 4; lastKnownFileType = sourcecode.cpp.cpp; path = cue.cpp; sourceTree = "<group>"; };
		AEE62769220D7B5500EC7E89 /* gui.h */ = {isa = PBXFileReference; fileEncoding = 4; lastKnownFileType = sourcecode.c.h; path = gui.h; sourceTree = "<group>"; };
		AEE6276A220D7B5500EC7E89 /* gui.cpp */ = {isa = PBXFileReference; fileEncoding = 4; lastKnownFileType = sourcecode.cpp.cpp; path = gui.cpp; sourceTree = "<group>"; };
		AEE6276D220D7B7E00EC7E89 /* imconfig.h */ = {isa = PBXFileReference; fileEncoding = 4; lastKnownFileType = sourcecode.c.h; path = imconfig.h; sourceTree = "<group>"; };
		AEE6276E220D7B7E00EC7E89 /* imgui.cpp */ = {isa = PBXFileReference; fileEncoding = 4; lastKnownFileType = sourcecode.cpp.cpp; path = imgui.cpp; sourceTree = "<group>"; };
		AEE6276F220D7B7E00EC7E89 /* imgui.h */ = {isa = PBXFileReference; fileEncoding = 4; lastKnownFileType = sourcecode.c.h; path = imgui.h; sourceTree = "<group>"; };
		AEE62770220D7B7E00EC7E89 /* imgui_demo.cpp */ = {isa = PBXFileReference; fileEncoding = 4; lastKnownFileType = sourcecode.cpp.cpp; path = imgui_demo.cpp; sourceTree = "<group>"; };
		AEE62771220D7B7E00EC7E89 /* imgui_draw.cpp */ = {isa = PBXFileReference; fileEncoding = 4; lastKnownFileType = sourcecode.cpp.cpp; path = imgui_draw.cpp; sourceTree = "<group>"; };
		AEE62774220D7B7E00EC7E89 /* imgui_internal.h */ = {isa = PBXFileReference; fileEncoding = 4; lastKnownFileType = sourcecode.c.h; path = imgui_internal.h; sourceTree = "<group>"; };
		AEE62775220D7B7E00EC7E89 /* imgui_widgets.cpp */ = {isa = PBXFileReference; fileEncoding = 4; lastKnownFileType = sourcecode.cpp.cpp; path = imgui_widgets.cpp; sourceTree = "<group>"; };
		AEE62776220D7B7E00EC7E89 /* imstb_rectpack.h */ = {isa = PBXFileReference; fileEncoding = 4; lastKnownFileType = sourcecode.c.h; path = imstb_rectpack.h; sourceTree = "<group>"; };
		AEE62777220D7B7E00EC7E89 /* imstb_textedit.h */ = {isa = PBXFileReference; fileEncoding = 4; lastKnownFileType = sourcecode.c.h; path = imstb_textedit.h; sourceTree = "<group>"; };
		AEE62778220D7B7E00EC7E89 /* imstb_truetype.h */ = {isa = PBXFileReference; fileEncoding = 4; lastKnownFileType = sourcecode.c.h; path = imstb_truetype.h; sourceTree = "<group>"; };
		AEE62779220D7B7E00EC7E89 /* roboto_medium.h */ = {isa = PBXFileReference; fileEncoding = 4; lastKnownFileType = sourcecode.c.h; path = roboto_medium.h; sourceTree = "<group>"; };
		AEE6278122131BB500EC7E89 /* gamepad.h */ = {isa = PBXFileReference; fileEncoding = 4; lastKnownFileType = sourcecode.c.h; path = gamepad.h; sourceTree = "<group>"; };
		AEE6278222131BB500EC7E89 /* gamepad_device.cpp */ = {isa = PBXFileReference; fileEncoding = 4; lastKnownFileType = sourcecode.cpp.cpp; path = gamepad_device.cpp; sourceTree = "<group>"; };
		AEE6278322131BB500EC7E89 /* gamepad_device.h */ = {isa = PBXFileReference; fileEncoding = 4; lastKnownFileType = sourcecode.c.h; path = gamepad_device.h; sourceTree = "<group>"; };
		AEE6278422131BB500EC7E89 /* keyboard_device.h */ = {isa = PBXFileReference; fileEncoding = 4; lastKnownFileType = sourcecode.c.h; path = keyboard_device.h; sourceTree = "<group>"; };
		AEE6278522131BB500EC7E89 /* mapping.cpp */ = {isa = PBXFileReference; fileEncoding = 4; lastKnownFileType = sourcecode.cpp.cpp; path = mapping.cpp; sourceTree = "<group>"; };
		AEE6278622131BB500EC7E89 /* mapping.h */ = {isa = PBXFileReference; fileEncoding = 4; lastKnownFileType = sourcecode.c.h; path = mapping.h; sourceTree = "<group>"; };
		AEE6278B2224762000EC7E89 /* imgui_impl_opengl3.cpp */ = {isa = PBXFileReference; fileEncoding = 4; lastKnownFileType = sourcecode.cpp.cpp; path = imgui_impl_opengl3.cpp; sourceTree = "<group>"; };
		AEE6278D2224762000EC7E89 /* imgui_impl_opengl3.h */ = {isa = PBXFileReference; fileEncoding = 4; lastKnownFileType = sourcecode.c.h; path = imgui_impl_opengl3.h; sourceTree = "<group>"; };
		AEE6279222247C0A00EC7E89 /* gui_util.cpp */ = {isa = PBXFileReference; fileEncoding = 4; lastKnownFileType = sourcecode.cpp.cpp; path = gui_util.cpp; sourceTree = "<group>"; };
		AEE6279322247C0A00EC7E89 /* gui_util.h */ = {isa = PBXFileReference; fileEncoding = 4; lastKnownFileType = sourcecode.c.h; path = gui_util.h; sourceTree = "<group>"; };
<<<<<<< HEAD
		AEF25640227C441F00348550 /* vmem32.cpp */ = {isa = PBXFileReference; fileEncoding = 4; lastKnownFileType = sourcecode.cpp.cpp; path = vmem32.cpp; sourceTree = "<group>"; };
		AEF25641227C441F00348550 /* vmem32.h */ = {isa = PBXFileReference; fileEncoding = 4; lastKnownFileType = sourcecode.c.h; path = vmem32.h; sourceTree = "<group>"; };
		AEF25643227C442F00348550 /* mmu_impl.h */ = {isa = PBXFileReference; fileEncoding = 4; lastKnownFileType = sourcecode.c.h; path = mmu_impl.h; sourceTree = "<group>"; };
=======
		AEE6279522247C2B00EC7E89 /* keyboard_device.cpp */ = {isa = PBXFileReference; fileEncoding = 4; lastKnownFileType = sourcecode.cpp.cpp; path = keyboard_device.cpp; sourceTree = "<group>"; };
>>>>>>> 86d014c3
		AEF25644227C442F00348550 /* fastmmu.cpp */ = {isa = PBXFileReference; fileEncoding = 4; lastKnownFileType = sourcecode.cpp.cpp; path = fastmmu.cpp; sourceTree = "<group>"; };
		AEF25645227C442F00348550 /* wince.h */ = {isa = PBXFileReference; fileEncoding = 4; lastKnownFileType = sourcecode.c.h; path = wince.h; sourceTree = "<group>"; };
		AEF2564722886A2E00348550 /* posix_vmem.cpp */ = {isa = PBXFileReference; fileEncoding = 4; lastKnownFileType = sourcecode.cpp.cpp; path = posix_vmem.cpp; sourceTree = "<group>"; };
		AEF2564A2294060300348550 /* ZipArchive.cpp */ = {isa = PBXFileReference; fileEncoding = 4; lastKnownFileType = sourcecode.cpp.cpp; path = ZipArchive.cpp; sourceTree = "<group>"; };
		AEF2564B2294060300348550 /* archive.h */ = {isa = PBXFileReference; fileEncoding = 4; lastKnownFileType = sourcecode.c.h; path = archive.h; sourceTree = "<group>"; };
		AEF2564C2294060300348550 /* 7zArchive.cpp */ = {isa = PBXFileReference; fileEncoding = 4; lastKnownFileType = sourcecode.cpp.cpp; path = 7zArchive.cpp; sourceTree = "<group>"; };
		AEF2564D2294060300348550 /* ZipArchive.h */ = {isa = PBXFileReference; fileEncoding = 4; lastKnownFileType = sourcecode.c.h; path = ZipArchive.h; sourceTree = "<group>"; };
		AEF2564E2294060300348550 /* archive.cpp */ = {isa = PBXFileReference; fileEncoding = 4; lastKnownFileType = sourcecode.cpp.cpp; path = archive.cpp; sourceTree = "<group>"; };
		AEF2564F2294060400348550 /* 7zArchive.h */ = {isa = PBXFileReference; fileEncoding = 4; lastKnownFileType = sourcecode.c.h; path = 7zArchive.h; sourceTree = "<group>"; };
		AEF77FDA24AA76B900171080 /* audiobackend_null.cpp */ = {isa = PBXFileReference; fileEncoding = 4; lastKnownFileType = sourcecode.cpp.cpp; path = audiobackend_null.cpp; sourceTree = "<group>"; };
		AEF9972E259682850038E0B8 /* rzip.h */ = {isa = PBXFileReference; fileEncoding = 4; lastKnownFileType = sourcecode.c.h; path = rzip.h; sourceTree = "<group>"; };
		AEF9972F259682850038E0B8 /* rzip.cpp */ = {isa = PBXFileReference; fileEncoding = 4; lastKnownFileType = sourcecode.cpp.cpp; path = rzip.cpp; sourceTree = "<group>"; };
		AEF998072598900A0038E0B8 /* miniwget_private.h */ = {isa = PBXFileReference; fileEncoding = 4; lastKnownFileType = sourcecode.c.h; path = miniwget_private.h; sourceTree = "<group>"; };
		AEF998082598900A0038E0B8 /* minisoap.c */ = {isa = PBXFileReference; fileEncoding = 4; lastKnownFileType = sourcecode.c.c; path = minisoap.c; sourceTree = "<group>"; };
		AEF998092598900A0038E0B8 /* miniupnpcstrings.h */ = {isa = PBXFileReference; fileEncoding = 4; lastKnownFileType = sourcecode.c.h; path = miniupnpcstrings.h; sourceTree = "<group>"; };
		AEF9980A2598900A0038E0B8 /* miniupnpc_declspec.h */ = {isa = PBXFileReference; fileEncoding = 4; lastKnownFileType = sourcecode.c.h; path = miniupnpc_declspec.h; sourceTree = "<group>"; };
		AEF9980B2598900A0038E0B8 /* addr_is_reserved.c */ = {isa = PBXFileReference; fileEncoding = 4; lastKnownFileType = sourcecode.c.c; path = addr_is_reserved.c; sourceTree = "<group>"; };
		AEF9980E2598900A0038E0B8 /* upnpcommands.h */ = {isa = PBXFileReference; fileEncoding = 4; lastKnownFileType = sourcecode.c.h; path = upnpcommands.h; sourceTree = "<group>"; };
		AEF998212598900A0038E0B8 /* portlistingparse.c */ = {isa = PBXFileReference; fileEncoding = 4; lastKnownFileType = sourcecode.c.c; path = portlistingparse.c; sourceTree = "<group>"; };
		AEF998232598900A0038E0B8 /* connecthostport.c */ = {isa = PBXFileReference; fileEncoding = 4; lastKnownFileType = sourcecode.c.c; path = connecthostport.c; sourceTree = "<group>"; };
		AEF998242598900A0038E0B8 /* upnpreplyparse.c */ = {isa = PBXFileReference; fileEncoding = 4; lastKnownFileType = sourcecode.c.c; path = upnpreplyparse.c; sourceTree = "<group>"; };
		AEF998262598900A0038E0B8 /* minixml.h */ = {isa = PBXFileReference; fileEncoding = 4; lastKnownFileType = sourcecode.c.h; path = minixml.h; sourceTree = "<group>"; };
		AEF998272598900A0038E0B8 /* receivedata.c */ = {isa = PBXFileReference; fileEncoding = 4; lastKnownFileType = sourcecode.c.c; path = receivedata.c; sourceTree = "<group>"; };
		AEF998282598900A0038E0B8 /* miniupnpc_socketdef.h */ = {isa = PBXFileReference; fileEncoding = 4; lastKnownFileType = sourcecode.c.h; path = miniupnpc_socketdef.h; sourceTree = "<group>"; };
		AEF998292598900A0038E0B8 /* miniwget.c */ = {isa = PBXFileReference; fileEncoding = 4; lastKnownFileType = sourcecode.c.c; path = miniwget.c; sourceTree = "<group>"; };
		AEF9982A2598900A0038E0B8 /* upnperrors.h */ = {isa = PBXFileReference; fileEncoding = 4; lastKnownFileType = sourcecode.c.h; path = upnperrors.h; sourceTree = "<group>"; };
		AEF9982B2598900A0038E0B8 /* igd_desc_parse.h */ = {isa = PBXFileReference; fileEncoding = 4; lastKnownFileType = sourcecode.c.h; path = igd_desc_parse.h; sourceTree = "<group>"; };
		AEF9982C2598900A0038E0B8 /* upnpdev.c */ = {isa = PBXFileReference; fileEncoding = 4; lastKnownFileType = sourcecode.c.c; path = upnpdev.c; sourceTree = "<group>"; };
		AEF9982E2598900A0038E0B8 /* minissdpc.h */ = {isa = PBXFileReference; fileEncoding = 4; lastKnownFileType = sourcecode.c.h; path = minissdpc.h; sourceTree = "<group>"; };
		AEF998312598900A0038E0B8 /* miniupnpc.h */ = {isa = PBXFileReference; fileEncoding = 4; lastKnownFileType = sourcecode.c.h; path = miniupnpc.h; sourceTree = "<group>"; };
		AEF998322598900A0038E0B8 /* miniupnpctypes.h */ = {isa = PBXFileReference; fileEncoding = 4; lastKnownFileType = sourcecode.c.h; path = miniupnpctypes.h; sourceTree = "<group>"; };
		AEF998332598900A0038E0B8 /* upnpcommands.c */ = {isa = PBXFileReference; fileEncoding = 4; lastKnownFileType = sourcecode.c.c; path = upnpcommands.c; sourceTree = "<group>"; };
		AEF998342598900A0038E0B8 /* addr_is_reserved.h */ = {isa = PBXFileReference; fileEncoding = 4; lastKnownFileType = sourcecode.c.h; path = addr_is_reserved.h; sourceTree = "<group>"; };
		AEF998372598900A0038E0B8 /* minisoap.h */ = {isa = PBXFileReference; fileEncoding = 4; lastKnownFileType = sourcecode.c.h; path = minisoap.h; sourceTree = "<group>"; };
		AEF9983B2598900A0038E0B8 /* portlistingparse.h */ = {isa = PBXFileReference; fileEncoding = 4; lastKnownFileType = sourcecode.c.h; path = portlistingparse.h; sourceTree = "<group>"; };
		AEF9983C2598900A0038E0B8 /* connecthostport.h */ = {isa = PBXFileReference; fileEncoding = 4; lastKnownFileType = sourcecode.c.h; path = connecthostport.h; sourceTree = "<group>"; };
		AEF9983F2598900A0038E0B8 /* upnperrors.c */ = {isa = PBXFileReference; fileEncoding = 4; lastKnownFileType = sourcecode.c.c; path = upnperrors.c; sourceTree = "<group>"; };
		AEF998402598900A0038E0B8 /* miniwget.h */ = {isa = PBXFileReference; fileEncoding = 4; lastKnownFileType = sourcecode.c.h; path = miniwget.h; sourceTree = "<group>"; };
		AEF998412598900A0038E0B8 /* codelength.h */ = {isa = PBXFileReference; fileEncoding = 4; lastKnownFileType = sourcecode.c.h; path = codelength.h; sourceTree = "<group>"; };
		AEF998422598900A0038E0B8 /* minixml.c */ = {isa = PBXFileReference; fileEncoding = 4; lastKnownFileType = sourcecode.c.c; path = minixml.c; sourceTree = "<group>"; };
		AEF998432598900A0038E0B8 /* receivedata.h */ = {isa = PBXFileReference; fileEncoding = 4; lastKnownFileType = sourcecode.c.h; path = receivedata.h; sourceTree = "<group>"; };
		AEF998442598900A0038E0B8 /* upnpreplyparse.h */ = {isa = PBXFileReference; fileEncoding = 4; lastKnownFileType = sourcecode.c.h; path = upnpreplyparse.h; sourceTree = "<group>"; };
		AEF998452598900A0038E0B8 /* minissdpc.c */ = {isa = PBXFileReference; fileEncoding = 4; lastKnownFileType = sourcecode.c.c; path = minissdpc.c; sourceTree = "<group>"; };
		AEF998462598900A0038E0B8 /* miniupnpc.c */ = {isa = PBXFileReference; fileEncoding = 4; lastKnownFileType = sourcecode.c.c; path = miniupnpc.c; sourceTree = "<group>"; };
		AEF998472598900A0038E0B8 /* upnpdev.h */ = {isa = PBXFileReference; fileEncoding = 4; lastKnownFileType = sourcecode.c.h; path = upnpdev.h; sourceTree = "<group>"; };
		AEF998492598900A0038E0B8 /* igd_desc_parse.c */ = {isa = PBXFileReference; fileEncoding = 4; lastKnownFileType = sourcecode.c.c; path = igd_desc_parse.c; sourceTree = "<group>"; };
		AEF99879259B345E0038E0B8 /* miniupnp.h */ = {isa = PBXFileReference; fileEncoding = 4; lastKnownFileType = sourcecode.c.h; path = miniupnp.h; sourceTree = "<group>"; };
		AEF9987A259B345E0038E0B8 /* miniupnp.cpp */ = {isa = PBXFileReference; fileEncoding = 4; lastKnownFileType = sourcecode.cpp.cpp; path = miniupnp.cpp; sourceTree = "<group>"; };
		AEF9987C259B355C0038E0B8 /* GameController.framework */ = {isa = PBXFileReference; lastKnownFileType = wrapper.framework; name = GameController.framework; path = System/Library/Frameworks/GameController.framework; sourceTree = SDKROOT; };
		AEF9987F259B421E0038E0B8 /* sh4_cache.h */ = {isa = PBXFileReference; fileEncoding = 4; lastKnownFileType = sourcecode.c.h; path = sh4_cache.h; sourceTree = "<group>"; };
		AEFF71CE265901BF003E8022 /* flac.h */ = {isa = PBXFileReference; fileEncoding = 4; lastKnownFileType = sourcecode.c.h; path = flac.h; sourceTree = "<group>"; };
		AEFF71CF265901BF003E8022 /* chdconfig.h */ = {isa = PBXFileReference; fileEncoding = 4; lastKnownFileType = sourcecode.c.h; path = chdconfig.h; sourceTree = "<group>"; };
		AEFF71D0265901BF003E8022 /* bitstream.h */ = {isa = PBXFileReference; fileEncoding = 4; lastKnownFileType = sourcecode.c.h; path = bitstream.h; sourceTree = "<group>"; };
		AEFF71D1265901BF003E8022 /* cdrom.h */ = {isa = PBXFileReference; fileEncoding = 4; lastKnownFileType = sourcecode.c.h; path = cdrom.h; sourceTree = "<group>"; };
		AEFF71D2265901BF003E8022 /* chd.h */ = {isa = PBXFileReference; fileEncoding = 4; lastKnownFileType = sourcecode.c.h; path = chd.h; sourceTree = "<group>"; };
		AEFF71D3265901BF003E8022 /* huffman.h */ = {isa = PBXFileReference; fileEncoding = 4; lastKnownFileType = sourcecode.c.h; path = huffman.h; sourceTree = "<group>"; };
		AEFF71D4265901BF003E8022 /* coretypes.h */ = {isa = PBXFileReference; fileEncoding = 4; lastKnownFileType = sourcecode.c.h; path = coretypes.h; sourceTree = "<group>"; };
		AEFF71D6265901BF003E8022 /* dr_flac.h */ = {isa = PBXFileReference; fileEncoding = 4; lastKnownFileType = sourcecode.c.h; path = dr_flac.h; sourceTree = "<group>"; };
		AEFF7232265901BF003E8022 /* libchdr_chd.c */ = {isa = PBXFileReference; fileEncoding = 4; lastKnownFileType = sourcecode.c.c; path = libchdr_chd.c; sourceTree = "<group>"; };
		AEFF7233265901BF003E8022 /* libchdr_bitstream.c */ = {isa = PBXFileReference; fileEncoding = 4; lastKnownFileType = sourcecode.c.c; path = libchdr_bitstream.c; sourceTree = "<group>"; };
		AEFF7234265901BF003E8022 /* libchdr_huffman.c */ = {isa = PBXFileReference; fileEncoding = 4; lastKnownFileType = sourcecode.c.c; path = libchdr_huffman.c; sourceTree = "<group>"; };
		AEFF7235265901BF003E8022 /* libchdr_flac.c */ = {isa = PBXFileReference; fileEncoding = 4; lastKnownFileType = sourcecode.c.c; path = libchdr_flac.c; sourceTree = "<group>"; };
		AEFF7237265901BF003E8022 /* libchdr_cdrom.c */ = {isa = PBXFileReference; fileEncoding = 4; lastKnownFileType = sourcecode.c.c; path = libchdr_cdrom.c; sourceTree = "<group>"; };
		AEFF7EC7214AEC800068CE11 /* modem.cpp */ = {isa = PBXFileReference; fileEncoding = 4; lastKnownFileType = sourcecode.cpp.cpp; path = modem.cpp; sourceTree = "<group>"; };
		AEFF7EC8214AEC800068CE11 /* modem.h */ = {isa = PBXFileReference; fileEncoding = 4; lastKnownFileType = sourcecode.c.h; path = modem.h; sourceTree = "<group>"; };
		AEFF7EC9214AEC800068CE11 /* modem_regs.h */ = {isa = PBXFileReference; fileEncoding = 4; lastKnownFileType = sourcecode.c.h; path = modem_regs.h; sourceTree = "<group>"; };
		AEFF7ED3214D9D590068CE11 /* pico_arm9.h */ = {isa = PBXFileReference; fileEncoding = 4; lastKnownFileType = sourcecode.c.h; path = pico_arm9.h; sourceTree = "<group>"; };
		AEFF7ED4214D9D590068CE11 /* pico_atsamd21j18.h */ = {isa = PBXFileReference; fileEncoding = 4; lastKnownFileType = sourcecode.c.h; path = pico_atsamd21j18.h; sourceTree = "<group>"; };
		AEFF7ED5214D9D590068CE11 /* pico_avr.h */ = {isa = PBXFileReference; fileEncoding = 4; lastKnownFileType = sourcecode.c.h; path = pico_avr.h; sourceTree = "<group>"; };
		AEFF7ED6214D9D590068CE11 /* pico_cortex_m.h */ = {isa = PBXFileReference; fileEncoding = 4; lastKnownFileType = sourcecode.c.h; path = pico_cortex_m.h; sourceTree = "<group>"; };
		AEFF7ED7214D9D590068CE11 /* pico_dos.h */ = {isa = PBXFileReference; fileEncoding = 4; lastKnownFileType = sourcecode.c.h; path = pico_dos.h; sourceTree = "<group>"; };
		AEFF7ED8214D9D590068CE11 /* pico_esp8266.h */ = {isa = PBXFileReference; fileEncoding = 4; lastKnownFileType = sourcecode.c.h; path = pico_esp8266.h; sourceTree = "<group>"; };
		AEFF7ED9214D9D590068CE11 /* pico_generic_gcc.h */ = {isa = PBXFileReference; fileEncoding = 4; lastKnownFileType = sourcecode.c.h; path = pico_generic_gcc.h; sourceTree = "<group>"; };
		AEFF7EDA214D9D590068CE11 /* pico_linux.h */ = {isa = PBXFileReference; fileEncoding = 4; lastKnownFileType = sourcecode.c.h; path = pico_linux.h; sourceTree = "<group>"; };
		AEFF7EDB214D9D590068CE11 /* pico_mbed.h */ = {isa = PBXFileReference; fileEncoding = 4; lastKnownFileType = sourcecode.c.h; path = pico_mbed.h; sourceTree = "<group>"; };
		AEFF7EDC214D9D590068CE11 /* pico_msp430.h */ = {isa = PBXFileReference; fileEncoding = 4; lastKnownFileType = sourcecode.c.h; path = pico_msp430.h; sourceTree = "<group>"; };
		AEFF7EDD214D9D590068CE11 /* pico_none.h */ = {isa = PBXFileReference; fileEncoding = 4; lastKnownFileType = sourcecode.c.h; path = pico_none.h; sourceTree = "<group>"; };
		AEFF7EDE214D9D590068CE11 /* pico_pic24.h */ = {isa = PBXFileReference; fileEncoding = 4; lastKnownFileType = sourcecode.c.h; path = pico_pic24.h; sourceTree = "<group>"; };
		AEFF7EDF214D9D590068CE11 /* pico_pic32.h */ = {isa = PBXFileReference; fileEncoding = 4; lastKnownFileType = sourcecode.c.h; path = pico_pic32.h; sourceTree = "<group>"; };
		AEFF7EE0214D9D590068CE11 /* pico_posix.h */ = {isa = PBXFileReference; fileEncoding = 4; lastKnownFileType = sourcecode.c.h; path = pico_posix.h; sourceTree = "<group>"; };
		AEFF7EE1214D9D590068CE11 /* heap.h */ = {isa = PBXFileReference; fileEncoding = 4; lastKnownFileType = sourcecode.c.h; path = heap.h; sourceTree = "<group>"; };
		AEFF7EE2214D9D590068CE11 /* pico_addressing.h */ = {isa = PBXFileReference; fileEncoding = 4; lastKnownFileType = sourcecode.c.h; path = pico_addressing.h; sourceTree = "<group>"; };
		AEFF7EE3214D9D590068CE11 /* pico_config.h */ = {isa = PBXFileReference; fileEncoding = 4; lastKnownFileType = sourcecode.c.h; path = pico_config.h; sourceTree = "<group>"; };
		AEFF7EE4214D9D590068CE11 /* pico_constants.h */ = {isa = PBXFileReference; fileEncoding = 4; lastKnownFileType = sourcecode.c.h; path = pico_constants.h; sourceTree = "<group>"; };
		AEFF7EE5214D9D590068CE11 /* pico_device.h */ = {isa = PBXFileReference; fileEncoding = 4; lastKnownFileType = sourcecode.c.h; path = pico_device.h; sourceTree = "<group>"; };
		AEFF7EE6214D9D590068CE11 /* pico_eth.h */ = {isa = PBXFileReference; fileEncoding = 4; lastKnownFileType = sourcecode.c.h; path = pico_eth.h; sourceTree = "<group>"; };
		AEFF7EE7214D9D590068CE11 /* pico_frame.h */ = {isa = PBXFileReference; fileEncoding = 4; lastKnownFileType = sourcecode.c.h; path = pico_frame.h; sourceTree = "<group>"; };
		AEFF7EE8214D9D590068CE11 /* pico_md5.h */ = {isa = PBXFileReference; fileEncoding = 4; lastKnownFileType = sourcecode.c.h; path = pico_md5.h; sourceTree = "<group>"; };
		AEFF7EE9214D9D590068CE11 /* pico_module_eth.h */ = {isa = PBXFileReference; fileEncoding = 4; lastKnownFileType = sourcecode.c.h; path = pico_module_eth.h; sourceTree = "<group>"; };
		AEFF7EEA214D9D590068CE11 /* pico_protocol.h */ = {isa = PBXFileReference; fileEncoding = 4; lastKnownFileType = sourcecode.c.h; path = pico_protocol.h; sourceTree = "<group>"; };
		AEFF7EEB214D9D590068CE11 /* pico_queue.h */ = {isa = PBXFileReference; fileEncoding = 4; lastKnownFileType = sourcecode.c.h; path = pico_queue.h; sourceTree = "<group>"; };
		AEFF7EEC214D9D590068CE11 /* pico_socket.h */ = {isa = PBXFileReference; fileEncoding = 4; lastKnownFileType = sourcecode.c.h; path = pico_socket.h; sourceTree = "<group>"; };
		AEFF7EED214D9D590068CE11 /* pico_socket_multicast.h */ = {isa = PBXFileReference; fileEncoding = 4; lastKnownFileType = sourcecode.c.h; path = pico_socket_multicast.h; sourceTree = "<group>"; };
		AEFF7EEE214D9D590068CE11 /* pico_stack.h */ = {isa = PBXFileReference; fileEncoding = 4; lastKnownFileType = sourcecode.c.h; path = pico_stack.h; sourceTree = "<group>"; };
		AEFF7EEF214D9D590068CE11 /* pico_tree.h */ = {isa = PBXFileReference; fileEncoding = 4; lastKnownFileType = sourcecode.c.h; path = pico_tree.h; sourceTree = "<group>"; };
		AEFF7EF6214D9D590068CE11 /* pico_6lowpan.h */ = {isa = PBXFileReference; fileEncoding = 4; lastKnownFileType = sourcecode.c.h; path = pico_6lowpan.h; sourceTree = "<group>"; };
		AEFF7EF7214D9D590068CE11 /* pico_6lowpan_ll.h */ = {isa = PBXFileReference; fileEncoding = 4; lastKnownFileType = sourcecode.c.h; path = pico_6lowpan_ll.h; sourceTree = "<group>"; };
		AEFF7EF8214D9D590068CE11 /* pico_802154.h */ = {isa = PBXFileReference; fileEncoding = 4; lastKnownFileType = sourcecode.c.h; path = pico_802154.h; sourceTree = "<group>"; };
		AEFF7EF9214D9D590068CE11 /* pico_aodv.h */ = {isa = PBXFileReference; fileEncoding = 4; lastKnownFileType = sourcecode.c.h; path = pico_aodv.h; sourceTree = "<group>"; };
		AEFF7EFA214D9D590068CE11 /* pico_arp.c */ = {isa = PBXFileReference; fileEncoding = 4; lastKnownFileType = sourcecode.c.c; path = pico_arp.c; sourceTree = "<group>"; };
		AEFF7EFB214D9D590068CE11 /* pico_arp.h */ = {isa = PBXFileReference; fileEncoding = 4; lastKnownFileType = sourcecode.c.h; path = pico_arp.h; sourceTree = "<group>"; };
		AEFF7EFC214D9D590068CE11 /* pico_dev_ipc.h */ = {isa = PBXFileReference; fileEncoding = 4; lastKnownFileType = sourcecode.c.h; path = pico_dev_ipc.h; sourceTree = "<group>"; };
		AEFF7EFD214D9D590068CE11 /* pico_dev_null.h */ = {isa = PBXFileReference; fileEncoding = 4; lastKnownFileType = sourcecode.c.h; path = pico_dev_null.h; sourceTree = "<group>"; };
		AEFF7EFE214D9D590068CE11 /* pico_dev_ppp.c */ = {isa = PBXFileReference; fileEncoding = 4; lastKnownFileType = sourcecode.c.c; path = pico_dev_ppp.c; sourceTree = "<group>"; };
		AEFF7EFF214D9D590068CE11 /* pico_dev_ppp.h */ = {isa = PBXFileReference; fileEncoding = 4; lastKnownFileType = sourcecode.c.h; path = pico_dev_ppp.h; sourceTree = "<group>"; };
		AEFF7F08214D9D590068CE11 /* pico_dhcp_client.h */ = {isa = PBXFileReference; fileEncoding = 4; lastKnownFileType = sourcecode.c.h; path = pico_dhcp_client.h; sourceTree = "<group>"; };
		AEFF7F0A214D9D590068CE11 /* pico_dhcp_common.h */ = {isa = PBXFileReference; fileEncoding = 4; lastKnownFileType = sourcecode.c.h; path = pico_dhcp_common.h; sourceTree = "<group>"; };
		AEFF7F0B214D9D590068CE11 /* pico_dns_client.c */ = {isa = PBXFileReference; fileEncoding = 4; lastKnownFileType = sourcecode.c.c; path = pico_dns_client.c; sourceTree = "<group>"; };
		AEFF7F0C214D9D590068CE11 /* pico_dns_client.h */ = {isa = PBXFileReference; fileEncoding = 4; lastKnownFileType = sourcecode.c.h; path = pico_dns_client.h; sourceTree = "<group>"; };
		AEFF7F0D214D9D590068CE11 /* pico_dns_common.c */ = {isa = PBXFileReference; fileEncoding = 4; lastKnownFileType = sourcecode.c.c; path = pico_dns_common.c; sourceTree = "<group>"; };
		AEFF7F0E214D9D590068CE11 /* pico_dns_common.h */ = {isa = PBXFileReference; fileEncoding = 4; lastKnownFileType = sourcecode.c.h; path = pico_dns_common.h; sourceTree = "<group>"; };
		AEFF7F0F214D9D590068CE11 /* pico_ethernet.c */ = {isa = PBXFileReference; fileEncoding = 4; lastKnownFileType = sourcecode.c.c; path = pico_ethernet.c; sourceTree = "<group>"; };
		AEFF7F10214D9D590068CE11 /* pico_ethernet.h */ = {isa = PBXFileReference; fileEncoding = 4; lastKnownFileType = sourcecode.c.h; path = pico_ethernet.h; sourceTree = "<group>"; };
		AEFF7F11214D9D590068CE11 /* pico_fragments.c */ = {isa = PBXFileReference; fileEncoding = 4; lastKnownFileType = sourcecode.c.c; path = pico_fragments.c; sourceTree = "<group>"; };
		AEFF7F12214D9D590068CE11 /* pico_fragments.h */ = {isa = PBXFileReference; fileEncoding = 4; lastKnownFileType = sourcecode.c.h; path = pico_fragments.h; sourceTree = "<group>"; };
		AEFF7F14214D9D590068CE11 /* pico_icmp4.h */ = {isa = PBXFileReference; fileEncoding = 4; lastKnownFileType = sourcecode.c.h; path = pico_icmp4.h; sourceTree = "<group>"; };
		AEFF7F15214D9D590068CE11 /* pico_icmp6.h */ = {isa = PBXFileReference; fileEncoding = 4; lastKnownFileType = sourcecode.c.h; path = pico_icmp6.h; sourceTree = "<group>"; };
		AEFF7F16214D9D590068CE11 /* pico_igmp.h */ = {isa = PBXFileReference; fileEncoding = 4; lastKnownFileType = sourcecode.c.h; path = pico_igmp.h; sourceTree = "<group>"; };
		AEFF7F17214D9D590068CE11 /* pico_ipfilter.h */ = {isa = PBXFileReference; fileEncoding = 4; lastKnownFileType = sourcecode.c.h; path = pico_ipfilter.h; sourceTree = "<group>"; };
		AEFF7F18214D9D590068CE11 /* pico_ipv4.c */ = {isa = PBXFileReference; fileEncoding = 4; lastKnownFileType = sourcecode.c.c; path = pico_ipv4.c; sourceTree = "<group>"; };
		AEFF7F19214D9D590068CE11 /* pico_ipv4.h */ = {isa = PBXFileReference; fileEncoding = 4; lastKnownFileType = sourcecode.c.h; path = pico_ipv4.h; sourceTree = "<group>"; };
		AEFF7F1A214D9D590068CE11 /* pico_ipv6.h */ = {isa = PBXFileReference; fileEncoding = 4; lastKnownFileType = sourcecode.c.h; path = pico_ipv6.h; sourceTree = "<group>"; };
		AEFF7F1B214D9D590068CE11 /* pico_ipv6_nd.h */ = {isa = PBXFileReference; fileEncoding = 4; lastKnownFileType = sourcecode.c.h; path = pico_ipv6_nd.h; sourceTree = "<group>"; };
		AEFF7F1C214D9D590068CE11 /* pico_mcast.h */ = {isa = PBXFileReference; fileEncoding = 4; lastKnownFileType = sourcecode.c.h; path = pico_mcast.h; sourceTree = "<group>"; };
		AEFF7F1F214D9D590068CE11 /* pico_mld.h */ = {isa = PBXFileReference; fileEncoding = 4; lastKnownFileType = sourcecode.c.h; path = pico_mld.h; sourceTree = "<group>"; };
		AEFF7F20214D9D590068CE11 /* pico_mm.h */ = {isa = PBXFileReference; fileEncoding = 4; lastKnownFileType = sourcecode.c.h; path = pico_mm.h; sourceTree = "<group>"; };
		AEFF7F21214D9D590068CE11 /* pico_nat.h */ = {isa = PBXFileReference; fileEncoding = 4; lastKnownFileType = sourcecode.c.h; path = pico_nat.h; sourceTree = "<group>"; };
		AEFF7F22214D9D590068CE11 /* pico_olsr.h */ = {isa = PBXFileReference; fileEncoding = 4; lastKnownFileType = sourcecode.c.h; path = pico_olsr.h; sourceTree = "<group>"; };
		AEFF7F23214D9D590068CE11 /* pico_socket_tcp.c */ = {isa = PBXFileReference; fileEncoding = 4; lastKnownFileType = sourcecode.c.c; path = pico_socket_tcp.c; sourceTree = "<group>"; };
		AEFF7F24214D9D590068CE11 /* pico_socket_tcp.h */ = {isa = PBXFileReference; fileEncoding = 4; lastKnownFileType = sourcecode.c.h; path = pico_socket_tcp.h; sourceTree = "<group>"; };
		AEFF7F25214D9D590068CE11 /* pico_socket_udp.c */ = {isa = PBXFileReference; fileEncoding = 4; lastKnownFileType = sourcecode.c.c; path = pico_socket_udp.c; sourceTree = "<group>"; };
		AEFF7F26214D9D590068CE11 /* pico_socket_udp.h */ = {isa = PBXFileReference; fileEncoding = 4; lastKnownFileType = sourcecode.c.h; path = pico_socket_udp.h; sourceTree = "<group>"; };
		AEFF7F27214D9D590068CE11 /* pico_strings.c */ = {isa = PBXFileReference; fileEncoding = 4; lastKnownFileType = sourcecode.c.c; path = pico_strings.c; sourceTree = "<group>"; };
		AEFF7F28214D9D590068CE11 /* pico_strings.h */ = {isa = PBXFileReference; fileEncoding = 4; lastKnownFileType = sourcecode.c.h; path = pico_strings.h; sourceTree = "<group>"; };
		AEFF7F29214D9D590068CE11 /* pico_tcp.c */ = {isa = PBXFileReference; fileEncoding = 4; lastKnownFileType = sourcecode.c.c; path = pico_tcp.c; sourceTree = "<group>"; };
		AEFF7F2A214D9D590068CE11 /* pico_tcp.h */ = {isa = PBXFileReference; fileEncoding = 4; lastKnownFileType = sourcecode.c.h; path = pico_tcp.h; sourceTree = "<group>"; };
		AEFF7F2B214D9D590068CE11 /* pico_udp.c */ = {isa = PBXFileReference; fileEncoding = 4; lastKnownFileType = sourcecode.c.c; path = pico_udp.c; sourceTree = "<group>"; };
		AEFF7F2C214D9D590068CE11 /* pico_udp.h */ = {isa = PBXFileReference; fileEncoding = 4; lastKnownFileType = sourcecode.c.h; path = pico_udp.h; sourceTree = "<group>"; };
		AEFF7F3E214D9D590068CE11 /* pico_device.c */ = {isa = PBXFileReference; fileEncoding = 4; lastKnownFileType = sourcecode.c.c; path = pico_device.c; sourceTree = "<group>"; };
		AEFF7F3F214D9D590068CE11 /* pico_frame.c */ = {isa = PBXFileReference; fileEncoding = 4; lastKnownFileType = sourcecode.c.c; path = pico_frame.c; sourceTree = "<group>"; };
		AEFF7F40214D9D590068CE11 /* pico_md5.c */ = {isa = PBXFileReference; fileEncoding = 4; lastKnownFileType = sourcecode.c.c; path = pico_md5.c; sourceTree = "<group>"; };
		AEFF7F41214D9D590068CE11 /* pico_protocol.c */ = {isa = PBXFileReference; fileEncoding = 4; lastKnownFileType = sourcecode.c.c; path = pico_protocol.c; sourceTree = "<group>"; };
		AEFF7F42214D9D590068CE11 /* pico_socket.c */ = {isa = PBXFileReference; fileEncoding = 4; lastKnownFileType = sourcecode.c.c; path = pico_socket.c; sourceTree = "<group>"; };
		AEFF7F43214D9D590068CE11 /* pico_socket_multicast.c */ = {isa = PBXFileReference; fileEncoding = 4; lastKnownFileType = sourcecode.c.c; path = pico_socket_multicast.c; sourceTree = "<group>"; };
		AEFF7F44214D9D590068CE11 /* pico_stack.c */ = {isa = PBXFileReference; fileEncoding = 4; lastKnownFileType = sourcecode.c.c; path = pico_stack.c; sourceTree = "<group>"; };
		AEFF7F45214D9D590068CE11 /* pico_tree.c */ = {isa = PBXFileReference; fileEncoding = 4; lastKnownFileType = sourcecode.c.c; path = pico_tree.c; sourceTree = "<group>"; };
		EBDF374D1BB96581001191B5 /* audiobackend_coreaudio.cpp */ = {isa = PBXFileReference; fileEncoding = 4; lastKnownFileType = sourcecode.cpp.cpp; path = audiobackend_coreaudio.cpp; sourceTree = "<group>"; };
		EBDF374E1BB96581001191B5 /* audiobackend_coreaudio.h */ = {isa = PBXFileReference; fileEncoding = 4; lastKnownFileType = sourcecode.c.h; path = audiobackend_coreaudio.h; sourceTree = "<group>"; };
		EBDF37501BB969EE001191B5 /* CoreAudio.framework */ = {isa = PBXFileReference; lastKnownFileType = wrapper.framework; name = CoreAudio.framework; path = System/Library/Frameworks/CoreAudio.framework; sourceTree = SDKROOT; };
		EBDF37521BB969F8001191B5 /* AudioUnit.framework */ = {isa = PBXFileReference; lastKnownFileType = wrapper.framework; name = AudioUnit.framework; path = System/Library/Frameworks/AudioUnit.framework; sourceTree = SDKROOT; };
		F2190635265C243C00AA2ACA /* adler32.c */ = {isa = PBXFileReference; fileEncoding = 4; lastKnownFileType = sourcecode.c.c; path = adler32.c; sourceTree = "<group>"; };
		F2190639265C244200AA2ACA /* compress.c */ = {isa = PBXFileReference; fileEncoding = 4; lastKnownFileType = sourcecode.c.c; path = compress.c; sourceTree = "<group>"; };
		F219063D265C247C00AA2ACA /* inftrees.c */ = {isa = PBXFileReference; fileEncoding = 4; lastKnownFileType = sourcecode.c.c; path = inftrees.c; sourceTree = "<group>"; };
		F219063E265C247C00AA2ACA /* zlib.h */ = {isa = PBXFileReference; fileEncoding = 4; lastKnownFileType = sourcecode.c.h; path = zlib.h; sourceTree = "<group>"; };
		F219063F265C247C00AA2ACA /* crc32.c */ = {isa = PBXFileReference; fileEncoding = 4; lastKnownFileType = sourcecode.c.c; path = crc32.c; sourceTree = "<group>"; };
		F2190640265C247C00AA2ACA /* inffixed.h */ = {isa = PBXFileReference; fileEncoding = 4; lastKnownFileType = sourcecode.c.h; path = inffixed.h; sourceTree = "<group>"; };
		F2190641265C247C00AA2ACA /* infback.c */ = {isa = PBXFileReference; fileEncoding = 4; lastKnownFileType = sourcecode.c.c; path = infback.c; sourceTree = "<group>"; };
		F2190642265C247C00AA2ACA /* crc32.h */ = {isa = PBXFileReference; fileEncoding = 4; lastKnownFileType = sourcecode.c.h; path = crc32.h; sourceTree = "<group>"; };
		F2190643265C247C00AA2ACA /* inftrees.h */ = {isa = PBXFileReference; fileEncoding = 4; lastKnownFileType = sourcecode.c.h; path = inftrees.h; sourceTree = "<group>"; };
		F2190644265C247C00AA2ACA /* gzclose.c */ = {isa = PBXFileReference; fileEncoding = 4; lastKnownFileType = sourcecode.c.c; path = gzclose.c; sourceTree = "<group>"; };
		F2190645265C247C00AA2ACA /* deflate.c */ = {isa = PBXFileReference; fileEncoding = 4; lastKnownFileType = sourcecode.c.c; path = deflate.c; sourceTree = "<group>"; };
		F2190646265C247C00AA2ACA /* inflate.c */ = {isa = PBXFileReference; fileEncoding = 4; lastKnownFileType = sourcecode.c.c; path = inflate.c; sourceTree = "<group>"; };
		F2190647265C247C00AA2ACA /* uncompr.c */ = {isa = PBXFileReference; fileEncoding = 4; lastKnownFileType = sourcecode.c.c; path = uncompr.c; sourceTree = "<group>"; };
		F2190648265C247C00AA2ACA /* inflate.h */ = {isa = PBXFileReference; fileEncoding = 4; lastKnownFileType = sourcecode.c.h; path = inflate.h; sourceTree = "<group>"; };
		F2190649265C247C00AA2ACA /* zconf.h */ = {isa = PBXFileReference; fileEncoding = 4; lastKnownFileType = sourcecode.c.h; path = zconf.h; sourceTree = "<group>"; };
		F219064A265C247C00AA2ACA /* zutil.c */ = {isa = PBXFileReference; fileEncoding = 4; lastKnownFileType = sourcecode.c.c; path = zutil.c; sourceTree = "<group>"; };
		F219064B265C247C00AA2ACA /* gzread.c */ = {isa = PBXFileReference; fileEncoding = 4; lastKnownFileType = sourcecode.c.c; path = gzread.c; sourceTree = "<group>"; };
		F219064C265C247C00AA2ACA /* gzlib.c */ = {isa = PBXFileReference; fileEncoding = 4; lastKnownFileType = sourcecode.c.c; path = gzlib.c; sourceTree = "<group>"; };
		F219064D265C247C00AA2ACA /* deflate.h */ = {isa = PBXFileReference; fileEncoding = 4; lastKnownFileType = sourcecode.c.h; path = deflate.h; sourceTree = "<group>"; };
		F219064E265C247C00AA2ACA /* trees.c */ = {isa = PBXFileReference; fileEncoding = 4; lastKnownFileType = sourcecode.c.c; path = trees.c; sourceTree = "<group>"; };
		F219064F265C247C00AA2ACA /* inffast.c */ = {isa = PBXFileReference; fileEncoding = 4; lastKnownFileType = sourcecode.c.c; path = inffast.c; sourceTree = "<group>"; };
		F2190650265C247C00AA2ACA /* gzwrite.c */ = {isa = PBXFileReference; fileEncoding = 4; lastKnownFileType = sourcecode.c.c; path = gzwrite.c; sourceTree = "<group>"; };
		F2190651265C247C00AA2ACA /* zutil.h */ = {isa = PBXFileReference; fileEncoding = 4; lastKnownFileType = sourcecode.c.h; path = zutil.h; sourceTree = "<group>"; };
		F2190652265C247D00AA2ACA /* trees.h */ = {isa = PBXFileReference; fileEncoding = 4; lastKnownFileType = sourcecode.c.h; path = trees.h; sourceTree = "<group>"; };
		F2190653265C247D00AA2ACA /* gzguts.h */ = {isa = PBXFileReference; fileEncoding = 4; lastKnownFileType = sourcecode.c.h; path = gzguts.h; sourceTree = "<group>"; };
		F2190654265C247D00AA2ACA /* inffast.h */ = {isa = PBXFileReference; fileEncoding = 4; lastKnownFileType = sourcecode.c.h; path = inffast.h; sourceTree = "<group>"; };
		F2D7C89A265B2E79002812E2 /* CoreHaptics.framework */ = {isa = PBXFileReference; lastKnownFileType = wrapper.framework; name = CoreHaptics.framework; path = System/Library/Frameworks/CoreHaptics.framework; sourceTree = SDKROOT; };
		F2D7C89E265B304F002812E2 /* dsp_arm64.cpp */ = {isa = PBXFileReference; fileEncoding = 4; lastKnownFileType = sourcecode.cpp.cpp; path = dsp_arm64.cpp; sourceTree = "<group>"; };
		F2D7C8A2265B3082002812E2 /* arm7_rec_arm64.cpp */ = {isa = PBXFileReference; fileEncoding = 4; lastKnownFileType = sourcecode.cpp.cpp; path = arm7_rec_arm64.cpp; sourceTree = "<group>"; };
/* End PBXFileReference section */

/* Begin PBXFrameworksBuildPhase section */
		84A388B01B1CDD3E000166C0 /* Frameworks */ = {
			isa = PBXFrameworksBuildPhase;
			buildActionMask = 2147483647;
			files = (
				EBDF37531BB969F8001191B5 /* AudioUnit.framework in Frameworks */,
				AEF9987D259B355C0038E0B8 /* GameController.framework in Frameworks */,
				AE7BCB62243DDD92007285F8 /* Carbon.framework in Frameworks */,
				EBDF37511BB969EE001191B5 /* CoreAudio.framework in Frameworks */,
				AE7BCB5C243DDCAE007285F8 /* ForceFeedback.framework in Frameworks */,
				AE7BCB5E243DDCD1007285F8 /* AudioToolbox.framework in Frameworks */,
				F2190668265C2B7300AA2ACA /* CoreHaptics.framework in Frameworks */,
				AE7BCB60243DDD49007285F8 /* libiconv.2.tbd in Frameworks */,
			);
			runOnlyForDeploymentPostprocessing = 0;
		};
		84A388C01B1CDD3F000166C0 /* Frameworks */ = {
			isa = PBXFrameworksBuildPhase;
			buildActionMask = 2147483647;
			files = (
			);
			runOnlyForDeploymentPostprocessing = 0;
		};
/* End PBXFrameworksBuildPhase section */

/* Begin PBXGroup section */
		559E92E525FCBEE1001B0F40 /* rec-ARM64 */ = {
			isa = PBXGroup;
			children = (
				559E92E625FCBEE1001B0F40 /* rec_arm64.cpp */,
				559E92E725FCBEE1001B0F40 /* arm64_regalloc.h */,
			);
			path = "rec-ARM64";
			sourceTree = "<group>";
		};
		559E92F425FCBFCA001B0F40 /* vixl */ = {
			isa = PBXGroup;
			children = (
				559E931325FCBFCA001B0F40 /* aarch64 */,
				559E92FE25FCBFCA001B0F40 /* assembler-base-vixl.h */,
				559E932D25FCBFCA001B0F40 /* code-buffer-vixl.cc */,
				559E92FD25FCBFCA001B0F40 /* code-buffer-vixl.h */,
				559E931125FCBFCA001B0F40 /* code-generation-scopes-vixl.h */,
				559E930025FCBFCA001B0F40 /* compiler-intrinsics-vixl.cc */,
				559E92FF25FCBFCA001B0F40 /* compiler-intrinsics-vixl.h */,
				559E92F725FCBFCA001B0F40 /* cpu-features.cc */,
				559E931025FCBFCA001B0F40 /* cpu-features.h */,
				559E931225FCBFCA001B0F40 /* globals-vixl.h */,
				559E92F925FCBFCA001B0F40 /* invalset-vixl.h */,
				559E92FA25FCBFCA001B0F40 /* macro-assembler-interface.h */,
				559E92F525FCBFCA001B0F40 /* platform-vixl.h */,
				559E92F825FCBFCA001B0F40 /* pool-manager-impl.h */,
				559E92F625FCBFCA001B0F40 /* pool-manager.h */,
				559E92FC25FCBFCA001B0F40 /* utils-vixl.cc */,
				559E92FB25FCBFCA001B0F40 /* utils-vixl.h */,
			);
			path = vixl;
			sourceTree = "<group>";
		};
		559E931325FCBFCA001B0F40 /* aarch64 */ = {
			isa = PBXGroup;
			children = (
				559E932B25FCBFCA001B0F40 /* abi-aarch64.h */,
				559E932C25FCBFCA001B0F40 /* assembler-aarch64.cc */,
				559E932825FCBFCA001B0F40 /* assembler-aarch64.h */,
				559E931825FCBFCA001B0F40 /* constants-aarch64.h */,
				559E932A25FCBFCA001B0F40 /* cpu-aarch64.cc */,
				559E931625FCBFCA001B0F40 /* cpu-aarch64.h */,
				559E931525FCBFCA001B0F40 /* cpu-features-auditor-aarch64.cc */,
				559E932425FCBFCA001B0F40 /* cpu-features-auditor-aarch64.h */,
				559E932525FCBFCA001B0F40 /* decoder-aarch64.cc */,
				559E931D25FCBFCA001B0F40 /* decoder-aarch64.h */,
				559E932225FCBFCA001B0F40 /* disasm-aarch64.cc */,
				559E931B25FCBFCA001B0F40 /* disasm-aarch64.h */,
				559E931925FCBFCA001B0F40 /* instructions-aarch64.cc */,
				559E932125FCBFCA001B0F40 /* instructions-aarch64.h */,
				559E931425FCBFCA001B0F40 /* instrument-aarch64.cc */,
				559E932725FCBFCA001B0F40 /* instrument-aarch64.h */,
				559E931A25FCBFCA001B0F40 /* logic-aarch64.cc */,
				559E932025FCBFCA001B0F40 /* macro-assembler-aarch64.cc */,
				559E931F25FCBFCA001B0F40 /* macro-assembler-aarch64.h */,
				559E932325FCBFCA001B0F40 /* operands-aarch64.cc */,
				559E932925FCBFCA001B0F40 /* operands-aarch64.h */,
				559E931725FCBFCA001B0F40 /* pointer-auth-aarch64.cc */,
				559E931C25FCBFCA001B0F40 /* simulator-aarch64.cc */,
				559E932625FCBFCA001B0F40 /* simulator-aarch64.h */,
				559E931E25FCBFCA001B0F40 /* simulator-constants-aarch64.h */,
			);
			path = aarch64;
			sourceTree = "<group>";
		};
		84A388AA1B1CDD3E000166C0 = {
			isa = PBXGroup;
			children = (
				84B7BD111B7271CF00F9733F /* core */,
				84A388B51B1CDD3E000166C0 /* reicast-osx */,
				84A388C61B1CDD3F000166C0 /* reicast-osxTests */,
				84A388B41B1CDD3E000166C0 /* Products */,
				AED73DC52303E57C00ECDB64 /* Frameworks */,
			);
			sourceTree = "<group>";
			usesTabs = 0;
		};
		84A388B41B1CDD3E000166C0 /* Products */ = {
			isa = PBXGroup;
			children = (
				84A388B31B1CDD3E000166C0 /* Flycast.app */,
				84A388C31B1CDD3F000166C0 /* reicast-osxTests.xctest */,
			);
			name = Products;
			sourceTree = "<group>";
		};
		84A388B51B1CDD3E000166C0 /* reicast-osx */ = {
			isa = PBXGroup;
			children = (
				AE82C72B25B64DB400C79BC2 /* include */,
				84A388B81B1CDD3E000166C0 /* AppDelegate.swift */,
				84A388BA1B1CDD3E000166C0 /* Images.xcassets */,
				84A388BC1B1CDD3E000166C0 /* MainMenu.xib */,
				84A388B61B1CDD3E000166C0 /* Supporting Files */,
				84B7BF821B727AD700F9733F /* osx-main.mm */,
				84B7BF841B72821900F9733F /* emulator-osx-Bridging-Header.h */,
				84B7BF851B72871600F9733F /* EmuGLView.swift */,
				AE60BD9F22256E2500FA8A5B /* osx_keyboard.h */,
				AE60BDA02225725800FA8A5B /* osx_gamepad.h */,
				AE2A234922941A0500DD3034 /* NaomiConfig.xcconfig */,
				AE2A234A22941AF000DD3034 /* DreamcastConfig.xcconfig */,
			);
			name = "reicast-osx";
			path = "emulator-osx";
			sourceTree = "<group>";
		};
		84A388B61B1CDD3E000166C0 /* Supporting Files */ = {
			isa = PBXGroup;
			children = (
				84A388B71B1CDD3E000166C0 /* Info.plist */,
			);
			name = "Supporting Files";
			sourceTree = "<group>";
		};
		84A388C61B1CDD3F000166C0 /* reicast-osxTests */ = {
			isa = PBXGroup;
			children = (
				84A388C91B1CDD3F000166C0 /* emulator_osxTests.swift */,
				84A388C71B1CDD3F000166C0 /* Supporting Files */,
			);
			name = "reicast-osxTests";
			path = "emulator-osxTests";
			sourceTree = "<group>";
		};
		84A388C71B1CDD3F000166C0 /* Supporting Files */ = {
			isa = PBXGroup;
			children = (
				84A388C81B1CDD3F000166C0 /* Info.plist */,
			);
			name = "Supporting Files";
			sourceTree = "<group>";
		};
		84B7BD111B7271CF00F9733F /* core */ = {
			isa = PBXGroup;
			children = (
				AE2A2D5F21D684B9004B308D /* archive */,
				84B7BD131B72720100F9733F /* cfg */,
				84B7BD171B72720100F9733F /* deps */,
				84B7BDC61B72720100F9733F /* hw */,
				84B7BE421B72720100F9733F /* imgread */,
				AEE6278022131BB500EC7E89 /* input */,
				84B7BE4D1B72720100F9733F /* khronos */,
				84B7BE641B72720100F9733F /* linux */,
				AE43536822C9420C005E19CE /* log */,
				AE7BCB6724460875007285F8 /* network */,
				84B7BE6F1B72720200F9733F /* oslib */,
				84B7BE7C1B72720200F9733F /* profiler */,
				559E92E525FCBEE1001B0F40 /* rec-ARM64 */,
				AE1E29392095FB1600FC6BA2 /* rec-cpp */,
				AE1E293E20A96B0B00FC6BA2 /* rec-x64 */,
				84B7BE8F1B72720200F9733F /* reios */,
				84B7BE981B72720200F9733F /* rend */,
				AED73DBF2303E19100ECDB64 /* sdl */,
				AE7B9069235A53D800145C6A /* wsi */,
				84B7BD121B72720100F9733F /* build.h */,
				AED73DCB233ACC9800ECDB64 /* cheats.cpp */,
				AED73DCA233ACC9800ECDB64 /* cheats.h */,
				84B7BE6E1B72720200F9733F /* nullDC.cpp */,
				AE80EDB62157D4D500F7800F /* serialize.cpp */,
				84B7BEA71B72720200F9733F /* stdclass.cpp */,
				84B7BEA81B72720200F9733F /* stdclass.h */,
				84B7BEA91B72720200F9733F /* types.h */,
			);
			name = core;
			path = ../../../core;
			sourceTree = "<group>";
		};
		84B7BD131B72720100F9733F /* cfg */ = {
			isa = PBXGroup;
			children = (
				AE9125CB25E3BBDC00ED4594 /* option.cpp */,
				AE9125CA25E3BBDC00ED4594 /* option.h */,
				8491687D1B782B2D00F3F2B4 /* ini.cpp */,
				8491687E1B782B2D00F3F2B4 /* ini.h */,
				84B7BD141B72720100F9733F /* cfg.cpp */,
				84B7BD151B72720100F9733F /* cfg.h */,
				84B7BD161B72720100F9733F /* cl.cpp */,
			);
			path = cfg;
			sourceTree = "<group>";
		};
		84B7BD171B72720100F9733F /* deps */ = {
			isa = PBXGroup;
			children = (
				84B7BD181B72720100F9733F /* chdpsr */,
				AEE6276C220D7B7E00EC7E89 /* imgui */,
				AEFF71C9265901BF003E8022 /* libchdr */,
				84B7BD2D1B72720100F9733F /* libelf */,
				84B7BD661B72720100F9733F /* libzip */,
				AE649C08218C553A00EF4A81 /* lzma */,
				AEF998042598900A0038E0B8 /* miniupnpc */,
				AE82C6ED25B64BDC00C79BC2 /* nowide */,
				AEFF7ECE214D9D580068CE11 /* picotcp */,
				559E92F425FCBFCA001B0F40 /* vixl */,
				AE8C273A21122E2500D4D8F4 /* xbrz */,
				AE1E292620947D4700FC6BA2 /* xbyak */,
			);
			path = deps;
			sourceTree = "<group>";
		};
		84B7BD181B72720100F9733F /* chdpsr */ = {
			isa = PBXGroup;
			children = (
				84B7BD191B72720100F9733F /* cdipsr.cpp */,
				84B7BD1A1B72720100F9733F /* cdipsr.h */,
			);
			path = chdpsr;
			sourceTree = "<group>";
		};
		84B7BD2D1B72720100F9733F /* libelf */ = {
			isa = PBXGroup;
			children = (
				84B7BD2E1B72720100F9733F /* debug.h */,
				84B7BD2F1B72720100F9733F /* elf.cpp */,
				84B7BD301B72720100F9733F /* elf.h */,
				84B7BD311B72720100F9733F /* elf32.cpp */,
				84B7BD321B72720100F9733F /* elf32.h */,
				84B7BD331B72720100F9733F /* elf64.cpp */,
				84B7BD341B72720100F9733F /* elf64.h */,
			);
			path = libelf;
			sourceTree = "<group>";
		};
		84B7BD661B72720100F9733F /* libzip */ = {
			isa = PBXGroup;
			children = (
				AE82C6E625B64BAB00C79BC2 /* compat.h */,
				AE82C6E025B64BAB00C79BC2 /* zip_err_str.c */,
				AE82C6E125B64BAB00C79BC2 /* zip_mkstempm.c */,
				AE82C6E225B64BAB00C79BC2 /* zip_random_unix.c */,
				AE82C6E525B64BAB00C79BC2 /* zip_source_file_stdio_named.c */,
				AE82C6DF25B64BAA00C79BC2 /* zip_source_file_stdio.h */,
				AE82C6E325B64BAB00C79BC2 /* zip_source_file.h */,
				AE82C6E725B64BAB00C79BC2 /* zip.h */,
				AE82C6E425B64BAB00C79BC2 /* zipint.h */,
				AE82C66A25B64AE100C79BC2 /* zip_add_dir.c */,
				AE82C64025B64ADD00C79BC2 /* zip_add_entry.c */,
				AE82C63E25B64ADD00C79BC2 /* zip_add.c */,
				AE82C63925B64ADD00C79BC2 /* zip_algorithm_deflate.c */,
				AE82C66625B64AE100C79BC2 /* zip_buffer.c */,
				AE82C62B25B64ADC00C79BC2 /* zip_close.c */,
				AE82C60925B64AD900C79BC2 /* zip_delete.c */,
				AE82C67125B64AE100C79BC2 /* zip_dir_add.c */,
				AE82C62525B64ADB00C79BC2 /* zip_dirent.c */,
				AE82C65425B64ADF00C79BC2 /* zip_discard.c */,
				AE82C62C25B64ADC00C79BC2 /* zip_entry.c */,
				AE82C65D25B64AE000C79BC2 /* zip_error_clear.c */,
				AE82C62825B64ADC00C79BC2 /* zip_error_get_sys_type.c */,
				AE82C60D25B64ADA00C79BC2 /* zip_error_get.c */,
				AE82C63225B64ADC00C79BC2 /* zip_error_strerror.c */,
				AE82C60B25B64AD900C79BC2 /* zip_error_to_str.c */,
				AE82C63025B64ADC00C79BC2 /* zip_error.c */,
				AE82C62425B64ADB00C79BC2 /* zip_extra_field_api.c */,
				AE82C67025B64AE100C79BC2 /* zip_extra_field.c */,
				AE82C62925B64ADC00C79BC2 /* zip_fclose.c */,
				AE82C62325B64ADB00C79BC2 /* zip_fdopen.c */,
				AE82C63825B64ADD00C79BC2 /* zip_file_add.c */,
				AE82C65525B64ADF00C79BC2 /* zip_file_error_clear.c */,
				AE82C64C25B64ADE00C79BC2 /* zip_file_error_get.c */,
				AE82C66F25B64AE100C79BC2 /* zip_file_get_comment.c */,
				AE82C62725B64ADB00C79BC2 /* zip_file_get_external_attributes.c */,
				AE82C61825B64ADA00C79BC2 /* zip_file_get_offset.c */,
				AE82C64325B64ADE00C79BC2 /* zip_file_rename.c */,
				AE82C65F25B64AE000C79BC2 /* zip_file_replace.c */,
				AE82C62025B64ADB00C79BC2 /* zip_file_set_comment.c */,
				AE82C65125B64ADF00C79BC2 /* zip_file_set_encryption.c */,
				AE82C63A25B64ADD00C79BC2 /* zip_file_set_external_attributes.c */,
				AE82C62125B64ADB00C79BC2 /* zip_file_set_mtime.c */,
				AE82C66D25B64AE100C79BC2 /* zip_file_strerror.c */,
				AE82C62F25B64ADC00C79BC2 /* zip_fopen_encrypted.c */,
				AE82C66425B64AE000C79BC2 /* zip_fopen_index_encrypted.c */,
				AE82C66B25B64AE100C79BC2 /* zip_fopen_index.c */,
				AE82C62A25B64ADC00C79BC2 /* zip_fopen.c */,
				AE82C66225B64AE000C79BC2 /* zip_fread.c */,
				AE82C66C25B64AE100C79BC2 /* zip_fseek.c */,
				AE82C60A25B64AD900C79BC2 /* zip_ftell.c */,
				AE82C63725B64ADD00C79BC2 /* zip_get_archive_comment.c */,
				AE82C60F25B64ADA00C79BC2 /* zip_get_archive_flag.c */,
				AE82C63125B64ADC00C79BC2 /* zip_get_encryption_implementation.c */,
				AE82C65C25B64AE000C79BC2 /* zip_get_file_comment.c */,
				AE82C61125B64ADA00C79BC2 /* zip_get_name.c */,
				AE82C61325B64ADA00C79BC2 /* zip_get_num_entries.c */,
				AE82C64625B64ADE00C79BC2 /* zip_get_num_files.c */,
				AE82C66025B64AE000C79BC2 /* zip_hash.c */,
				AE82C63D25B64ADD00C79BC2 /* zip_io_util.c */,
				AE82C63B25B64ADD00C79BC2 /* zip_libzip_version.c */,
				AE82C64E25B64ADF00C79BC2 /* zip_memdup.c */,
				AE82C63C25B64ADD00C79BC2 /* zip_name_locate.c */,
				AE82C65E25B64AE000C79BC2 /* zip_new.c */,
				AE82C63325B64ADC00C79BC2 /* zip_open.c */,
				AE82C63425B64ADD00C79BC2 /* zip_pkware.c */,
				AE82C60C25B64ADA00C79BC2 /* zip_progress.c */,
				AE82C62E25B64ADC00C79BC2 /* zip_rename.c */,
				AE82C64D25B64ADF00C79BC2 /* zip_replace.c */,
				AE82C61A25B64ADA00C79BC2 /* zip_set_archive_comment.c */,
				AE82C61B25B64ADB00C79BC2 /* zip_set_archive_flag.c */,
				AE82C66925B64AE100C79BC2 /* zip_set_default_password.c */,
				AE82C63F25B64ADD00C79BC2 /* zip_set_file_comment.c */,
				AE82C61025B64ADA00C79BC2 /* zip_set_file_compression.c */,
				AE82C66325B64AE000C79BC2 /* zip_set_name.c */,
				AE82C63525B64ADD00C79BC2 /* zip_source_accept_empty.c */,
				AE82C65725B64ADF00C79BC2 /* zip_source_begin_write_cloning.c */,
				AE82C64925B64ADE00C79BC2 /* zip_source_begin_write.c */,
				AE82C62225B64ADB00C79BC2 /* zip_source_buffer.c */,
				AE82C66125B64AE000C79BC2 /* zip_source_call.c */,
				AE82C64B25B64ADE00C79BC2 /* zip_source_close.c */,
				AE82C61D25B64ADB00C79BC2 /* zip_source_commit_write.c */,
				AE82C65625B64ADF00C79BC2 /* zip_source_compress.c */,
				AE82C65225B64ADF00C79BC2 /* zip_source_crc.c */,
				AE82C60725B64AD900C79BC2 /* zip_source_error.c */,
				AE82C61525B64ADA00C79BC2 /* zip_source_file_common.c */,
				AE82C64725B64ADE00C79BC2 /* zip_source_file_stdio.c */,
				AE82C64225B64ADE00C79BC2 /* zip_source_free.c */,
				AE82C61425B64ADA00C79BC2 /* zip_source_function.c */,
				AE82C65925B64ADF00C79BC2 /* zip_source_get_file_attributes.c */,
				AE82C65B25B64AE000C79BC2 /* zip_source_is_deleted.c */,
				AE82C65325B64ADF00C79BC2 /* zip_source_layered.c */,
				AE82C64425B64ADE00C79BC2 /* zip_source_open.c */,
				AE82C64825B64ADE00C79BC2 /* zip_source_pkware_decode.c */,
				AE82C67225B64AE100C79BC2 /* zip_source_pkware_encode.c */,
				AE82C61925B64ADA00C79BC2 /* zip_source_read.c */,
				AE82C60825B64AD900C79BC2 /* zip_source_remove.c */,
				AE82C61F25B64ADB00C79BC2 /* zip_source_rollback_write.c */,
				AE82C60E25B64ADA00C79BC2 /* zip_source_seek_write.c */,
				AE82C61625B64ADA00C79BC2 /* zip_source_seek.c */,
				AE82C61C25B64ADB00C79BC2 /* zip_source_stat.c */,
				AE82C65A25B64AE000C79BC2 /* zip_source_supports.c */,
				AE82C66E25B64AE100C79BC2 /* zip_source_tell_write.c */,
				AE82C62625B64ADB00C79BC2 /* zip_source_tell.c */,
				AE82C66825B64AE100C79BC2 /* zip_source_window.c */,
				AE82C66525B64AE000C79BC2 /* zip_source_write.c */,
				AE82C64125B64ADE00C79BC2 /* zip_source_zip_new.c */,
				AE82C61225B64ADA00C79BC2 /* zip_source_zip.c */,
				AE82C64A25B64ADE00C79BC2 /* zip_stat_index.c */,
				AE82C61725B64ADA00C79BC2 /* zip_stat_init.c */,
				AE82C65825B64ADF00C79BC2 /* zip_stat.c */,
				AE82C65025B64ADF00C79BC2 /* zip_strerror.c */,
				AE82C66725B64AE100C79BC2 /* zip_string.c */,
				AE82C64525B64ADE00C79BC2 /* zip_unchange_all.c */,
				AE82C62D25B64ADC00C79BC2 /* zip_unchange_archive.c */,
				AE82C63625B64ADD00C79BC2 /* zip_unchange_data.c */,
				AE82C64F25B64ADF00C79BC2 /* zip_unchange.c */,
				AE82C61E25B64ADB00C79BC2 /* zip_utf-8.c */,
			);
			path = libzip;
			sourceTree = "<group>";
		};
		84B7BDC61B72720100F9733F /* hw */ = {
			isa = PBXGroup;
			children = (
				84B7BDC71B72720100F9733F /* aica */,
				84B7BDD21B72720100F9733F /* arm7 */,
				AEA93E52259BCD530076297F /* bba */,
				84B7BDDC1B72720100F9733F /* flashrom */,
				84B7BDDE1B72720100F9733F /* gdrom */,
				84B7BDE31B72720100F9733F /* holly */,
				84B7BDEB1B72720100F9733F /* maple */,
				84B7BDF41B72720100F9733F /* mem */,
				AEFF7EC6214AEC800068CE11 /* modem */,
				AE80EDB82157D4E600F7800F /* naomi */,
				84B7BDF71B72720100F9733F /* pvr */,
				84B7BE0D1B72720100F9733F /* sh4 */,
			);
			path = hw;
			sourceTree = "<group>";
		};
		84B7BDC71B72720100F9733F /* aica */ = {
			isa = PBXGroup;
			children = (
				84B7BDC81B72720100F9733F /* aica.cpp */,
				84B7BDC91B72720100F9733F /* aica.h */,
				84B7BDCA1B72720100F9733F /* aica_if.cpp */,
				84B7BDCB1B72720100F9733F /* aica_if.h */,
				84B7BDCC1B72720100F9733F /* aica_mem.cpp */,
				84B7BDCD1B72720100F9733F /* aica_mem.h */,
				84B7BDCE1B72720100F9733F /* dsp.cpp */,
				84B7BDCF1B72720100F9733F /* dsp.h */,
				AE8C27332111A31100D4D8F4 /* dsp_interp.cpp */,
				AE7BCB512406EDB0007285F8 /* dsp_x64.cpp */,
				84B7BDD01B72720100F9733F /* sgc_if.cpp */,
				84B7BDD11B72720100F9733F /* sgc_if.h */,
			);
			path = aica;
			sourceTree = "<group>";
		};
		84B7BDD21B72720100F9733F /* arm7 */ = {
			isa = PBXGroup;
			children = (
				AE7BCB562415515B007285F8 /* arm7_rec_x64.cpp */,
				AE7BCB572415515B007285F8 /* arm7_rec.cpp */,
				AE7BCB552415515B007285F8 /* arm7_rec.h */,
				84B7BDD31B72720100F9733F /* arm-new.h */,
				84B7BDD41B72720100F9733F /* arm7.cpp */,
				84B7BDD51B72720100F9733F /* arm7.h */,
				84B7BDD61B72720100F9733F /* arm_mem.cpp */,
				84B7BDD71B72720100F9733F /* arm_mem.h */,
				84B7BDD91B72720100F9733F /* vbaARM.cpp */,
			);
			path = arm7;
			sourceTree = "<group>";
		};
		84B7BDDC1B72720100F9733F /* flashrom */ = {
			isa = PBXGroup;
			children = (
				84B7BDDD1B72720100F9733F /* flashrom.h */,
			);
			path = flashrom;
			sourceTree = "<group>";
		};
		84B7BDDE1B72720100F9733F /* gdrom */ = {
			isa = PBXGroup;
			children = (
				84B7BDDF1B72720100F9733F /* gdrom_if.h */,
				84B7BDE01B72720100F9733F /* gdrom_response.cpp */,
				84B7BDE11B72720100F9733F /* gdromv3.cpp */,
				84B7BDE21B72720100F9733F /* gdromv3.h */,
			);
			path = gdrom;
			sourceTree = "<group>";
		};
		84B7BDE31B72720100F9733F /* holly */ = {
			isa = PBXGroup;
			children = (
				84B7BDE41B72720100F9733F /* holly_intc.cpp */,
				84B7BDE51B72720100F9733F /* holly_intc.h */,
				84B7BDE61B72720100F9733F /* sb.cpp */,
				84B7BDE71B72720100F9733F /* sb.h */,
				84B7BDE91B72720100F9733F /* sb_mem.cpp */,
				84B7BDEA1B72720100F9733F /* sb_mem.h */,
			);
			path = holly;
			sourceTree = "<group>";
		};
		84B7BDEB1B72720100F9733F /* maple */ = {
			isa = PBXGroup;
			children = (
				84B7BDEC1B72720100F9733F /* maple_cfg.cpp */,
				84B7BDED1B72720100F9733F /* maple_cfg.h */,
				84B7BDEE1B72720100F9733F /* maple_devs.cpp */,
				84B7BDEF1B72720100F9733F /* maple_devs.h */,
				84B7BDF01B72720100F9733F /* maple_helper.cpp */,
				84B7BDF11B72720100F9733F /* maple_helper.h */,
				84B7BDF21B72720100F9733F /* maple_if.cpp */,
				84B7BDF31B72720100F9733F /* maple_if.h */,
				AE4AF2FF257FDFD000F90C30 /* maple_jvs.cpp */,
			);
			path = maple;
			sourceTree = "<group>";
		};
		84B7BDF41B72720100F9733F /* mem */ = {
			isa = PBXGroup;
			children = (
				84B7BDF51B72720100F9733F /* _vmem.cpp */,
				84B7BDF61B72720100F9733F /* _vmem.h */,
			);
			path = mem;
			sourceTree = "<group>";
		};
		84B7BDF71B72720100F9733F /* pvr */ = {
			isa = PBXGroup;
			children = (
				84B7BDF81B72720100F9733F /* config.h */,
				84B7BDF91B72720100F9733F /* drkPvr.cpp */,
				84B7BDFB1B72720100F9733F /* helper_classes.h */,
				84B7BDFC1B72720100F9733F /* pvr_mem.cpp */,
				84B7BDFD1B72720100F9733F /* pvr_mem.h */,
				84B7BDFE1B72720100F9733F /* pvr_regs.cpp */,
				84B7BDFF1B72720100F9733F /* pvr_regs.h */,
				84B7BE001B72720100F9733F /* pvr_sb_regs.cpp */,
				84B7BE011B72720100F9733F /* pvr_sb_regs.h */,
				84B7BE021B72720100F9733F /* Renderer_if.cpp */,
				84B7BE031B72720100F9733F /* Renderer_if.h */,
				84B7BE041B72720100F9733F /* spg.cpp */,
				84B7BE051B72720100F9733F /* spg.h */,
				84B7BE061B72720100F9733F /* ta.cpp */,
				84B7BE071B72720100F9733F /* ta.h */,
				84B7BE081B72720100F9733F /* ta_const_df.h */,
				84B7BE091B72720100F9733F /* ta_ctx.cpp */,
				84B7BE0A1B72720100F9733F /* ta_ctx.h */,
				84B7BE0B1B72720100F9733F /* ta_structs.h */,
				84B7BE0C1B72720100F9733F /* ta_vtx.cpp */,
			);
			path = pvr;
			sourceTree = "<group>";
		};
		84B7BE0D1B72720100F9733F /* sh4 */ = {
			isa = PBXGroup;
			children = (
				84B7BE0E1B72720100F9733F /* dyna */,
				84B7BE1B1B72720100F9733F /* fsca-table.h */,
				84B7BE1C1B72720100F9733F /* interpr */,
				84B7BE211B72720100F9733F /* modules */,
				AEF9987F259B421E0038E0B8 /* sh4_cache.h */,
				84B7BE311B72720100F9733F /* sh4_core.h */,
				84B7BE321B72720100F9733F /* sh4_core_regs.cpp */,
				84B7BE331B72720100F9733F /* sh4_if.h */,
				84B7BE341B72720100F9733F /* sh4_interpreter.h */,
				84B7BE351B72720100F9733F /* sh4_interrupts.cpp */,
				84B7BE361B72720100F9733F /* sh4_interrupts.h */,
				84B7BE371B72720100F9733F /* sh4_mem.cpp */,
				84B7BE381B72720100F9733F /* sh4_mem.h */,
				84B7BE391B72720100F9733F /* sh4_mmr.cpp */,
				84B7BE3A1B72720100F9733F /* sh4_mmr.h */,
				84B7BE3B1B72720100F9733F /* sh4_opcode.h */,
				84B7BE3C1B72720100F9733F /* sh4_opcode_list.cpp */,
				84B7BE3D1B72720100F9733F /* sh4_opcode_list.h */,
				84B7BE3E1B72720100F9733F /* sh4_rom.cpp */,
				84B7BE3F1B72720100F9733F /* sh4_rom.h */,
				84B7BE401B72720100F9733F /* sh4_sched.cpp */,
				84B7BE411B72720100F9733F /* sh4_sched.h */,
			);
			path = sh4;
			sourceTree = "<group>";
		};
		84B7BE0E1B72720100F9733F /* dyna */ = {
			isa = PBXGroup;
			children = (
				84B7BE0F1B72720100F9733F /* blockmanager.cpp */,
				84B7BE101B72720100F9733F /* blockmanager.h */,
				84B7BE111B72720100F9733F /* decoder.cpp */,
				84B7BE121B72720100F9733F /* decoder.h */,
				84B7BE131B72720100F9733F /* decoder_opcodes.h */,
				84B7BE141B72720100F9733F /* driver.cpp */,
				84B7BE151B72720100F9733F /* ngen.h */,
				84B7BE171B72720100F9733F /* regalloc.h */,
				84B7BE181B72720100F9733F /* shil.cpp */,
				84B7BE191B72720100F9733F /* shil.h */,
				84B7BE1A1B72720100F9733F /* shil_canonical.h */,
				AE2A24D922AE7EB600DD3034 /* ssa.cpp */,
				AE2A24D722AE7EB600DD3034 /* ssa.h */,
				AE2A24D822AE7EB600DD3034 /* ssa_regalloc.h */,
			);
			path = dyna;
			sourceTree = "<group>";
		};
		84B7BE1C1B72720100F9733F /* interpr */ = {
			isa = PBXGroup;
			children = (
				84B7BE1D1B72720100F9733F /* sh4_fpu.cpp */,
				84B7BE1E1B72720100F9733F /* sh4_interpreter.cpp */,
				84B7BE1F1B72720100F9733F /* sh4_opcodes.cpp */,
				84B7BE201B72720100F9733F /* sh4_opcodes.h */,
			);
			path = interpr;
			sourceTree = "<group>";
		};
		84B7BE211B72720100F9733F /* modules */ = {
			isa = PBXGroup;
			children = (
				AEF25644227C442F00348550 /* fastmmu.cpp */,
				AEF25645227C442F00348550 /* wince.h */,
				84B7BE221B72720100F9733F /* bsc.cpp */,
				84B7BE231B72720100F9733F /* ccn.cpp */,
				84B7BE241B72720100F9733F /* ccn.h */,
				84B7BE251B72720100F9733F /* cpg.cpp */,
				84B7BE261B72720100F9733F /* dmac.cpp */,
				84B7BE271B72720100F9733F /* dmac.h */,
				84B7BE281B72720100F9733F /* intc.cpp */,
				84B7BE291B72720100F9733F /* mmu.cpp */,
				84B7BE2A1B72720100F9733F /* mmu.h */,
				84B7BE2B1B72720100F9733F /* modules.h */,
				84B7BE2C1B72720100F9733F /* rtc.cpp */,
				84B7BE2D1B72720100F9733F /* serial.cpp */,
				84B7BE2E1B72720100F9733F /* tmu.cpp */,
				84B7BE301B72720100F9733F /* ubc.cpp */,
			);
			path = modules;
			sourceTree = "<group>";
		};
		84B7BE421B72720100F9733F /* imgread */ = {
			isa = PBXGroup;
			children = (
				84B7BE431B72720100F9733F /* cdi.cpp */,
				84B7BE441B72720100F9733F /* chd.cpp */,
				84B7BE451B72720100F9733F /* common.cpp */,
				84B7BE461B72720100F9733F /* common.h */,
				AEE62767220D7B4300EC7E89 /* cue.cpp */,
				84B7BE481B72720100F9733F /* gdi.cpp */,
				84B7BE491B72720100F9733F /* ImgReader.cpp */,
				84B7BE4B1B72720100F9733F /* ioctl.cpp */,
			);
			path = imgread;
			sourceTree = "<group>";
		};
		84B7BE4D1B72720100F9733F /* khronos */ = {
			isa = PBXGroup;
			children = (
				84B7BE4E1B72720100F9733F /* APPLE */,
				84B7BE521B72720100F9733F /* EGL */,
				84B7BE5A1B72720100F9733F /* GLES2 */,
				84B7BE5E1B72720100F9733F /* GLES3 */,
				84B7BE621B72720100F9733F /* KHR */,
				AED73E972348E47800ECDB64 /* vulkan */,
			);
			path = khronos;
			sourceTree = "<group>";
		};
		84B7BE4E1B72720100F9733F /* APPLE */ = {
			isa = PBXGroup;
			children = (
				84B7BE4F1B72720100F9733F /* egl.h */,
				84B7BE501B72720100F9733F /* eglplatform.h */,
				84B7BE511B72720100F9733F /* khrplatform.h */,
			);
			path = APPLE;
			sourceTree = "<group>";
		};
		84B7BE521B72720100F9733F /* EGL */ = {
			isa = PBXGroup;
			children = (
				84B7BE531B72720100F9733F /* egl.h */,
				84B7BE541B72720100F9733F /* eglext.h */,
				84B7BE551B72720100F9733F /* eglplatform.h */,
			);
			path = EGL;
			sourceTree = "<group>";
		};
		84B7BE5A1B72720100F9733F /* GLES2 */ = {
			isa = PBXGroup;
			children = (
				84B7BE5B1B72720100F9733F /* gl2.h */,
				84B7BE5C1B72720100F9733F /* gl2ext.h */,
				84B7BE5D1B72720100F9733F /* gl2platform.h */,
			);
			path = GLES2;
			sourceTree = "<group>";
		};
		84B7BE5E1B72720100F9733F /* GLES3 */ = {
			isa = PBXGroup;
			children = (
				84B7BE5F1B72720100F9733F /* gl2ext.h */,
				84B7BE601B72720100F9733F /* gl3.h */,
				84B7BE611B72720100F9733F /* gl3platform.h */,
			);
			path = GLES3;
			sourceTree = "<group>";
		};
		84B7BE621B72720100F9733F /* KHR */ = {
			isa = PBXGroup;
			children = (
				84B7BE631B72720100F9733F /* khrplatform.h */,
			);
			path = KHR;
			sourceTree = "<group>";
		};
		84B7BE641B72720100F9733F /* linux */ = {
			isa = PBXGroup;
			children = (
				84B7BE651B72720100F9733F /* common.cpp */,
				84B7BE661B72720100F9733F /* context.cpp */,
				AEF2564722886A2E00348550 /* posix_vmem.cpp */,
			);
			path = linux;
			sourceTree = "<group>";
		};
		84B7BE6F1B72720200F9733F /* oslib */ = {
			isa = PBXGroup;
			children = (
				84B7BE701B72720200F9733F /* audiobackend_alsa.cpp */,
				84B7BE711B72720200F9733F /* audiobackend_alsa.h */,
				84B7BE721B72720200F9733F /* audiobackend_android.h */,
				EBDF374D1BB96581001191B5 /* audiobackend_coreaudio.cpp */,
				EBDF374E1BB96581001191B5 /* audiobackend_coreaudio.h */,
				84B7BE731B72720200F9733F /* audiobackend_directsound.cpp */,
				84B7BE741B72720200F9733F /* audiobackend_directsound.h */,
				AEF77FDA24AA76B900171080 /* audiobackend_null.cpp */,
				84B7BE751B72720200F9733F /* audiobackend_oss.cpp */,
				84B7BE761B72720200F9733F /* audiobackend_oss.h */,
				84B7BE771B72720200F9733F /* audiobackend_pulseaudio.cpp */,
				84B7BE781B72720200F9733F /* audiobackend_pulseaudio.h */,
				AEA93E50259BA2170076297F /* audiobackend_sdl2.cpp */,
				84B7BE791B72720200F9733F /* audiostream.cpp */,
				84B7BE7A1B72720200F9733F /* audiostream.h */,
				84B7BE7B1B72720200F9733F /* oslib.h */,
			);
			path = oslib;
			sourceTree = "<group>";
		};
		84B7BE7C1B72720200F9733F /* profiler */ = {
			isa = PBXGroup;
			children = (
				84B7BE7D1B72720200F9733F /* profiler.cpp */,
				84B7BE7E1B72720200F9733F /* profiler.h */,
			);
			path = profiler;
			sourceTree = "<group>";
		};
		84B7BE8F1B72720200F9733F /* reios */ = {
			isa = PBXGroup;
			children = (
				84B7BE901B72720200F9733F /* descrambl.cpp */,
				84B7BE911B72720200F9733F /* descrambl.h */,
				84B7BE921B72720200F9733F /* gdrom_hle.cpp */,
				84B7BE931B72720200F9733F /* gdrom_hle.h */,
				84B7BE941B72720200F9733F /* reios.cpp */,
				84B7BE951B72720200F9733F /* reios.h */,
				84B7BE961B72720200F9733F /* reios_elf.cpp */,
				84B7BE971B72720200F9733F /* reios_elf.h */,
			);
			path = reios;
			sourceTree = "<group>";
		};
		84B7BE981B72720200F9733F /* rend */ = {
			isa = PBXGroup;
			children = (
				84B7BE9B1B72720200F9733F /* gles */,
				AED73EAB2348E49800ECDB64 /* CustomTexture.cpp */,
				AED73EAC2348E49900ECDB64 /* CustomTexture.h */,
				AE039B3F261C61C8005E24C5 /* gui_cheats.cpp */,
				AEE6279222247C0A00EC7E89 /* gui_util.cpp */,
				AEE6279322247C0A00EC7E89 /* gui_util.h */,
				AEE6276A220D7B5500EC7E89 /* gui.cpp */,
				AEE62769220D7B5500EC7E89 /* gui.h */,
				AE4AF3022588E7DE00F90C30 /* mainui.cpp */,
				AE4AF3012588E7DE00F90C30 /* mainui.h */,
				AE90679C235DF80400CE473C /* osd.cpp */,
				AED73EAD2348E49900ECDB64 /* sorter.cpp */,
				AED73EBD2348E49900ECDB64 /* sorter.h */,
				84B7BEA51B72720200F9733F /* TexCache.cpp */,
				84B7BEA61B72720200F9733F /* TexCache.h */,
				AEA93E61259BF97F0076297F /* tileclip.h */,
				AEA93E62259BF9800076297F /* transform_matrix.h */,
			);
			path = rend;
			sourceTree = "<group>";
		};
		84B7BE9B1B72720200F9733F /* gles */ = {
			isa = PBXGroup;
			children = (
				AE2A2D4921D6820D004B308D /* glcache.h */,
				84B7BE9C1B72720200F9733F /* gldraw.cpp */,
				84B7BE9D1B72720200F9733F /* gles.cpp */,
				84B7BE9E1B72720200F9733F /* gles.h */,
				84B7BE9F1B72720200F9733F /* gltex.cpp */,
				AEE6278B2224762000EC7E89 /* imgui_impl_opengl3.cpp */,
				AEE6278D2224762000EC7E89 /* imgui_impl_opengl3.h */,
				AED4473B25FC0CF100B045FF /* quad.cpp */,
			);
			path = gles;
			sourceTree = "<group>";
		};
		AE1E292620947D4700FC6BA2 /* xbyak */ = {
			isa = PBXGroup;
			children = (
				AED4473D25FCB8C600B045FF /* xbyak_bin2hex.h */,
				AED4473F25FCB8C600B045FF /* xbyak_mnemonic.h */,
				AED4474025FCB8C600B045FF /* xbyak_util.h */,
				AED4473E25FCB8C600B045FF /* xbyak.h */,
			);
			path = xbyak;
			sourceTree = "<group>";
		};
		AE1E29392095FB1600FC6BA2 /* rec-cpp */ = {
			isa = PBXGroup;
			children = (
				AE1E293A2095FB1600FC6BA2 /* rec_cpp.cpp */,
			);
			path = "rec-cpp";
			sourceTree = "<group>";
		};
		AE1E293E20A96B0B00FC6BA2 /* rec-x64 */ = {
			isa = PBXGroup;
			children = (
				AED4474225FCBC8900B045FF /* x64_regalloc.h */,
				AED4474125FCBC8900B045FF /* xbyak_base.h */,
				AE1E293F20A96B0B00FC6BA2 /* rec_x64.cpp */,
			);
			path = "rec-x64";
			sourceTree = "<group>";
		};
		AE2A2D5F21D684B9004B308D /* archive */ = {
			isa = PBXGroup;
			children = (
				AEF2564C2294060300348550 /* 7zArchive.cpp */,
				AEF2564F2294060400348550 /* 7zArchive.h */,
				AEF2564E2294060300348550 /* archive.cpp */,
				AEF9972F259682850038E0B8 /* rzip.cpp */,
				AEF9972E259682850038E0B8 /* rzip.h */,
				AEF2564B2294060300348550 /* archive.h */,
				AEF2564A2294060300348550 /* ZipArchive.cpp */,
				AEF2564D2294060300348550 /* ZipArchive.h */,
			);
			path = archive;
			sourceTree = "<group>";
		};
		AE43536822C9420C005E19CE /* log */ = {
			isa = PBXGroup;
			children = (
				AE43536922C9420C005E19CE /* BitSet.h */,
				AE43536A22C9420C005E19CE /* ConsoleListener.h */,
				AE43536B22C9420C005E19CE /* ConsoleListenerDroid.cpp */,
				AE43536C22C9420C005E19CE /* ConsoleListenerNix.cpp */,
				AE43536D22C9420C005E19CE /* ConsoleListenerWin.cpp */,
				AE43536E22C9420C005E19CE /* Log.h */,
				AE43536F22C9420C005E19CE /* LogManager.cpp */,
				AE43537022C9420C005E19CE /* LogManager.h */,
				AE43537122C9420C005E19CE /* StringUtil.h */,
			);
			path = log;
			sourceTree = "<group>";
		};
		AE649C08218C553A00EF4A81 /* lzma */ = {
			isa = PBXGroup;
			children = (
				AE2A2D6921D6851C004B308D /* 7z.h */,
				AE2A2D6C21D6851D004B308D /* 7zArcIn.c */,
				AE2A2D6E21D6851D004B308D /* 7zBuf.c */,
				AE2A2D7421D6851D004B308D /* 7zBuf.h */,
				AE2A2D6A21D6851C004B308D /* 7zCrc.c */,
				AE2A2D7521D6851D004B308D /* 7zCrc.h */,
				AE2A2D6F21D6851D004B308D /* 7zCrcOpt.c */,
				AE2A2D7721D6851E004B308D /* 7zDec.c */,
				AE2A2D7321D6851D004B308D /* 7zFile.c */,
				AE2A2D7221D6851D004B308D /* 7zFile.h */,
				AE2A2D6B21D6851D004B308D /* 7zStream.c */,
				AE2A2D6D21D6851D004B308D /* Bcj2.c */,
				AE2A2D7121D6851D004B308D /* Bcj2.h */,
				AE2A2D7021D6851D004B308D /* Lzma2Dec.c */,
				AE2A2D7621D6851E004B308D /* Lzma2Dec.h */,
				AE649C09218C553A00EF4A81 /* 7zTypes.h */,
				AE649C0A218C553A00EF4A81 /* Alloc.c */,
				AE649C0B218C553A00EF4A81 /* Alloc.h */,
				AE649C0C218C553A00EF4A81 /* Bra.c */,
				AE649C0D218C553A00EF4A81 /* Bra.h */,
				AE649C0E218C553A00EF4A81 /* Bra86.c */,
				AE649C0F218C553A00EF4A81 /* BraIA64.c */,
				AE649C10218C553A00EF4A81 /* Compiler.h */,
				AE649C11218C553A00EF4A81 /* CpuArch.c */,
				AE649C12218C553A00EF4A81 /* CpuArch.h */,
				AE649C13218C553A00EF4A81 /* Delta.c */,
				AE649C14218C553A00EF4A81 /* Delta.h */,
				AE649C15218C553A00EF4A81 /* LzFind.c */,
				AE649C16218C553A00EF4A81 /* LzFind.h */,
				AE649C17218C553A00EF4A81 /* LzHash.h */,
				AE649C18218C553A00EF4A81 /* Lzma86.h */,
				AE649C19218C553A00EF4A81 /* Lzma86Dec.c */,
				AE649C1A218C553A00EF4A81 /* Lzma86Enc.c */,
				AE649C1B218C553A00EF4A81 /* LzmaDec.c */,
				AE649C1C218C553A00EF4A81 /* LzmaDec.h */,
				AE649C1D218C553A00EF4A81 /* LzmaEnc.c */,
				AE649C1E218C553A00EF4A81 /* LzmaEnc.h */,
				AE649C1F218C553A00EF4A81 /* LzmaLib.c */,
				AE649C20218C553A00EF4A81 /* LzmaLib.h */,
				AE649C21218C553A00EF4A81 /* Precomp.h */,
				AE649C22218C553A00EF4A81 /* Sort.c */,
				AE649C23218C553A00EF4A81 /* Sort.h */,
			);
			path = lzma;
			sourceTree = "<group>";
		};
		AE7B9069235A53D800145C6A /* wsi */ = {
			isa = PBXGroup;
			children = (
				AE7B906A235A53D800145C6A /* context.h */,
				AE7B906F235A53D800145C6A /* gl4funcs.cpp */,
				AE7B9070235A53D800145C6A /* gl_context.h */,
				AE90679A235B6F6400CE473C /* gl_context.cpp */,
				AE7B9071235A53D800145C6A /* osx.cpp */,
				AE7B9072235A53D800145C6A /* osx.h */,
				AE7B9075235A53D800145C6A /* switcher.cpp */,
			);
			path = wsi;
			sourceTree = "<group>";
		};
		AE7BCB6724460875007285F8 /* network */ = {
			isa = PBXGroup;
			children = (
				AE82C5FF25A0E45A00C79BC2 /* dns.cpp */,
				AEF9987A259B345E0038E0B8 /* miniupnp.cpp */,
				AEF99879259B345E0038E0B8 /* miniupnp.h */,
				AE7BCB69244608B5007285F8 /* naomi_network.cpp */,
				AE7BCB6A244608B6007285F8 /* naomi_network.h */,
				AE7BCB68244608B5007285F8 /* net_platform.h */,
				AE82C5FE25A0E45900C79BC2 /* picoppp.cpp */,
				AE82C5FD25A0E45900C79BC2 /* picoppp.h */,
			);
			path = network;
			sourceTree = "<group>";
		};
		AE80EDB82157D4E600F7800F /* naomi */ = {
			isa = PBXGroup;
			children = (
				AE2A2D4F21D6846F004B308D /* awave_regs.h */,
				AE2A2D5321D6846F004B308D /* awcartridge.cpp */,
				AE2A2D4D21D6846F004B308D /* awcartridge.h */,
				AE2A2D5921D68470004B308D /* decrypt.cpp */,
				AE2A2D5721D68470004B308D /* decrypt.h */,
				AE2A2D4E21D6846F004B308D /* gdcartridge.cpp */,
				AE2A2D5121D6846F004B308D /* gdcartridge.h */,
				AE2A2D5221D6846F004B308D /* m1cartridge.cpp */,
				AE2A2D5021D6846F004B308D /* m1cartridge.h */,
				AE2A2D5621D68470004B308D /* m4cartridge.cpp */,
				AE2A2D5421D68470004B308D /* m4cartridge.h */,
				AE80EDBB2157D4E600F7800F /* naomi_cart.cpp */,
				AE80EDBC2157D4E600F7800F /* naomi_cart.h */,
				AEA9492F244CDF50001134C7 /* naomi_flashrom.cpp */,
				AE82C60425A4D92D00C79BC2 /* naomi_flashrom.h */,
				AE7BCB6C24460910007285F8 /* naomi_m3comm.cpp */,
				AE7BCB6D24460910007285F8 /* naomi_m3comm.h */,
				AE80EDBD2157D4E600F7800F /* naomi_regs.h */,
				AEA94930244CDF50001134C7 /* naomi_roms_eeprom.h */,
				AE2A2D5821D68470004B308D /* naomi_roms_input.h */,
				AE82C60525A4D92D00C79BC2 /* naomi_roms.cpp */,
				AE2A2D5521D68470004B308D /* naomi_roms.h */,
				AE80EDB92157D4E600F7800F /* naomi.cpp */,
				AE80EDBA2157D4E600F7800F /* naomi.h */,
			);
			path = naomi;
			sourceTree = "<group>";
		};
		AE82C6ED25B64BDC00C79BC2 /* nowide */ = {
			isa = PBXGroup;
			children = (
				AE82C6F725B64BDC00C79BC2 /* include */,
			);
			path = nowide;
			sourceTree = "<group>";
		};
		AE82C6F725B64BDC00C79BC2 /* include */ = {
			isa = PBXGroup;
			children = (
				AE82C6F825B64BDC00C79BC2 /* nowide */,
			);
			path = include;
			sourceTree = "<group>";
		};
		AE82C6F825B64BDC00C79BC2 /* nowide */ = {
			isa = PBXGroup;
			children = (
				AE82C6F925B64BDC00C79BC2 /* iostream.hpp */,
				AE82C6FA25B64BDC00C79BC2 /* scoped_ptr.hpp */,
				AE82C6FB25B64BDC00C79BC2 /* utf.hpp */,
				AE82C6FC25B64BDC00C79BC2 /* config.hpp */,
				AE82C6FD25B64BDC00C79BC2 /* system.hpp */,
				AE82C6FE25B64BDC00C79BC2 /* encoding_errors.hpp */,
				AE82C6FF25B64BDC00C79BC2 /* cstdio.hpp */,
				AE82C70025B64BDC00C79BC2 /* stackstring.hpp */,
				AE82C70125B64BDC00C79BC2 /* cenv.hpp */,
				AE82C70225B64BDC00C79BC2 /* encoding_utf.hpp */,
				AE82C70325B64BDC00C79BC2 /* windows.hpp */,
				AE82C70425B64BDC00C79BC2 /* cstdlib.hpp */,
				AE82C70525B64BDC00C79BC2 /* args.hpp */,
				AE82C70625B64BDC00C79BC2 /* fstream.hpp */,
				AE82C70725B64BDC00C79BC2 /* filebuf.hpp */,
				AE82C70825B64BDC00C79BC2 /* convert.hpp */,
			);
			path = nowide;
			sourceTree = "<group>";
		};
		AE82C72B25B64DB400C79BC2 /* include */ = {
			isa = PBXGroup;
			children = (
				AE82C72C25B64DB400C79BC2 /* config.h */,
				AE82C72D25B64DB400C79BC2 /* zipconf.h */,
			);
			path = include;
			sourceTree = "<group>";
		};
		AE8C273A21122E2500D4D8F4 /* xbrz */ = {
			isa = PBXGroup;
			children = (
				AE8C273D21122E2500D4D8F4 /* xbrz.cpp */,
				AE8C273E21122E2500D4D8F4 /* xbrz.h */,
				AE8C273F21122E2500D4D8F4 /* xbrz_config.h */,
				AE8C274021122E2500D4D8F4 /* xbrz_tools.h */,
			);
			path = xbrz;
			sourceTree = "<group>";
		};
		AEA93E52259BCD530076297F /* bba */ = {
			isa = PBXGroup;
			children = (
				AEA93E5A259BCD530076297F /* bba.cpp */,
				AEA93E55259BCD530076297F /* bba.h */,
				AEA93E56259BCD530076297F /* rtl8139c.cpp */,
				AEA93E53259BCD530076297F /* rtl8139c.h */,
			);
			path = bba;
			sourceTree = "<group>";
		};
		AED73DBF2303E19100ECDB64 /* sdl */ = {
			isa = PBXGroup;
			children = (
				AED73DC02303E19100ECDB64 /* sdl.cpp */,
				AED73DC12303E19100ECDB64 /* sdl.h */,
				AED73DC22303E19100ECDB64 /* sdl_gamepad.h */,
				AED73DC32303E19100ECDB64 /* sdl_keyboard.h */,
			);
			path = sdl;
			sourceTree = "<group>";
		};
		AED73DC52303E57C00ECDB64 /* Frameworks */ = {
			isa = PBXGroup;
			children = (
				F2D7C89A265B2E79002812E2 /* CoreHaptics.framework */,
				EBDF37521BB969F8001191B5 /* AudioUnit.framework */,
				EBDF37501BB969EE001191B5 /* CoreAudio.framework */,
				AEF9987C259B355C0038E0B8 /* GameController.framework */,
				AE7BCB61243DDD92007285F8 /* Carbon.framework */,
				AE7BCB5F243DDD3A007285F8 /* libiconv.2.tbd */,
				AE7BCB5D243DDCD1007285F8 /* AudioToolbox.framework */,
				AE7BCB5B243DDCAE007285F8 /* ForceFeedback.framework */,
			);
			name = Frameworks;
			sourceTree = "<group>";
		};
		AED73E972348E47800ECDB64 /* vulkan */ = {
			isa = PBXGroup;
			children = (
				AED73E982348E47800ECDB64 /* vk_icd.h */,
				AED73E992348E47800ECDB64 /* vk_layer.h */,
				AED73E9A2348E47800ECDB64 /* vk_platform.h */,
				AED73E9B2348E47800ECDB64 /* vk_sdk_platform.h */,
				AED73E9C2348E47800ECDB64 /* vulkan.h */,
				AED73E9D2348E47800ECDB64 /* vulkan.hpp */,
				AED73E9E2348E47800ECDB64 /* vulkan_android.h */,
				AED73E9F2348E47800ECDB64 /* vulkan_core.h */,
				AED73EA02348E47800ECDB64 /* vulkan_fuchsia.h */,
				AED73EA12348E47800ECDB64 /* vulkan_ggp.h */,
				AED73EA22348E47800ECDB64 /* vulkan_ios.h */,
				AED73EA32348E47800ECDB64 /* vulkan_macos.h */,
				AED73EA42348E47800ECDB64 /* vulkan_metal.h */,
				AED73EA52348E47800ECDB64 /* vulkan_vi.h */,
				AED73EA62348E47800ECDB64 /* vulkan_wayland.h */,
				AED73EA72348E47800ECDB64 /* vulkan_win32.h */,
				AED73EA82348E47800ECDB64 /* vulkan_xcb.h */,
				AED73EA92348E47800ECDB64 /* vulkan_xlib.h */,
				AED73EAA2348E47800ECDB64 /* vulkan_xlib_xrandr.h */,
			);
			path = vulkan;
			sourceTree = "<group>";
		};
		AEE6276C220D7B7E00EC7E89 /* imgui */ = {
			isa = PBXGroup;
			children = (
				AEE6276D220D7B7E00EC7E89 /* imconfig.h */,
				AEE6276E220D7B7E00EC7E89 /* imgui.cpp */,
				AEE6276F220D7B7E00EC7E89 /* imgui.h */,
				AEE62770220D7B7E00EC7E89 /* imgui_demo.cpp */,
				AEE62771220D7B7E00EC7E89 /* imgui_draw.cpp */,
				AEE62774220D7B7E00EC7E89 /* imgui_internal.h */,
				AEE62775220D7B7E00EC7E89 /* imgui_widgets.cpp */,
				AEE62776220D7B7E00EC7E89 /* imstb_rectpack.h */,
				AEE62777220D7B7E00EC7E89 /* imstb_textedit.h */,
				AEE62778220D7B7E00EC7E89 /* imstb_truetype.h */,
				AEE62779220D7B7E00EC7E89 /* roboto_medium.h */,
			);
			path = imgui;
			sourceTree = "<group>";
		};
		AEE6278022131BB500EC7E89 /* input */ = {
			isa = PBXGroup;
			children = (
				AEE6278122131BB500EC7E89 /* gamepad.h */,
				AEE6278222131BB500EC7E89 /* gamepad_device.cpp */,
				AEE6278322131BB500EC7E89 /* gamepad_device.h */,
				AEE6278422131BB500EC7E89 /* keyboard_device.h */,
				AEE6278522131BB500EC7E89 /* mapping.cpp */,
				AEE6278622131BB500EC7E89 /* mapping.h */,
			);
			path = input;
			sourceTree = "<group>";
		};
		AEF998042598900A0038E0B8 /* miniupnpc */ = {
			isa = PBXGroup;
			children = (
				AEF9980B2598900A0038E0B8 /* addr_is_reserved.c */,
				AEF998342598900A0038E0B8 /* addr_is_reserved.h */,
				AEF998412598900A0038E0B8 /* codelength.h */,
				AEF998232598900A0038E0B8 /* connecthostport.c */,
				AEF9983C2598900A0038E0B8 /* connecthostport.h */,
				AEF998492598900A0038E0B8 /* igd_desc_parse.c */,
				AEF9982B2598900A0038E0B8 /* igd_desc_parse.h */,
				AEF998082598900A0038E0B8 /* minisoap.c */,
				AEF998372598900A0038E0B8 /* minisoap.h */,
				AEF998452598900A0038E0B8 /* minissdpc.c */,
				AEF9982E2598900A0038E0B8 /* minissdpc.h */,
				AEF9980A2598900A0038E0B8 /* miniupnpc_declspec.h */,
				AEF998282598900A0038E0B8 /* miniupnpc_socketdef.h */,
				AEF998462598900A0038E0B8 /* miniupnpc.c */,
				AEF998312598900A0038E0B8 /* miniupnpc.h */,
				AEF998092598900A0038E0B8 /* miniupnpcstrings.h */,
				AEF998322598900A0038E0B8 /* miniupnpctypes.h */,
				AEF998072598900A0038E0B8 /* miniwget_private.h */,
				AEF998292598900A0038E0B8 /* miniwget.c */,
				AEF998402598900A0038E0B8 /* miniwget.h */,
				AEF998422598900A0038E0B8 /* minixml.c */,
				AEF998262598900A0038E0B8 /* minixml.h */,
				AEF998212598900A0038E0B8 /* portlistingparse.c */,
				AEF9983B2598900A0038E0B8 /* portlistingparse.h */,
				AEF998272598900A0038E0B8 /* receivedata.c */,
				AEF998432598900A0038E0B8 /* receivedata.h */,
				AEF998332598900A0038E0B8 /* upnpcommands.c */,
				AEF9980E2598900A0038E0B8 /* upnpcommands.h */,
				AEF9982C2598900A0038E0B8 /* upnpdev.c */,
				AEF998472598900A0038E0B8 /* upnpdev.h */,
				AEF9983F2598900A0038E0B8 /* upnperrors.c */,
				AEF9982A2598900A0038E0B8 /* upnperrors.h */,
				AEF998242598900A0038E0B8 /* upnpreplyparse.c */,
				AEF998442598900A0038E0B8 /* upnpreplyparse.h */,
			);
			path = miniupnpc;
			sourceTree = "<group>";
		};
		AEFF71C9265901BF003E8022 /* libchdr */ = {
			isa = PBXGroup;
			children = (
				F2190633265C23CC00AA2ACA /* deps */,
				AEFF71CC265901BF003E8022 /* include */,
				AEFF7231265901BF003E8022 /* src */,
			);
			path = libchdr;
			sourceTree = "<group>";
		};
		AEFF71CC265901BF003E8022 /* include */ = {
			isa = PBXGroup;
			children = (
				AEFF71CD265901BF003E8022 /* libchdr */,
				AEFF71D5265901BF003E8022 /* dr_libs */,
			);
			path = include;
			sourceTree = "<group>";
		};
		AEFF71CD265901BF003E8022 /* libchdr */ = {
			isa = PBXGroup;
			children = (
				AEFF71CE265901BF003E8022 /* flac.h */,
				AEFF71CF265901BF003E8022 /* chdconfig.h */,
				AEFF71D0265901BF003E8022 /* bitstream.h */,
				AEFF71D1265901BF003E8022 /* cdrom.h */,
				AEFF71D2265901BF003E8022 /* chd.h */,
				AEFF71D3265901BF003E8022 /* huffman.h */,
				AEFF71D4265901BF003E8022 /* coretypes.h */,
			);
			path = libchdr;
			sourceTree = "<group>";
		};
		AEFF71D5265901BF003E8022 /* dr_libs */ = {
			isa = PBXGroup;
			children = (
				AEFF71D6265901BF003E8022 /* dr_flac.h */,
			);
			path = dr_libs;
			sourceTree = "<group>";
		};
		AEFF7231265901BF003E8022 /* src */ = {
			isa = PBXGroup;
			children = (
				AEFF7232265901BF003E8022 /* libchdr_chd.c */,
				AEFF7233265901BF003E8022 /* libchdr_bitstream.c */,
				AEFF7234265901BF003E8022 /* libchdr_huffman.c */,
				AEFF7235265901BF003E8022 /* libchdr_flac.c */,
				AEFF7237265901BF003E8022 /* libchdr_cdrom.c */,
			);
			path = src;
			sourceTree = "<group>";
		};
		AEFF7EC6214AEC800068CE11 /* modem */ = {
			isa = PBXGroup;
			children = (
				AEFF7EC7214AEC800068CE11 /* modem.cpp */,
				AEFF7EC8214AEC800068CE11 /* modem.h */,
				AEFF7EC9214AEC800068CE11 /* modem_regs.h */,
			);
			path = modem;
			sourceTree = "<group>";
		};
		AEFF7ECE214D9D580068CE11 /* picotcp */ = {
			isa = PBXGroup;
			children = (
				AEFF7ED1214D9D590068CE11 /* include */,
				AEFF7EF5214D9D590068CE11 /* modules */,
				AEFF7F3D214D9D590068CE11 /* stack */,
			);
			path = picotcp;
			sourceTree = "<group>";
		};
		AEFF7ED1214D9D590068CE11 /* include */ = {
			isa = PBXGroup;
			children = (
				AEFF7ED2214D9D590068CE11 /* arch */,
				AEFF7EE1214D9D590068CE11 /* heap.h */,
				AEFF7EE2214D9D590068CE11 /* pico_addressing.h */,
				AEFF7EE3214D9D590068CE11 /* pico_config.h */,
				AEFF7EE4214D9D590068CE11 /* pico_constants.h */,
				AEA93E63259C8B7E0076297F /* pico_defines.h */,
				AEFF7EE5214D9D590068CE11 /* pico_device.h */,
				AEFF7EE6214D9D590068CE11 /* pico_eth.h */,
				AEFF7EE7214D9D590068CE11 /* pico_frame.h */,
				AEFF7EE8214D9D590068CE11 /* pico_md5.h */,
				AEFF7EE9214D9D590068CE11 /* pico_module_eth.h */,
				AEFF7EEA214D9D590068CE11 /* pico_protocol.h */,
				AEFF7EEB214D9D590068CE11 /* pico_queue.h */,
				AEFF7EEC214D9D590068CE11 /* pico_socket.h */,
				AEFF7EED214D9D590068CE11 /* pico_socket_multicast.h */,
				AEFF7EEE214D9D590068CE11 /* pico_stack.h */,
				AEFF7EEF214D9D590068CE11 /* pico_tree.h */,
			);
			path = include;
			sourceTree = "<group>";
		};
		AEFF7ED2214D9D590068CE11 /* arch */ = {
			isa = PBXGroup;
			children = (
				AEFF7ED3214D9D590068CE11 /* pico_arm9.h */,
				AEFF7ED4214D9D590068CE11 /* pico_atsamd21j18.h */,
				AEFF7ED5214D9D590068CE11 /* pico_avr.h */,
				AEFF7ED6214D9D590068CE11 /* pico_cortex_m.h */,
				AEFF7ED7214D9D590068CE11 /* pico_dos.h */,
				AEFF7ED8214D9D590068CE11 /* pico_esp8266.h */,
				AEFF7ED9214D9D590068CE11 /* pico_generic_gcc.h */,
				AEFF7EDA214D9D590068CE11 /* pico_linux.h */,
				AEFF7EDB214D9D590068CE11 /* pico_mbed.h */,
				AEFF7EDC214D9D590068CE11 /* pico_msp430.h */,
				AEFF7EDD214D9D590068CE11 /* pico_none.h */,
				AEFF7EDE214D9D590068CE11 /* pico_pic24.h */,
				AEFF7EDF214D9D590068CE11 /* pico_pic32.h */,
				AEFF7EE0214D9D590068CE11 /* pico_posix.h */,
			);
			path = arch;
			sourceTree = "<group>";
		};
		AEFF7EF5214D9D590068CE11 /* modules */ = {
			isa = PBXGroup;
			children = (
				AEFF7EF7214D9D590068CE11 /* pico_6lowpan_ll.h */,
				AEFF7EF6214D9D590068CE11 /* pico_6lowpan.h */,
				AEFF7EF8214D9D590068CE11 /* pico_802154.h */,
				AEFF7EF9214D9D590068CE11 /* pico_aodv.h */,
				AEFF7EFA214D9D590068CE11 /* pico_arp.c */,
				AEFF7EFB214D9D590068CE11 /* pico_arp.h */,
				AEFF7EFC214D9D590068CE11 /* pico_dev_ipc.h */,
				AEFF7EFD214D9D590068CE11 /* pico_dev_null.h */,
				AEFF7EFE214D9D590068CE11 /* pico_dev_ppp.c */,
				AEFF7EFF214D9D590068CE11 /* pico_dev_ppp.h */,
				AEFF7F08214D9D590068CE11 /* pico_dhcp_client.h */,
				AEA93E66259D07A30076297F /* pico_dhcp_common.c */,
				AEFF7F0A214D9D590068CE11 /* pico_dhcp_common.h */,
				AEA93E64259D07A20076297F /* pico_dhcp_server.c */,
				AEA93E65259D07A30076297F /* pico_dhcp_server.h */,
				AEFF7F0B214D9D590068CE11 /* pico_dns_client.c */,
				AEFF7F0C214D9D590068CE11 /* pico_dns_client.h */,
				AEFF7F0D214D9D590068CE11 /* pico_dns_common.c */,
				AEFF7F0E214D9D590068CE11 /* pico_dns_common.h */,
				AEFF7F0F214D9D590068CE11 /* pico_ethernet.c */,
				AEFF7F10214D9D590068CE11 /* pico_ethernet.h */,
				AEFF7F11214D9D590068CE11 /* pico_fragments.c */,
				AEFF7F12214D9D590068CE11 /* pico_fragments.h */,
				AEA93E6C259DE9160076297F /* pico_icmp4.c */,
				AEFF7F14214D9D590068CE11 /* pico_icmp4.h */,
				AEFF7F15214D9D590068CE11 /* pico_icmp6.h */,
				AEFF7F16214D9D590068CE11 /* pico_igmp.h */,
				AEFF7F17214D9D590068CE11 /* pico_ipfilter.h */,
				AEFF7F18214D9D590068CE11 /* pico_ipv4.c */,
				AEFF7F19214D9D590068CE11 /* pico_ipv4.h */,
				AEFF7F1B214D9D590068CE11 /* pico_ipv6_nd.h */,
				AEFF7F1A214D9D590068CE11 /* pico_ipv6.h */,
				AEFF7F1C214D9D590068CE11 /* pico_mcast.h */,
				AEFF7F1F214D9D590068CE11 /* pico_mld.h */,
				AEFF7F20214D9D590068CE11 /* pico_mm.h */,
				AEFF7F21214D9D590068CE11 /* pico_nat.h */,
				AEFF7F22214D9D590068CE11 /* pico_olsr.h */,
				AEFF7F23214D9D590068CE11 /* pico_socket_tcp.c */,
				AEFF7F24214D9D590068CE11 /* pico_socket_tcp.h */,
				AEFF7F25214D9D590068CE11 /* pico_socket_udp.c */,
				AEFF7F26214D9D590068CE11 /* pico_socket_udp.h */,
				AEFF7F27214D9D590068CE11 /* pico_strings.c */,
				AEFF7F28214D9D590068CE11 /* pico_strings.h */,
				AEFF7F29214D9D590068CE11 /* pico_tcp.c */,
				AEFF7F2A214D9D590068CE11 /* pico_tcp.h */,
				AEFF7F2B214D9D590068CE11 /* pico_udp.c */,
				AEFF7F2C214D9D590068CE11 /* pico_udp.h */,
			);
			path = modules;
			sourceTree = "<group>";
		};
		AEFF7F3D214D9D590068CE11 /* stack */ = {
			isa = PBXGroup;
			children = (
				AEFF7F3E214D9D590068CE11 /* pico_device.c */,
				AEFF7F3F214D9D590068CE11 /* pico_frame.c */,
				AEFF7F40214D9D590068CE11 /* pico_md5.c */,
				AEFF7F41214D9D590068CE11 /* pico_protocol.c */,
				AEFF7F42214D9D590068CE11 /* pico_socket.c */,
				AEFF7F43214D9D590068CE11 /* pico_socket_multicast.c */,
				AEFF7F44214D9D590068CE11 /* pico_stack.c */,
				AEFF7F45214D9D590068CE11 /* pico_tree.c */,
			);
			path = stack;
			sourceTree = "<group>";
		};
		F2190633265C23CC00AA2ACA /* deps */ = {
			isa = PBXGroup;
			children = (
				F2190634265C23F200AA2ACA /* zlib-1.2.11 */,
			);
			path = deps;
			sourceTree = "<group>";
		};
		F2190634265C23F200AA2ACA /* zlib-1.2.11 */ = {
			isa = PBXGroup;
			children = (
				F2190635265C243C00AA2ACA /* adler32.c */,
				F2190639265C244200AA2ACA /* compress.c */,
				F219063F265C247C00AA2ACA /* crc32.c */,
				F2190642265C247C00AA2ACA /* crc32.h */,
				F2190645265C247C00AA2ACA /* deflate.c */,
				F219064D265C247C00AA2ACA /* deflate.h */,
				F2190644265C247C00AA2ACA /* gzclose.c */,
				F2190653265C247D00AA2ACA /* gzguts.h */,
				F219064C265C247C00AA2ACA /* gzlib.c */,
				F219064B265C247C00AA2ACA /* gzread.c */,
				F2190650265C247C00AA2ACA /* gzwrite.c */,
				F2190641265C247C00AA2ACA /* infback.c */,
				F219064F265C247C00AA2ACA /* inffast.c */,
				F2190654265C247D00AA2ACA /* inffast.h */,
				F2190640265C247C00AA2ACA /* inffixed.h */,
				F2190646265C247C00AA2ACA /* inflate.c */,
				F2190648265C247C00AA2ACA /* inflate.h */,
				F219063D265C247C00AA2ACA /* inftrees.c */,
				F2190643265C247C00AA2ACA /* inftrees.h */,
				F219064E265C247C00AA2ACA /* trees.c */,
				F2190652265C247D00AA2ACA /* trees.h */,
				F2190647265C247C00AA2ACA /* uncompr.c */,
				F2190649265C247C00AA2ACA /* zconf.h */,
				F219063E265C247C00AA2ACA /* zlib.h */,
				F219064A265C247C00AA2ACA /* zutil.c */,
				F2190651265C247C00AA2ACA /* zutil.h */,
			);
			path = "zlib-1.2.11";
			sourceTree = "<group>";
		};
/* End PBXGroup section */

/* Begin PBXNativeTarget section */
		84A388B21B1CDD3E000166C0 /* reicast-osx */ = {
			isa = PBXNativeTarget;
			buildConfigurationList = 84A388CD1B1CDD3F000166C0 /* Build configuration list for PBXNativeTarget "reicast-osx" */;
			buildPhases = (
				AE60BDA5222B7E8000FA8A5B /* ShellScript */,
				84A388AF1B1CDD3E000166C0 /* Sources */,
				84A388B01B1CDD3E000166C0 /* Frameworks */,
				84A388B11B1CDD3E000166C0 /* Resources */,
			);
			buildRules = (
			);
			dependencies = (
			);
			name = "reicast-osx";
			productName = "reicast-osx";
			productReference = 84A388B31B1CDD3E000166C0 /* Flycast.app */;
			productType = "com.apple.product-type.application";
		};
		84A388C21B1CDD3F000166C0 /* reicast-osxTests */ = {
			isa = PBXNativeTarget;
			buildConfigurationList = 84A388D01B1CDD3F000166C0 /* Build configuration list for PBXNativeTarget "reicast-osxTests" */;
			buildPhases = (
				84A388BF1B1CDD3F000166C0 /* Sources */,
				84A388C01B1CDD3F000166C0 /* Frameworks */,
				84A388C11B1CDD3F000166C0 /* Resources */,
			);
			buildRules = (
			);
			dependencies = (
				84A388C51B1CDD3F000166C0 /* PBXTargetDependency */,
			);
			name = "reicast-osxTests";
			productName = "reicast-osxTests";
			productReference = 84A388C31B1CDD3F000166C0 /* reicast-osxTests.xctest */;
			productType = "com.apple.product-type.bundle.unit-test";
		};
/* End PBXNativeTarget section */

/* Begin PBXProject section */
		84A388AB1B1CDD3E000166C0 /* Project object */ = {
			isa = PBXProject;
			attributes = {
				LastSwiftUpdateCheck = 0700;
				LastUpgradeCheck = 1240;
				ORGANIZATIONNAME = reicast;
				TargetAttributes = {
					84A388B21B1CDD3E000166C0 = {
						CreatedOnToolsVersion = 6.1;
						LastSwiftMigration = 0920;
					};
					84A388C21B1CDD3F000166C0 = {
						CreatedOnToolsVersion = 6.1;
						LastSwiftMigration = 0920;
						TestTargetID = 84A388B21B1CDD3E000166C0;
					};
				};
			};
			buildConfigurationList = 84A388AE1B1CDD3E000166C0 /* Build configuration list for PBXProject "reicast-osx" */;
			compatibilityVersion = "Xcode 3.2";
			developmentRegion = en;
			hasScannedForEncodings = 0;
			knownRegions = (
				en,
				Base,
			);
			mainGroup = 84A388AA1B1CDD3E000166C0;
			productRefGroup = 84A388B41B1CDD3E000166C0 /* Products */;
			projectDirPath = "";
			projectRoot = "";
			targets = (
				84A388B21B1CDD3E000166C0 /* reicast-osx */,
				84A388C21B1CDD3F000166C0 /* reicast-osxTests */,
			);
		};
/* End PBXProject section */

/* Begin PBXResourcesBuildPhase section */
		84A388B11B1CDD3E000166C0 /* Resources */ = {
			isa = PBXResourcesBuildPhase;
			buildActionMask = 2147483647;
			files = (
				84A388BB1B1CDD3E000166C0 /* Images.xcassets in Resources */,
				84A388BE1B1CDD3E000166C0 /* MainMenu.xib in Resources */,
			);
			runOnlyForDeploymentPostprocessing = 0;
		};
		84A388C11B1CDD3F000166C0 /* Resources */ = {
			isa = PBXResourcesBuildPhase;
			buildActionMask = 2147483647;
			files = (
			);
			runOnlyForDeploymentPostprocessing = 0;
		};
/* End PBXResourcesBuildPhase section */

/* Begin PBXShellScriptBuildPhase section */
		AE60BDA5222B7E8000FA8A5B /* ShellScript */ = {
			isa = PBXShellScriptBuildPhase;
			buildActionMask = 2147483647;
			files = (
			);
			inputPaths = (
			);
			outputPaths = (
			);
			runOnlyForDeploymentPostprocessing = 0;
			shellPath = /bin/sh;
			shellScript = "echo \"#define REICAST_VERSION \\\"`git describe --tags --always`\\\"\" > $SRCROOT/../../../core/version.h\necho \"#define GIT_HASH \\\"`git rev-parse --short HEAD`\\\"\" >> $SRCROOT/../../../core/version.h\necho \"#define BUILD_DATE \\\"`date '+%Y-%m-%d %H:%M:%S %Z'`\\\"\" >> $SRCROOT/../../../core/version.h\ncd $SRCROOT/../../../core/deps/miniupnpc; sh ./updateminiupnpcstrings.sh\n";
		};
/* End PBXShellScriptBuildPhase section */

/* Begin PBXSourcesBuildPhase section */
		84A388AF1B1CDD3E000166C0 /* Sources */ = {
			isa = PBXSourcesBuildPhase;
			buildActionMask = 2147483647;
			files = (
				AE82C60625A4D92D00C79BC2 /* naomi_roms.cpp in Sources */,
				AE82C6A225B64AE200C79BC2 /* zip_unchange_data.c in Sources */,
				84B7BF741B72720200F9733F /* descrambl.cpp in Sources */,
				84B7BF5D1B72720200F9733F /* gdi.cpp in Sources */,
				84B7BF5B1B72720200F9733F /* chd.cpp in Sources */,
				84B7BF611B72720200F9733F /* common.cpp in Sources */,
				AEF998742598900A0038E0B8 /* minixml.c in Sources */,
				AEFF7F5C214D9D590068CE11 /* pico_socket_udp.c in Sources */,
				AEFF7278265901BF003E8022 /* libchdr_cdrom.c in Sources */,
				AE82C6B825B64AE200C79BC2 /* zip_file_error_get.c in Sources */,
				84B7BF7A1B72720200F9733F /* gles.cpp in Sources */,
				AEF998732598900A0038E0B8 /* upnperrors.c in Sources */,
				F219065E265C247D00AA2ACA /* gzlib.c in Sources */,
				AEF998602598900A0038E0B8 /* portlistingparse.c in Sources */,
				F2190658265C247D00AA2ACA /* gzclose.c in Sources */,
				AE82C67325B64AE200C79BC2 /* zip_source_error.c in Sources */,
				AE80EDBF2157D4E600F7800F /* naomi_cart.cpp in Sources */,
				AEA93E6D259DE9160076297F /* pico_icmp4.c in Sources */,
				AE82C6C125B64AE200C79BC2 /* zip_file_error_clear.c in Sources */,
				AE82C67C25B64AE200C79BC2 /* zip_set_file_compression.c in Sources */,
				AEFF7F5E214D9D590068CE11 /* pico_tcp.c in Sources */,
				AE82C67F25B64AE200C79BC2 /* zip_get_num_entries.c in Sources */,
				AE80EDBE2157D4E600F7800F /* naomi.cpp in Sources */,
				AE4AF3032588E7DE00F90C30 /* mainui.cpp in Sources */,
				AE82C6A825B64AE200C79BC2 /* zip_name_locate.c in Sources */,
				AE82C69525B64AE200C79BC2 /* zip_fclose.c in Sources */,
				AEF256522294060400348550 /* archive.cpp in Sources */,
				84B7BF281B72720200F9733F /* dsp.cpp in Sources */,
				559E932F25FCBFCA001B0F40 /* utils-vixl.cc in Sources */,
				AE7B907F235A53D800145C6A /* switcher.cpp in Sources */,
				AE82C6D825B64AE200C79BC2 /* zip_fseek.c in Sources */,
				AE82C6C925B64AE200C79BC2 /* zip_error_clear.c in Sources */,
				84B7BF3D1B72720200F9733F /* Renderer_if.cpp in Sources */,
				AE82C69B25B64AE200C79BC2 /* zip_fopen_encrypted.c in Sources */,
				84B7BF7E1B72720200F9733F /* TexCache.cpp in Sources */,
				AEF99730259682850038E0B8 /* rzip.cpp in Sources */,
				AE82C6A425B64AE200C79BC2 /* zip_file_add.c in Sources */,
				AE82C6D725B64AE200C79BC2 /* zip_fopen_index.c in Sources */,
				AE82C67725B64AE200C79BC2 /* zip_error_to_str.c in Sources */,
				AE43537522C9420C005E19CE /* LogManager.cpp in Sources */,
				AE82C68325B64AE200C79BC2 /* zip_stat_init.c in Sources */,
				AE82C68525B64AE200C79BC2 /* zip_source_read.c in Sources */,
				AEFF7F4E214D9D590068CE11 /* pico_dev_ppp.c in Sources */,
				AE82C69825B64AE200C79BC2 /* zip_entry.c in Sources */,
				AE82C6C025B64AE200C79BC2 /* zip_discard.c in Sources */,
				AEE6277C220D7B7E00EC7E89 /* imgui_draw.cpp in Sources */,
				AE649C29218C553A00EF4A81 /* Delta.c in Sources */,
				F2190656265C247D00AA2ACA /* crc32.c in Sources */,
				AE82C6A625B64AE200C79BC2 /* zip_file_set_external_attributes.c in Sources */,
				84B7BF431B72720200F9733F /* decoder.cpp in Sources */,
				AE82C6E825B64BAB00C79BC2 /* zip_err_str.c in Sources */,
				AE82C68A25B64AE200C79BC2 /* zip_utf-8.c in Sources */,
				84B7BEBB1B72720200F9733F /* elf64.cpp in Sources */,
				F219065D265C247D00AA2ACA /* gzread.c in Sources */,
				AEA93E68259D07A30076297F /* pico_dhcp_common.c in Sources */,
				EBDF374F1BB96581001191B5 /* audiobackend_coreaudio.cpp in Sources */,
				AE7B907D235A53D800145C6A /* osx.cpp in Sources */,
				84B7BF581B72720200F9733F /* sh4_rom.cpp in Sources */,
				AE82C67625B64AE200C79BC2 /* zip_ftell.c in Sources */,
				84B7BF441B72720200F9733F /* driver.cpp in Sources */,
				AE2A2D7D21D6851E004B308D /* 7zCrcOpt.c in Sources */,
				84B7BF451B72720200F9733F /* shil.cpp in Sources */,
				AE82C6B225B64AE200C79BC2 /* zip_get_num_files.c in Sources */,
				F219065A265C247D00AA2ACA /* inflate.c in Sources */,
				AE82C6C425B64AE200C79BC2 /* zip_stat.c in Sources */,
				AE82C69225B64AE200C79BC2 /* zip_source_tell.c in Sources */,
				AE82C6D125B64AE200C79BC2 /* zip_source_write.c in Sources */,
				AEFF7276265901BF003E8022 /* libchdr_flac.c in Sources */,
				AEFF7F6F214D9D590068CE11 /* pico_device.c in Sources */,
				559E933A25FCBFCA001B0F40 /* pointer-auth-aarch64.cc in Sources */,
				559E933C25FCBFCA001B0F40 /* logic-aarch64.cc in Sources */,
				AE82C6A025B64AE200C79BC2 /* zip_pkware.c in Sources */,
				F2190659265C247D00AA2ACA /* deflate.c in Sources */,
				F2190661265C247D00AA2ACA /* gzwrite.c in Sources */,
				559E932E25FCBFCA001B0F40 /* cpu-features.cc in Sources */,
				AEFF7F4D214D9D590068CE11 /* pico_arp.c in Sources */,
				AE82C68225B64AE200C79BC2 /* zip_source_seek.c in Sources */,
				AED73EBE2348E49900ECDB64 /* CustomTexture.cpp in Sources */,
				AE2A2D7C21D6851E004B308D /* 7zBuf.c in Sources */,
				84B7BEB11B72720200F9733F /* cdipsr.cpp in Sources */,
				AE82C6A525B64AE200C79BC2 /* zip_algorithm_deflate.c in Sources */,
				AEF77FDB24AA76BA00171080 /* audiobackend_null.cpp in Sources */,
				AE82C68E25B64AE200C79BC2 /* zip_source_buffer.c in Sources */,
				AE82C6C725B64AE200C79BC2 /* zip_source_is_deleted.c in Sources */,
				AE2A2D5D21D68470004B308D /* m4cartridge.cpp in Sources */,
				AE82C6AC25B64AE200C79BC2 /* zip_add_entry.c in Sources */,
				559E934225FCBFCA001B0F40 /* cpu-aarch64.cc in Sources */,
				AE2A2D5B21D68470004B308D /* m1cartridge.cpp in Sources */,
				AE82C6AA25B64AE200C79BC2 /* zip_add.c in Sources */,
				AE82C6D425B64AE200C79BC2 /* zip_source_window.c in Sources */,
				AE649C2F218C553A00EF4A81 /* LzmaLib.c in Sources */,
				AEFF7F55214D9D590068CE11 /* pico_dns_common.c in Sources */,
				AE82C68125B64AE200C79BC2 /* zip_source_file_common.c in Sources */,
				AE2A2D7821D6851E004B308D /* 7zCrc.c in Sources */,
				AE82C67425B64AE200C79BC2 /* zip_source_remove.c in Sources */,
				F2190636265C243C00AA2ACA /* adler32.c in Sources */,
				84B7BF371B72720200F9733F /* maple_if.cpp in Sources */,
				AE82C6BC25B64AE200C79BC2 /* zip_strerror.c in Sources */,
				AE82C69E25B64AE200C79BC2 /* zip_error_strerror.c in Sources */,
				AEF998662598900A0038E0B8 /* miniwget.c in Sources */,
				84B7BF351B72720200F9733F /* maple_devs.cpp in Sources */,
				84B7BF461B72720200F9733F /* sh4_fpu.cpp in Sources */,
				AE649C26218C553A00EF4A81 /* Bra86.c in Sources */,
				AE82C69325B64AE200C79BC2 /* zip_file_get_external_attributes.c in Sources */,
				84B7BEAF1B72720200F9733F /* cfg.cpp in Sources */,
				84B7BF521B72720200F9733F /* ubc.cpp in Sources */,
				AEA93E5C259BCD530076297F /* rtl8139c.cpp in Sources */,
				AE82C6CF25B64AE200C79BC2 /* zip_set_name.c in Sources */,
				AE82C6DB25B64AE200C79BC2 /* zip_file_get_comment.c in Sources */,
				AE82C6DA25B64AE200C79BC2 /* zip_source_tell_write.c in Sources */,
				AE8C27342111A31100D4D8F4 /* dsp_interp.cpp in Sources */,
				84B7BF421B72720200F9733F /* blockmanager.cpp in Sources */,
				84B7BF511B72720200F9733F /* tmu.cpp in Sources */,
				AE82C6C225B64AE200C79BC2 /* zip_source_compress.c in Sources */,
				AE82C68B25B64AE200C79BC2 /* zip_source_rollback_write.c in Sources */,
				AE43537422C9420C005E19CE /* ConsoleListenerWin.cpp in Sources */,
				AE82C6AD25B64AE200C79BC2 /* zip_source_zip_new.c in Sources */,
				F219065F265C247D00AA2ACA /* trees.c in Sources */,
				84B7BF7B1B72720200F9733F /* gltex.cpp in Sources */,
				AE1E294020A96B0B00FC6BA2 /* rec_x64.cpp in Sources */,
				AEE6278822131BB500EC7E89 /* mapping.cpp in Sources */,
				AEFF7F76214D9D590068CE11 /* pico_tree.c in Sources */,
				AEE6277A220D7B7E00EC7E89 /* imgui.cpp in Sources */,
				F219065C265C247D00AA2ACA /* zutil.c in Sources */,
				AE82C69425B64AE200C79BC2 /* zip_error_get_sys_type.c in Sources */,
				AE82C69925B64AE200C79BC2 /* zip_unchange_archive.c in Sources */,
				559E933825FCBFCA001B0F40 /* instrument-aarch64.cc in Sources */,
				84B7BEB91B72720200F9733F /* elf.cpp in Sources */,
				AE82C60025A0E45A00C79BC2 /* picoppp.cpp in Sources */,
				84B7BF2B1B72720200F9733F /* arm_mem.cpp in Sources */,
				84B7BF4F1B72720200F9733F /* rtc.cpp in Sources */,
				AE90679B235B6F6400CE473C /* gl_context.cpp in Sources */,
				84B7BF361B72720200F9733F /* maple_helper.cpp in Sources */,
				84B7BF541B72720200F9733F /* sh4_interrupts.cpp in Sources */,
				AE2A2D7F21D6851E004B308D /* 7zFile.c in Sources */,
				AEF2564822886A2E00348550 /* posix_vmem.cpp in Sources */,
				84B7BF6B1B72720200F9733F /* audiostream.cpp in Sources */,
				84B7BF301B72720200F9733F /* holly_intc.cpp in Sources */,
				559E934325FCBFCA001B0F40 /* assembler-aarch64.cc in Sources */,
				AE649C2A218C553A00EF4A81 /* LzFind.c in Sources */,
				AE82C6BA25B64AE200C79BC2 /* zip_memdup.c in Sources */,
				AE82C6A125B64AE200C79BC2 /* zip_source_accept_empty.c in Sources */,
				84B7BF2A1B72720200F9733F /* arm7.cpp in Sources */,
				AE90679D235DF80400CE473C /* osd.cpp in Sources */,
				AE82C67D25B64AE200C79BC2 /* zip_get_name.c in Sources */,
				84B7BF551B72720200F9733F /* sh4_mem.cpp in Sources */,
				AE82C69F25B64AE200C79BC2 /* zip_open.c in Sources */,
				AE649C2C218C553A00EF4A81 /* Lzma86Enc.c in Sources */,
				AE82C69725B64AE200C79BC2 /* zip_close.c in Sources */,
				84B7BF411B72720200F9733F /* ta_vtx.cpp in Sources */,
				AEF9984C2598900A0038E0B8 /* addr_is_reserved.c in Sources */,
				AE82C6B725B64AE200C79BC2 /* zip_source_close.c in Sources */,
				AE1E293B2095FB1600FC6BA2 /* rec_cpp.cpp in Sources */,
				AE82C6AE25B64AE200C79BC2 /* zip_source_free.c in Sources */,
				84B7BF331B72720200F9733F /* sb_mem.cpp in Sources */,
				AE82C68425B64AE200C79BC2 /* zip_file_get_offset.c in Sources */,
				AE82C6C625B64AE200C79BC2 /* zip_source_supports.c in Sources */,
				AEF998782598900A0038E0B8 /* igd_desc_parse.c in Sources */,
				84B7BF2F1B72720200F9733F /* gdromv3.cpp in Sources */,
				84B7BF591B72720200F9733F /* sh4_sched.cpp in Sources */,
				AE7B907C235A53D800145C6A /* gl4funcs.cpp in Sources */,
				AE649C28218C553A00EF4A81 /* CpuArch.c in Sources */,
				84B7BF261B72720200F9733F /* aica_if.cpp in Sources */,
				AEE6278722131BB500EC7E89 /* gamepad_device.cpp in Sources */,
				AE82C68625B64AE200C79BC2 /* zip_set_archive_comment.c in Sources */,
				559E934125FCBFCA001B0F40 /* decoder-aarch64.cc in Sources */,
				AE7BCB592415515B007285F8 /* arm7_rec.cpp in Sources */,
				AE039B40261C61C8005E24C5 /* gui_cheats.cpp in Sources */,
				AE649C30218C553A00EF4A81 /* Sort.c in Sources */,
				AE82C6B325B64AE200C79BC2 /* zip_source_file_stdio.c in Sources */,
				AE82C6D525B64AE200C79BC2 /* zip_set_default_password.c in Sources */,
				AE82C6EB25B64BAB00C79BC2 /* zip_source_file_stdio_named.c in Sources */,
				8491687F1B782B2D00F3F2B4 /* ini.cpp in Sources */,
				AE82C6BB25B64AE200C79BC2 /* zip_unchange.c in Sources */,
				AE82C69625B64AE200C79BC2 /* zip_fopen.c in Sources */,
				AEFF7274265901BF003E8022 /* libchdr_bitstream.c in Sources */,
				AEA93E60259BCD530076297F /* bba.cpp in Sources */,
				84B7BF341B72720200F9733F /* maple_cfg.cpp in Sources */,
				F219063A265C244200AA2ACA /* compress.c in Sources */,
				AE82C6CC25B64AE200C79BC2 /* zip_hash.c in Sources */,
				AE649C2D218C553A00EF4A81 /* LzmaDec.c in Sources */,
				AE82C6AB25B64AE200C79BC2 /* zip_set_file_comment.c in Sources */,
				AE82C6B025B64AE200C79BC2 /* zip_source_open.c in Sources */,
				AEA94931244CDF50001134C7 /* naomi_flashrom.cpp in Sources */,
				AE82C6B925B64AE200C79BC2 /* zip_replace.c in Sources */,
				AE82C69C25B64AE200C79BC2 /* zip_error.c in Sources */,
				AE82C6CE25B64AE200C79BC2 /* zip_fread.c in Sources */,
				AE649C25218C553A00EF4A81 /* Bra.c in Sources */,
				AE82C69025B64AE200C79BC2 /* zip_extra_field_api.c in Sources */,
				AE82C6B625B64AE200C79BC2 /* zip_stat_index.c in Sources */,
				84B7BF401B72720200F9733F /* ta_ctx.cpp in Sources */,
				AE2A2D5A21D68470004B308D /* gdcartridge.cpp in Sources */,
				AE82C6C325B64AE200C79BC2 /* zip_source_begin_write_cloning.c in Sources */,
				AEF256502294060400348550 /* ZipArchive.cpp in Sources */,
				84B7BF4D1B72720200F9733F /* intc.cpp in Sources */,
				559E92ED25FCBF23001B0F40 /* rec_arm64.cpp in Sources */,
				84B7BEB01B72720200F9733F /* cl.cpp in Sources */,
				AED73DCC233ACC9800ECDB64 /* cheats.cpp in Sources */,
				84B7BF391B72720200F9733F /* drkPvr.cpp in Sources */,
				84B7BF621B72720200F9733F /* context.cpp in Sources */,
				AE82C6C525B64AE200C79BC2 /* zip_source_get_file_attributes.c in Sources */,
				AE82C69A25B64AE200C79BC2 /* zip_rename.c in Sources */,
				AEFF7F72214D9D590068CE11 /* pico_protocol.c in Sources */,
				AE7BCB6E24460910007285F8 /* naomi_m3comm.cpp in Sources */,
				AE82C6D625B64AE200C79BC2 /* zip_add_dir.c in Sources */,
				84B7BF6A1B72720200F9733F /* audiobackend_pulseaudio.cpp in Sources */,
				AE82C6DE25B64AE200C79BC2 /* zip_source_pkware_encode.c in Sources */,
				84B7BF3F1B72720200F9733F /* ta.cpp in Sources */,
				AE2A24DA22AE7EB600DD3034 /* ssa.cpp in Sources */,
				AE82C6CB25B64AE200C79BC2 /* zip_file_replace.c in Sources */,
				AE82C68F25B64AE200C79BC2 /* zip_fdopen.c in Sources */,
				AED73DC42303E19200ECDB64 /* sdl.cpp in Sources */,
				F2190655265C247D00AA2ACA /* inftrees.c in Sources */,
				AE82C6BD25B64AE200C79BC2 /* zip_file_set_encryption.c in Sources */,
				84B7BF751B72720200F9733F /* gdrom_hle.cpp in Sources */,
				AE82C69125B64AE200C79BC2 /* zip_dirent.c in Sources */,
				AE7BCB6B244608B6007285F8 /* naomi_network.cpp in Sources */,
				84B7BF5A1B72720200F9733F /* cdi.cpp in Sources */,
				AE43537322C9420C005E19CE /* ConsoleListenerNix.cpp in Sources */,
				AE82C67825B64AE200C79BC2 /* zip_progress.c in Sources */,
				84B7BF831B727AD700F9733F /* osx-main.mm in Sources */,
				84B7BF761B72720200F9733F /* reios.cpp in Sources */,
				84B7BF3B1B72720200F9733F /* pvr_regs.cpp in Sources */,
				559E933B25FCBFCA001B0F40 /* instructions-aarch64.cc in Sources */,
				AE4AF300257FDFD000F90C30 /* maple_jvs.cpp in Sources */,
				AE82C6D925B64AE200C79BC2 /* zip_file_strerror.c in Sources */,
				84B7BF311B72720200F9733F /* sb.cpp in Sources */,
				AE649C2B218C553A00EF4A81 /* Lzma86Dec.c in Sources */,
				84B7BF4B1B72720200F9733F /* cpg.cpp in Sources */,
				AE2A2D8021D6851E004B308D /* 7zDec.c in Sources */,
				AE82C67A25B64AE200C79BC2 /* zip_source_seek_write.c in Sources */,
				AE649C24218C553A00EF4A81 /* Alloc.c in Sources */,
				AE82C6B125B64AE200C79BC2 /* zip_unchange_all.c in Sources */,
				AEE62768220D7B4400EC7E89 /* cue.cpp in Sources */,
				AEE6278E2224762000EC7E89 /* imgui_impl_opengl3.cpp in Sources */,
				AE82C6A325B64AE200C79BC2 /* zip_get_archive_comment.c in Sources */,
				AE80EDB72157D4D500F7800F /* serialize.cpp in Sources */,
				AEE6276B220D7B5500EC7E89 /* gui.cpp in Sources */,
				84B7BF6C1B72720200F9733F /* profiler.cpp in Sources */,
				AEFF7F73214D9D590068CE11 /* pico_socket.c in Sources */,
				AE82C68925B64AE200C79BC2 /* zip_source_commit_write.c in Sources */,
				AEFF7F5D214D9D590068CE11 /* pico_strings.c in Sources */,
				AEFF7ECC214AEC810068CE11 /* modem.cpp in Sources */,
				84B7BF2E1B72720200F9733F /* gdrom_response.cpp in Sources */,
				AEF9984B2598900A0038E0B8 /* minisoap.c in Sources */,
				AE82C6C825B64AE200C79BC2 /* zip_get_file_comment.c in Sources */,
				AE82C6D225B64AE200C79BC2 /* zip_buffer.c in Sources */,
				84B7BF7F1B72720200F9733F /* stdclass.cpp in Sources */,
				F2190660265C247D00AA2ACA /* inffast.c in Sources */,
				AE82C6BF25B64AE200C79BC2 /* zip_source_layered.c in Sources */,
				AE82C6EA25B64BAB00C79BC2 /* zip_random_unix.c in Sources */,
				AEFF7F59214D9D590068CE11 /* pico_ipv4.c in Sources */,
				AE82C67525B64AE200C79BC2 /* zip_delete.c in Sources */,
				84B7BF271B72720200F9733F /* aica_mem.cpp in Sources */,
				84B7BF571B72720200F9733F /* sh4_opcode_list.cpp in Sources */,
				84B7BF691B72720200F9733F /* audiobackend_oss.cpp in Sources */,
				AEF9987B259B345E0038E0B8 /* miniupnp.cpp in Sources */,
				AEA93E51259BA2180076297F /* audiobackend_sdl2.cpp in Sources */,
				AE82C67925B64AE200C79BC2 /* zip_error_get.c in Sources */,
				AE82C6DD25B64AE200C79BC2 /* zip_dir_add.c in Sources */,
				AE82C69D25B64AE200C79BC2 /* zip_get_encryption_implementation.c in Sources */,
				559E933025FCBFCA001B0F40 /* compiler-intrinsics-vixl.cc in Sources */,
				AEE6277B220D7B7E00EC7E89 /* imgui_demo.cpp in Sources */,
				AE2A2D7A21D6851E004B308D /* 7zArcIn.c in Sources */,
				84B7BF471B72720200F9733F /* sh4_interpreter.cpp in Sources */,
				AEF998762598900A0038E0B8 /* miniupnpc.c in Sources */,
				AE2A2D7921D6851E004B308D /* 7zStream.c in Sources */,
				84B7BF531B72720200F9733F /* sh4_core_regs.cpp in Sources */,
				84B7BF3E1B72720200F9733F /* spg.cpp in Sources */,
				84B7BF251B72720200F9733F /* aica.cpp in Sources */,
				AE82C6A725B64AE200C79BC2 /* zip_libzip_version.c in Sources */,
				84B7BF791B72720200F9733F /* gldraw.cpp in Sources */,
				AE82C6E925B64BAB00C79BC2 /* zip_mkstempm.c in Sources */,
				84B7BF4E1B72720200F9733F /* mmu.cpp in Sources */,
				AE82C6AF25B64AE200C79BC2 /* zip_file_rename.c in Sources */,
				AE82C6B525B64AE200C79BC2 /* zip_source_begin_write.c in Sources */,
				AEF256512294060400348550 /* 7zArchive.cpp in Sources */,
				84B7BEBA1B72720200F9733F /* elf32.cpp in Sources */,
				84B7BF481B72720200F9733F /* sh4_opcodes.cpp in Sources */,
				AE2A2D7E21D6851E004B308D /* Lzma2Dec.c in Sources */,
				AE82C68825B64AE200C79BC2 /* zip_source_stat.c in Sources */,
				AEF998632598900A0038E0B8 /* upnpreplyparse.c in Sources */,
				AEFF7F5B214D9D590068CE11 /* pico_socket_tcp.c in Sources */,
				AE82C68D25B64AE200C79BC2 /* zip_file_set_mtime.c in Sources */,
				F2190657265C247D00AA2ACA /* infback.c in Sources */,
				AE649C27218C553A00EF4A81 /* BraIA64.c in Sources */,
				AED73EBF2348E49900ECDB64 /* sorter.cpp in Sources */,
				AE82C6CA25B64AE200C79BC2 /* zip_new.c in Sources */,
				AEF25646227C442F00348550 /* fastmmu.cpp in Sources */,
				84B7BF4A1B72720200F9733F /* ccn.cpp in Sources */,
				559E933D25FCBFCA001B0F40 /* simulator-aarch64.cc in Sources */,
				AEFF7F5F214D9D590068CE11 /* pico_udp.c in Sources */,
				AEFF7F70214D9D590068CE11 /* pico_frame.c in Sources */,
				559E933E25FCBFCA001B0F40 /* macro-assembler-aarch64.cc in Sources */,
				AEF998652598900A0038E0B8 /* receivedata.c in Sources */,
				AE8C274321122E2500D4D8F4 /* xbrz.cpp in Sources */,
				AE82C6A925B64AE200C79BC2 /* zip_io_util.c in Sources */,
				AE649C2E218C553A00EF4A81 /* LzmaEnc.c in Sources */,
				AE82C67B25B64AE200C79BC2 /* zip_get_archive_flag.c in Sources */,
				559E933925FCBFCA001B0F40 /* cpu-features-auditor-aarch64.cc in Sources */,
				84B7BF4C1B72720200F9733F /* dmac.cpp in Sources */,
				AE82C6CD25B64AE200C79BC2 /* zip_source_call.c in Sources */,
				559E933F25FCBFCA001B0F40 /* disasm-aarch64.cc in Sources */,
				AE2A2D5E21D68470004B308D /* decrypt.cpp in Sources */,
				AE82C68725B64AE200C79BC2 /* zip_set_archive_flag.c in Sources */,
				AED4473C25FC0CF100B045FF /* quad.cpp in Sources */,
				AEFF7F56214D9D590068CE11 /* pico_ethernet.c in Sources */,
				AEE6277E220D7B7E00EC7E89 /* imgui_widgets.cpp in Sources */,
				559E934425FCBFCA001B0F40 /* code-buffer-vixl.cc in Sources */,
				84B7BF771B72720200F9733F /* reios_elf.cpp in Sources */,
				AE9125CC25E3BBDC00ED4594 /* option.cpp in Sources */,
				84B7BF5C1B72720200F9733F /* common.cpp in Sources */,
				AE82C6BE25B64AE200C79BC2 /* zip_source_crc.c in Sources */,
				84B7BF681B72720200F9733F /* audiobackend_directsound.cpp in Sources */,
				AE2A2D5C21D68470004B308D /* awcartridge.cpp in Sources */,
				AE82C6B425B64AE200C79BC2 /* zip_source_pkware_decode.c in Sources */,
				84B7BF3A1B72720200F9733F /* pvr_mem.cpp in Sources */,
				84B7BF661B72720200F9733F /* nullDC.cpp in Sources */,
				AE82C60125A0E45A00C79BC2 /* dns.cpp in Sources */,
				AEE6279422247C0A00EC7E89 /* gui_util.cpp in Sources */,
				84B7BF291B72720200F9733F /* sgc_if.cpp in Sources */,
				F219065B265C247D00AA2ACA /* uncompr.c in Sources */,
				84B7BF5E1B72720200F9733F /* ImgReader.cpp in Sources */,
				AEFF7275265901BF003E8022 /* libchdr_huffman.c in Sources */,
				AE82C6DC25B64AE200C79BC2 /* zip_extra_field.c in Sources */,
				AE82C6D325B64AE200C79BC2 /* zip_string.c in Sources */,
				AE82C68025B64AE200C79BC2 /* zip_source_function.c in Sources */,
				84B7BF2C1B72720200F9733F /* vbaARM.cpp in Sources */,
				AE2A2D7B21D6851E004B308D /* Bcj2.c in Sources */,
				84B7BF561B72720200F9733F /* sh4_mmr.cpp in Sources */,
				84B7BF3C1B72720200F9733F /* pvr_sb_regs.cpp in Sources */,
				84B7BF671B72720200F9733F /* audiobackend_alsa.cpp in Sources */,
				84B7BF501B72720200F9733F /* serial.cpp in Sources */,
				84B7BF381B72720200F9733F /* _vmem.cpp in Sources */,
				84B7BF5F1B72720200F9733F /* ioctl.cpp in Sources */,
				AEA93E67259D07A30076297F /* pico_dhcp_server.c in Sources */,
				AE7BCB522406EDB0007285F8 /* dsp_x64.cpp in Sources */,
				AE82C6D025B64AE200C79BC2 /* zip_fopen_index_encrypted.c in Sources */,
				84B7BF491B72720200F9733F /* bsc.cpp in Sources */,
				AE43537222C9420C005E19CE /* ConsoleListenerDroid.cpp in Sources */,
				84A388B91B1CDD3E000166C0 /* AppDelegate.swift in Sources */,
				AEFF7F75214D9D590068CE11 /* pico_stack.c in Sources */,
				AEF998672598900A0038E0B8 /* upnpdev.c in Sources */,
				AEFF7F74214D9D590068CE11 /* pico_socket_multicast.c in Sources */,
				AEFF7F71214D9D590068CE11 /* pico_md5.c in Sources */,
				AEFF7273265901BF003E8022 /* libchdr_chd.c in Sources */,
				AEF9986B2598900A0038E0B8 /* upnpcommands.c in Sources */,
				AEF998622598900A0038E0B8 /* connecthostport.c in Sources */,
				AE7BCB582415515B007285F8 /* arm7_rec_x64.cpp in Sources */,
				AEFF7F54214D9D590068CE11 /* pico_dns_client.c in Sources */,
				559E934025FCBFCA001B0F40 /* operands-aarch64.cc in Sources */,
				AEF998752598900A0038E0B8 /* minissdpc.c in Sources */,
				AEFF7F57214D9D590068CE11 /* pico_fragments.c in Sources */,
				AE82C68C25B64AE200C79BC2 /* zip_file_set_comment.c in Sources */,
				84B7BF861B72871600F9733F /* EmuGLView.swift in Sources */,
				AE82C67E25B64AE200C79BC2 /* zip_source_zip.c in Sources */,
			);
			runOnlyForDeploymentPostprocessing = 0;
		};
		84A388BF1B1CDD3F000166C0 /* Sources */ = {
			isa = PBXSourcesBuildPhase;
			buildActionMask = 2147483647;
			files = (
				84A388CA1B1CDD3F000166C0 /* emulator_osxTests.swift in Sources */,
			);
			runOnlyForDeploymentPostprocessing = 0;
		};
/* End PBXSourcesBuildPhase section */

/* Begin PBXTargetDependency section */
		84A388C51B1CDD3F000166C0 /* PBXTargetDependency */ = {
			isa = PBXTargetDependency;
			target = 84A388B21B1CDD3E000166C0 /* reicast-osx */;
			targetProxy = 84A388C41B1CDD3F000166C0 /* PBXContainerItemProxy */;
		};
/* End PBXTargetDependency section */

/* Begin PBXVariantGroup section */
		84A388BC1B1CDD3E000166C0 /* MainMenu.xib */ = {
			isa = PBXVariantGroup;
			children = (
				84A388BD1B1CDD3E000166C0 /* Base */,
			);
			name = MainMenu.xib;
			sourceTree = "<group>";
		};
/* End PBXVariantGroup section */

/* Begin XCBuildConfiguration section */
		84A388CB1B1CDD3F000166C0 /* Debug */ = {
			isa = XCBuildConfiguration;
			baseConfigurationReference = AE2A234A22941AF000DD3034 /* DreamcastConfig.xcconfig */;
			buildSettings = {
				ALWAYS_SEARCH_USER_PATHS = NO;
				CLANG_CXX_LANGUAGE_STANDARD = "gnu++0x";
				CLANG_CXX_LIBRARY = "libc++";
				CLANG_ENABLE_MODULES = YES;
				CLANG_ENABLE_OBJC_ARC = YES;
				CLANG_WARN_BLOCK_CAPTURE_AUTORELEASING = YES;
				CLANG_WARN_BOOL_CONVERSION = YES;
				CLANG_WARN_COMMA = YES;
				CLANG_WARN_CONSTANT_CONVERSION = YES;
				CLANG_WARN_DEPRECATED_OBJC_IMPLEMENTATIONS = YES;
				CLANG_WARN_DIRECT_OBJC_ISA_USAGE = YES_ERROR;
				CLANG_WARN_EMPTY_BODY = YES;
				CLANG_WARN_ENUM_CONVERSION = YES;
				CLANG_WARN_INFINITE_RECURSION = YES;
				CLANG_WARN_INT_CONVERSION = YES;
				CLANG_WARN_NON_LITERAL_NULL_CONVERSION = YES;
				CLANG_WARN_OBJC_IMPLICIT_RETAIN_SELF = YES;
				CLANG_WARN_OBJC_LITERAL_CONVERSION = YES;
				CLANG_WARN_OBJC_ROOT_CLASS = YES_ERROR;
				CLANG_WARN_QUOTED_INCLUDE_IN_FRAMEWORK_HEADER = YES;
				CLANG_WARN_RANGE_LOOP_ANALYSIS = YES;
				CLANG_WARN_STRICT_PROTOTYPES = YES;
				CLANG_WARN_SUSPICIOUS_MOVE = YES;
				CLANG_WARN_UNREACHABLE_CODE = YES;
				CLANG_WARN__DUPLICATE_METHOD_MATCH = YES;
				CODE_SIGN_IDENTITY = "-";
				COPY_PHASE_STRIP = NO;
				ENABLE_STRICT_OBJC_MSGSEND = YES;
				ENABLE_TESTABILITY = YES;
				GCC_C_LANGUAGE_STANDARD = gnu99;
				GCC_DYNAMIC_NO_PIC = NO;
				GCC_FAST_MATH = NO;
				GCC_NO_COMMON_BLOCKS = YES;
				GCC_OPTIMIZATION_LEVEL = 0;
				GCC_PREPROCESSOR_DEFINITIONS = (
					TARGET_NO_OPENMP,
					CHD5_LZMA,
					_7ZIP_ST,
					CHD5_FLAC,
					"HAVE_CONFIG_H=1",
					"USE_SDL=1",
					XXH_INLINE_ALL,
					VK_USE_PLATFORM_MACOS_MVK,
					Z_HAVE_UNISTD_H,
				);
				GCC_SYMBOLS_PRIVATE_EXTERN = NO;
				GCC_WARN_64_TO_32_BIT_CONVERSION = YES;
				GCC_WARN_ABOUT_RETURN_TYPE = YES_ERROR;
				GCC_WARN_UNDECLARED_SELECTOR = YES;
				GCC_WARN_UNINITIALIZED_AUTOS = YES_AGGRESSIVE;
				GCC_WARN_UNUSED_FUNCTION = YES;
				GCC_WARN_UNUSED_VARIABLE = YES;
				MACOSX_DEPLOYMENT_TARGET = 10.9;
				MTL_ENABLE_DEBUG_INFO = YES;
				ONLY_ACTIVE_ARCH = YES;
				SDKROOT = macosx;
				SWIFT_OPTIMIZATION_LEVEL = "-Onone";
				SWIFT_VERSION = 5.0;
			};
			name = Debug;
		};
		84A388CC1B1CDD3F000166C0 /* Release */ = {
			isa = XCBuildConfiguration;
			baseConfigurationReference = AE2A234A22941AF000DD3034 /* DreamcastConfig.xcconfig */;
			buildSettings = {
				ALWAYS_SEARCH_USER_PATHS = NO;
				CLANG_CXX_LANGUAGE_STANDARD = "gnu++0x";
				CLANG_CXX_LIBRARY = "libc++";
				CLANG_ENABLE_MODULES = YES;
				CLANG_ENABLE_OBJC_ARC = YES;
				CLANG_WARN_BLOCK_CAPTURE_AUTORELEASING = YES;
				CLANG_WARN_BOOL_CONVERSION = YES;
				CLANG_WARN_COMMA = YES;
				CLANG_WARN_CONSTANT_CONVERSION = YES;
				CLANG_WARN_DEPRECATED_OBJC_IMPLEMENTATIONS = YES;
				CLANG_WARN_DIRECT_OBJC_ISA_USAGE = YES_ERROR;
				CLANG_WARN_EMPTY_BODY = YES;
				CLANG_WARN_ENUM_CONVERSION = YES;
				CLANG_WARN_INFINITE_RECURSION = YES;
				CLANG_WARN_INT_CONVERSION = YES;
				CLANG_WARN_NON_LITERAL_NULL_CONVERSION = YES;
				CLANG_WARN_OBJC_IMPLICIT_RETAIN_SELF = YES;
				CLANG_WARN_OBJC_LITERAL_CONVERSION = YES;
				CLANG_WARN_OBJC_ROOT_CLASS = YES_ERROR;
				CLANG_WARN_QUOTED_INCLUDE_IN_FRAMEWORK_HEADER = YES;
				CLANG_WARN_RANGE_LOOP_ANALYSIS = YES;
				CLANG_WARN_STRICT_PROTOTYPES = YES;
				CLANG_WARN_SUSPICIOUS_MOVE = YES;
				CLANG_WARN_UNREACHABLE_CODE = YES;
				CLANG_WARN__DUPLICATE_METHOD_MATCH = YES;
				CODE_SIGN_IDENTITY = "-";
				COPY_PHASE_STRIP = YES;
				DEBUG_INFORMATION_FORMAT = "dwarf-with-dsym";
				ENABLE_NS_ASSERTIONS = NO;
				ENABLE_STRICT_OBJC_MSGSEND = YES;
				GCC_C_LANGUAGE_STANDARD = gnu99;
				GCC_FAST_MATH = NO;
				GCC_NO_COMMON_BLOCKS = YES;
				GCC_PREPROCESSOR_DEFINITIONS = (
					TARGET_NO_OPENMP,
					CHD5_LZMA,
					_7ZIP_ST,
					CHD5_FLAC,
					"HAVE_CONFIG_H=1",
					NDEBUG,
					"USE_SDL=1",
					XXH_INLINE_ALL,
					VK_USE_PLATFORM_MACOS_MVK,
					Z_HAVE_UNISTD_H,
				);
				GCC_WARN_64_TO_32_BIT_CONVERSION = YES;
				GCC_WARN_ABOUT_RETURN_TYPE = YES_ERROR;
				GCC_WARN_UNDECLARED_SELECTOR = YES;
				GCC_WARN_UNINITIALIZED_AUTOS = YES_AGGRESSIVE;
				GCC_WARN_UNUSED_FUNCTION = YES;
				GCC_WARN_UNUSED_VARIABLE = YES;
				MACOSX_DEPLOYMENT_TARGET = 10.9;
				MTL_ENABLE_DEBUG_INFO = NO;
				SDKROOT = macosx;
				SWIFT_COMPILATION_MODE = wholemodule;
				SWIFT_VERSION = 5.0;
			};
			name = Release;
		};
		84A388CE1B1CDD3F000166C0 /* Debug */ = {
			isa = XCBuildConfiguration;
			baseConfigurationReference = AE2A234A22941AF000DD3034 /* DreamcastConfig.xcconfig */;
			buildSettings = {
				ASSETCATALOG_COMPILER_APPICON_NAME = AppIcon;
				CODE_SIGN_IDENTITY = "-";
				COMBINE_HIDPI_IMAGES = YES;
				DEVELOPMENT_TEAM = "";
				ENABLE_HARDENED_RUNTIME = NO;
				GCC_PREPROCESSOR_DEFINITIONS = (
					"DEBUG=1",
					"$(inherited)",
				);
				"GCC_PREPROCESSOR_DEFINITIONS[arch=i386]" = (
					TARGET_OSX,
					"$(inherited)",
				);
				"GCC_PREPROCESSOR_DEFINITIONS[arch=x86_64]" = (
					TARGET_OSX_X64,
					"$(inherited)",
				);
				HEADER_SEARCH_PATHS = (
					"$(inherited)",
					/Applications/Xcode.app/Contents/Developer/Toolchains/XcodeDefault.xctoolchain/usr/include,
					"\"$(SRCROOT)/emulator-osx/include\"",
					"\"$(SRCROOT)/../../../core/deps\"",
					"\"$(SRCROOT)/../../../core\"",
					"\"$(SRCROOT)/../../../core/khronos\"",
					"\"$(SRCROOT)/../../../core/deps/picotcp\"/**",
					"\"$(SRCROOT)/../../../core/deps/xxHash\"",
					"\"$(SRCROOT)/../../../core/deps/libchdr/deps/zlib-1.2.11\"",
					"\"$(SRCROOT)/../../../core/deps/glslang\"",
					"\"$(SRCROOT)/../../../core/deps/glm\"",
					"\"$(SRCROOT)/../../../core/deps/xbyak\"",
					"\"$(SRCROOT)/../../../core/deps/stb\"",
					"\"$(SRCROOT)/../../../core/deps/miniupnpc\"",
					"\"$(SRCROOT)/../../../core/deps/nowide/include\"",
					"\"$(SRCROOT)/../../../core/deps/libzip/lib\"",
					"\"$(SRCROOT)/../../../core/deps/vixl\"",
					/usr/local/include/SDL2,
					"\"$(SRCROOT)/../../../core/deps/SDL/include\"",
					"\"$(SRCROOT)/../../../core/deps/libchdr/include\"",
					/usr/local/include,
				);
				INFOPLIST_FILE = "emulator-osx/Info.plist";
				LD_RUNPATH_SEARCH_PATHS = "$(inherited) @executable_path/../Frameworks";
				OTHER_LDFLAGS = /usr/local/lib/libSDL2.a;
				OTHER_LIBTOOLFLAGS = "";
				PRODUCT_BUNDLE_IDENTIFIER = com.flyinghead.Flycast;
				PRODUCT_NAME = "$(REI_APP_NAME)";
				SWIFT_OBJC_BRIDGING_HEADER = "emulator-osx/emulator-osx-Bridging-Header.h";
				SWIFT_VERSION = 5.0;
			};
			name = Debug;
		};
		84A388CF1B1CDD3F000166C0 /* Release */ = {
			isa = XCBuildConfiguration;
			baseConfigurationReference = AE2A234A22941AF000DD3034 /* DreamcastConfig.xcconfig */;
			buildSettings = {
				ASSETCATALOG_COMPILER_APPICON_NAME = AppIcon;
				CODE_SIGN_IDENTITY = "-";
				COMBINE_HIDPI_IMAGES = YES;
				DEVELOPMENT_TEAM = "";
				ENABLE_HARDENED_RUNTIME = NO;
				GCC_PREPROCESSOR_DEFINITIONS = "$(inherited)";
				"GCC_PREPROCESSOR_DEFINITIONS[arch=i386]" = (
					TARGET_OSX,
					"$(inherited)",
				);
				"GCC_PREPROCESSOR_DEFINITIONS[arch=x86_64]" = (
					TARGET_OSX_X64,
					"$(inherited)",
				);
				HEADER_SEARCH_PATHS = (
					"$(inherited)",
					/Applications/Xcode.app/Contents/Developer/Toolchains/XcodeDefault.xctoolchain/usr/include,
					"\"$(SRCROOT)/emulator-osx/include\"",
					"\"$(SRCROOT)/../../../core/deps\"",
					"\"$(SRCROOT)/../../../core\"",
					"\"$(SRCROOT)/../../../core/khronos\"",
					"\"$(SRCROOT)/../../../core/deps/picotcp\"/**",
					"\"$(SRCROOT)/../../../core/deps/xxHash\"",
					"\"$(SRCROOT)/../../../core/deps/libchdr/deps/zlib-1.2.11\"",
					"\"$(SRCROOT)/../../../core/deps/glslang\"",
					"\"$(SRCROOT)/../../../core/deps/glm\"",
					"\"$(SRCROOT)/../../../core/deps/xbyak\"",
					"\"$(SRCROOT)/../../../core/deps/stb\"",
					"\"$(SRCROOT)/../../../core/deps/miniupnpc\"",
					"\"$(SRCROOT)/../../../core/deps/nowide/include\"",
					"\"$(SRCROOT)/../../../core/deps/libzip/lib\"",
					"\"$(SRCROOT)/../../../core/deps/vixl\"",
					/usr/local/include/SDL2,
					"\"$(SRCROOT)/../../../core/deps/SDL/include\"",
					"\"$(SRCROOT)/../../../core/deps/libchdr/include\"",
					/usr/local/include,
				);
				INFOPLIST_FILE = "emulator-osx/Info.plist";
				LD_RUNPATH_SEARCH_PATHS = "$(inherited) @executable_path/../Frameworks";
				OTHER_LDFLAGS = /usr/local/lib/libSDL2.a;
				OTHER_LIBTOOLFLAGS = "";
				PRODUCT_BUNDLE_IDENTIFIER = com.flyinghead.Flycast;
				PRODUCT_NAME = "$(REI_APP_NAME)";
				PROVISIONING_PROFILE_SPECIFIER = "";
				SWIFT_OBJC_BRIDGING_HEADER = "emulator-osx/emulator-osx-Bridging-Header.h";
				SWIFT_VERSION = 5.0;
			};
			name = Release;
		};
		84A388D11B1CDD3F000166C0 /* Debug */ = {
			isa = XCBuildConfiguration;
			baseConfigurationReference = AE2A234A22941AF000DD3034 /* DreamcastConfig.xcconfig */;
			buildSettings = {
				BUNDLE_LOADER = "$(TEST_HOST)";
				COMBINE_HIDPI_IMAGES = YES;
				DEVELOPMENT_TEAM = "";
				FRAMEWORK_SEARCH_PATHS = (
					"$(DEVELOPER_FRAMEWORKS_DIR)",
					"$(inherited)",
				);
				GCC_PREPROCESSOR_DEFINITIONS = (
					"DEBUG=1",
					"$(inherited)",
				);
				INFOPLIST_FILE = "emulator-osxTests/Info.plist";
				LD_RUNPATH_SEARCH_PATHS = "$(inherited) @executable_path/../Frameworks @loader_path/../Frameworks";
				PRODUCT_BUNDLE_IDENTIFIER = "com.flyinghead.$(PRODUCT_NAME:rfc1034identifier)";
				PRODUCT_NAME = "reicast-osxTests";
				SWIFT_VERSION = 5.0;
				TEST_HOST = "$(BUILT_PRODUCTS_DIR)/reicast-osx.app/Contents/MacOS/reicast-osx";
			};
			name = Debug;
		};
		84A388D21B1CDD3F000166C0 /* Release */ = {
			isa = XCBuildConfiguration;
			baseConfigurationReference = AE2A234A22941AF000DD3034 /* DreamcastConfig.xcconfig */;
			buildSettings = {
				BUNDLE_LOADER = "$(TEST_HOST)";
				COMBINE_HIDPI_IMAGES = YES;
				DEVELOPMENT_TEAM = "";
				FRAMEWORK_SEARCH_PATHS = (
					"$(DEVELOPER_FRAMEWORKS_DIR)",
					"$(inherited)",
				);
				INFOPLIST_FILE = "emulator-osxTests/Info.plist";
				LD_RUNPATH_SEARCH_PATHS = "$(inherited) @executable_path/../Frameworks @loader_path/../Frameworks";
				PRODUCT_BUNDLE_IDENTIFIER = "com.flyinghead.$(PRODUCT_NAME:rfc1034identifier)";
				PRODUCT_NAME = "reicast-osxTests";
				SWIFT_VERSION = 5.0;
				TEST_HOST = "$(BUILT_PRODUCTS_DIR)/reicast-osx.app/Contents/MacOS/reicast-osx";
			};
			name = Release;
		};
/* End XCBuildConfiguration section */

/* Begin XCConfigurationList section */
		84A388AE1B1CDD3E000166C0 /* Build configuration list for PBXProject "reicast-osx" */ = {
			isa = XCConfigurationList;
			buildConfigurations = (
				84A388CB1B1CDD3F000166C0 /* Debug */,
				84A388CC1B1CDD3F000166C0 /* Release */,
			);
			defaultConfigurationIsVisible = 0;
			defaultConfigurationName = Release;
		};
		84A388CD1B1CDD3F000166C0 /* Build configuration list for PBXNativeTarget "reicast-osx" */ = {
			isa = XCConfigurationList;
			buildConfigurations = (
				84A388CE1B1CDD3F000166C0 /* Debug */,
				84A388CF1B1CDD3F000166C0 /* Release */,
			);
			defaultConfigurationIsVisible = 0;
			defaultConfigurationName = Release;
		};
		84A388D01B1CDD3F000166C0 /* Build configuration list for PBXNativeTarget "reicast-osxTests" */ = {
			isa = XCConfigurationList;
			buildConfigurations = (
				84A388D11B1CDD3F000166C0 /* Debug */,
				84A388D21B1CDD3F000166C0 /* Release */,
			);
			defaultConfigurationIsVisible = 0;
			defaultConfigurationName = Release;
		};
/* End XCConfigurationList section */
	};
	rootObject = 84A388AB1B1CDD3E000166C0 /* Project object */;
}<|MERGE_RESOLUTION|>--- conflicted
+++ resolved
@@ -306,11 +306,7 @@
 		AEE6278822131BB500EC7E89 /* mapping.cpp in Sources */ = {isa = PBXBuildFile; fileRef = AEE6278522131BB500EC7E89 /* mapping.cpp */; };
 		AEE6278E2224762000EC7E89 /* imgui_impl_opengl3.cpp in Sources */ = {isa = PBXBuildFile; fileRef = AEE6278B2224762000EC7E89 /* imgui_impl_opengl3.cpp */; };
 		AEE6279422247C0A00EC7E89 /* gui_util.cpp in Sources */ = {isa = PBXBuildFile; fileRef = AEE6279222247C0A00EC7E89 /* gui_util.cpp */; };
-<<<<<<< HEAD
-		AEF25642227C441F00348550 /* vmem32.cpp in Sources */ = {isa = PBXBuildFile; fileRef = AEF25640227C441F00348550 /* vmem32.cpp */; };
-=======
 		AEE6279622247C2B00EC7E89 /* keyboard_device.cpp in Sources */ = {isa = PBXBuildFile; fileRef = AEE6279522247C2B00EC7E89 /* keyboard_device.cpp */; };
->>>>>>> 86d014c3
 		AEF25646227C442F00348550 /* fastmmu.cpp in Sources */ = {isa = PBXBuildFile; fileRef = AEF25644227C442F00348550 /* fastmmu.cpp */; };
 		AEF2564822886A2E00348550 /* posix_vmem.cpp in Sources */ = {isa = PBXBuildFile; fileRef = AEF2564722886A2E00348550 /* posix_vmem.cpp */; };
 		AEF256502294060400348550 /* ZipArchive.cpp in Sources */ = {isa = PBXBuildFile; fileRef = AEF2564A2294060300348550 /* ZipArchive.cpp */; };
@@ -947,13 +943,7 @@
 		AEE6278D2224762000EC7E89 /* imgui_impl_opengl3.h */ = {isa = PBXFileReference; fileEncoding = 4; lastKnownFileType = sourcecode.c.h; path = imgui_impl_opengl3.h; sourceTree = "<group>"; };
 		AEE6279222247C0A00EC7E89 /* gui_util.cpp */ = {isa = PBXFileReference; fileEncoding = 4; lastKnownFileType = sourcecode.cpp.cpp; path = gui_util.cpp; sourceTree = "<group>"; };
 		AEE6279322247C0A00EC7E89 /* gui_util.h */ = {isa = PBXFileReference; fileEncoding = 4; lastKnownFileType = sourcecode.c.h; path = gui_util.h; sourceTree = "<group>"; };
-<<<<<<< HEAD
-		AEF25640227C441F00348550 /* vmem32.cpp */ = {isa = PBXFileReference; fileEncoding = 4; lastKnownFileType = sourcecode.cpp.cpp; path = vmem32.cpp; sourceTree = "<group>"; };
-		AEF25641227C441F00348550 /* vmem32.h */ = {isa = PBXFileReference; fileEncoding = 4; lastKnownFileType = sourcecode.c.h; path = vmem32.h; sourceTree = "<group>"; };
-		AEF25643227C442F00348550 /* mmu_impl.h */ = {isa = PBXFileReference; fileEncoding = 4; lastKnownFileType = sourcecode.c.h; path = mmu_impl.h; sourceTree = "<group>"; };
-=======
 		AEE6279522247C2B00EC7E89 /* keyboard_device.cpp */ = {isa = PBXFileReference; fileEncoding = 4; lastKnownFileType = sourcecode.cpp.cpp; path = keyboard_device.cpp; sourceTree = "<group>"; };
->>>>>>> 86d014c3
 		AEF25644227C442F00348550 /* fastmmu.cpp */ = {isa = PBXFileReference; fileEncoding = 4; lastKnownFileType = sourcecode.cpp.cpp; path = fastmmu.cpp; sourceTree = "<group>"; };
 		AEF25645227C442F00348550 /* wince.h */ = {isa = PBXFileReference; fileEncoding = 4; lastKnownFileType = sourcecode.c.h; path = wince.h; sourceTree = "<group>"; };
 		AEF2564722886A2E00348550 /* posix_vmem.cpp */ = {isa = PBXFileReference; fileEncoding = 4; lastKnownFileType = sourcecode.cpp.cpp; path = posix_vmem.cpp; sourceTree = "<group>"; };
