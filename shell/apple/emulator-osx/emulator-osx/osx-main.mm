--- conflicted
+++ resolved
@@ -69,7 +69,9 @@
 }
 
 void os_SetupInput() {
+#if DC_PLATFORM == DC_PLATFORM_DREAMCAST
 	mcfg_CreateDevicesFromConfig();
+#endif
 }
 
 void* libPvr_GetRenderTarget() {
@@ -213,7 +215,6 @@
         dckey[0] = 0;
 }
 
-<<<<<<< HEAD
 extern "C" void emu_key_input(UInt16 keyCode, int state) {
     switch(keyCode) {
         // Z
@@ -240,23 +241,5 @@
         case 0x7e:     handle_key(DPad_Up, state); break;
         // Enter
         case 0x24:     handle_key(Btn_Start, state); break;
-=======
-extern "C" void emu_key_input(char* keyt, int state) {
-    int key = keyt[0];
-    switch(key) {
-        case 'z':     handle_key(Btn_X, state); break;
-        case 'x':     handle_key(Btn_Y, state); break;
-        case 'c':     handle_key(Btn_B, state); break;
-        case 'v':     handle_key(Btn_A, state); break;
-
-        case 'a':     handle_trig(lt, state); break;
-        case 's':     handle_trig(rt, state); break;
-
-        case 'j':     handle_key(DPad_Left, state); break;
-        case 'k':     handle_key(DPad_Down, state); break;
-        case 'l':     handle_key(DPad_Right, state); break;
-        case 'i':     handle_key(DPad_Up, state); break;
-        case 0xa:     handle_key(Btn_Start, state); break;
->>>>>>> edaf00df
     }
 }