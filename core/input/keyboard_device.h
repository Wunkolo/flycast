--- conflicted
+++ resolved
@@ -25,7 +25,6 @@
 class KeyboardInputMapping : public InputMapping
 {
 public:
-<<<<<<< HEAD
 	KeyboardInputMapping()
 	{
 		name = "Keyboard";
@@ -42,13 +41,6 @@
 		set_button(EMU_BTN_TRIGGER_RIGHT, 25);	// V
 		set_button(EMU_BTN_MENU, 43);			// TAB
 		set_button(EMU_BTN_FFORWARD, 44);		// Space
-=======
-	virtual const char* name() = 0;
-	int maple_port() const { return _maple_port; }
-	void keyboard_character(char c);
-	std::string get_character_input();
-	virtual ~KeyboardDevice() = default;
->>>>>>> b8c2a695
 
 		dirty = false;
 	}
@@ -62,12 +54,12 @@
 		_name = "Keyboard";
 	}
 
-	virtual std::shared_ptr<InputMapping> getDefaultMapping() override {
+	std::shared_ptr<InputMapping> getDefaultMapping() override {
 		return std::make_shared<KeyboardInputMapping>();
 	}
 
 public:
-	virtual const char *get_button_name(u32 code) override
+	const char *get_button_name(u32 code) override
 	{
 		switch (code)
 		{
