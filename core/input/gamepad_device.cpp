/*
	Copyright 2019 flyinghead

	This file is part of reicast.

    reicast is free software: you can redistribute it and/or modify
    it under the terms of the GNU General Public License as published by
    the Free Software Foundation, either version 2 of the License, or
    (at your option) any later version.

    reicast is distributed in the hope that it will be useful,
    but WITHOUT ANY WARRANTY; without even the implied warranty of
    MERCHANTABILITY or FITNESS FOR A PARTICULAR PURPOSE.  See the
    GNU General Public License for more details.

    You should have received a copy of the GNU General Public License
    along with reicast.  If not, see <https://www.gnu.org/licenses/>.
 */

#include "gamepad_device.h"
#include "cfg/cfg.h"
#include "oslib/oslib.h"
#include "rend/gui.h"
#include "emulator.h"
#include "hw/maple/maple_devs.h"
#include "stdclass.h"

#include <algorithm>
#include <climits>
#include <fstream>

#define MAPLE_PORT_CFG_PREFIX "maple_"

// Gamepads
u32 kcode[4] = { ~0u, ~0u, ~0u, ~0u };
s8 joyx[4];
s8 joyy[4];
s8 joyrx[4];
s8 joyry[4];
u8 rt[4];
u8 lt[4];

std::vector<std::shared_ptr<GamepadDevice>> GamepadDevice::_gamepads;
std::mutex GamepadDevice::_gamepads_mutex;

#ifdef TEST_AUTOMATION
#include "hw/sh4/sh4_sched.h"
static FILE *record_input;
#endif

bool GamepadDevice::gamepad_btn_input(u32 code, bool pressed)
{
	if (_input_detected != nullptr && _detecting_button
			&& os_GetSeconds() >= _detection_start_time && pressed)
	{
		_input_detected(code);
		_input_detected = nullptr;
		return true;
	}
	if (!input_mapper || _maple_port < 0 || _maple_port > (int)ARRAY_SIZE(kcode))
		return false;

	auto handle_key = [&](u32 port, DreamcastKey key)
	{
		if (key == EMU_BTN_NONE)
			return false;

		if (key <= DC_BTN_RELOAD)
		{
			if (pressed)
				kcode[port] &= ~key;
<<<<<<< HEAD
				// Avoid two opposite dpad keys being pressed simultaneously
				switch (key)
				{
				case DC_DPAD_UP:
					kcode[port] |= DC_DPAD_DOWN;
					break;
				case DC_DPAD_DOWN:
					kcode[port] |= DC_DPAD_UP;
					break;
				case DC_DPAD_LEFT:
					kcode[port] |= DC_DPAD_RIGHT;
					break;
				case DC_DPAD_RIGHT:
					kcode[port] |= DC_DPAD_LEFT;
					break;
				case DC_DPAD2_UP:
					if (settings.platform.system == DC_PLATFORM_DREAMCAST)
						kcode[port] |= DC_DPAD2_DOWN;
					break;
				case DC_DPAD2_DOWN:
					if (settings.platform.system == DC_PLATFORM_DREAMCAST)
						kcode[port] |= DC_DPAD2_UP;
					break;
				case DC_DPAD2_LEFT:
					if (settings.platform.system == DC_PLATFORM_DREAMCAST)
						kcode[port] |= DC_DPAD2_RIGHT;
					break;
				case DC_DPAD2_RIGHT:
					if (settings.platform.system == DC_PLATFORM_DREAMCAST)
						kcode[port] |= DC_DPAD2_LEFT;
					break;
				default:
					break;
				}
			}
=======
>>>>>>> 599874c9
			else
				kcode[port] |= key;
#ifdef TEST_AUTOMATION
			if (record_input != NULL)
				fprintf(record_input, "%ld button %x %04x\n", sh4_sched_now64(), port, kcode[port]);
#endif
		}
		else
		{
			switch (key)
			{
			case EMU_BTN_ESCAPE:
				if (pressed)
					dc_exit();
				break;
			case EMU_BTN_MENU:
				if (pressed)
					gui_open_settings();
				break;
			case EMU_BTN_FFORWARD:
				if (pressed && !gui_is_open())
					settings.input.fastForwardMode = !settings.input.fastForwardMode;
				break;
			case EMU_BTN_TRIGGER_LEFT:
				lt[port] = pressed ? 255 : 0;
				break;
			case EMU_BTN_TRIGGER_RIGHT:
				rt[port] = pressed ? 255 : 0;
				break;
			case EMU_BTN_ANA_UP:
			case EMU_BTN_ANA_DOWN:
				{
					if (pressed)
						digitalToAnalogState[port] |= key;
					else
						digitalToAnalogState[port] &= ~key;
					const u32 upDown = digitalToAnalogState[port] & (EMU_BTN_ANA_UP | EMU_BTN_ANA_DOWN);
					if (upDown == 0 || upDown == (EMU_BTN_ANA_UP | EMU_BTN_ANA_DOWN))
						joyy[port] = 0;
					else if (upDown == EMU_BTN_ANA_UP)
						joyy[port] = -128;
					else
						joyy[port] = 127;
				}
				break;
			case EMU_BTN_ANA_LEFT:
			case EMU_BTN_ANA_RIGHT:
			{
				if (pressed)
					digitalToAnalogState[port] |= key;
				else
					digitalToAnalogState[port] &= ~key;
				const u32 leftRight = digitalToAnalogState[port] & (EMU_BTN_ANA_LEFT | EMU_BTN_ANA_RIGHT);
				if (leftRight == 0 || leftRight == (EMU_BTN_ANA_LEFT | EMU_BTN_ANA_RIGHT))
					joyx[port] = 0;
				else if (leftRight == EMU_BTN_ANA_LEFT)
					joyx[port] = -128;
				else
					joyx[port] = 127;
			}
				break;
			default:
				return false;
			}
		}

		DEBUG_LOG(INPUT, "%d: BUTTON %s %x -> %d. kcode=%x", port, pressed ? "down" : "up", code, key, kcode[port]);

		return true;
	};

	bool rc = false;
	if (_maple_port == 4)
	{
		for (int port = 0; port < 4; port++)
		{
			DreamcastKey key = input_mapper->get_button_id(port, code);
			rc = handle_key(port, key) || rc;
		}
	}
	else
	{
		DreamcastKey key = input_mapper->get_button_id(0, code);
		rc = handle_key(_maple_port, key);
	}

	return rc;
}

bool GamepadDevice::gamepad_axis_input(u32 code, int value)
{
	s32 v;
	if (input_mapper->get_axis_inverted(0, code))
		v = (get_axis_min_value(code) + get_axis_range(code) - value) * 255 / get_axis_range(code) - 128;
	else
		v = (value - get_axis_min_value(code)) * 255 / get_axis_range(code) - 128; //-128 ... +127 range
	if (_input_detected != NULL && !_detecting_button
			&& os_GetSeconds() >= _detection_start_time && (v >= 64 || v <= -64))
	{
		_input_detected(code);
		_input_detected = NULL;
		return true;
	}
	if (!input_mapper || _maple_port < 0 || _maple_port > 4)
		return false;

	auto handle_axis = [&](u32 port, DreamcastKey key)
	{

		if ((int)key < 0x10000)
		{
			kcode[port] |= key | (key << 1);
			if (v <= -64)
				kcode[port] &= ~key;
			else if (v >= 64)
				kcode[port] &= ~(key << 1);

			// printf("Mapped to %d %d %d\n",mo,kcode[port]&mo,kcode[port]&(mo*2));
		}
		else if (((int)key >> 16) == 1)	// Triggers
		{
			//printf("T-AXIS %d Mapped to %d -> %d\n",key, value, v + 128);

			if (key == DC_AXIS_LT)
				lt[port] = (u8)(v + 128);
			else if (key == DC_AXIS_RT)
				rt[port] = (u8)(v + 128);
			else
				return false;
		}
		else if (((int)key >> 16) == 2) // Analog axes
		{
			//printf("AXIS %d Mapped to %d -> %d\n", key, value, v);
			s8 *this_axis;
			s8 *other_axis;
			switch (key)
			{
			case DC_AXIS_X:
				this_axis = &joyx[port];
				other_axis = &joyy[port];
				break;

			case DC_AXIS_Y:
				this_axis = &joyy[port];
				other_axis = &joyx[port];
				break;

			case DC_AXIS_X2:
				this_axis = &joyrx[port];
				other_axis = &joyry[port];
				break;

			case DC_AXIS_Y2:
				this_axis = &joyry[port];
				other_axis = &joyrx[port];
				break;

			default:
				return false;
			}
			// Radial dead zone
			// FIXME compute both axes at the same time
			if ((float)(v * v + *other_axis * *other_axis) < input_mapper->dead_zone * input_mapper->dead_zone * 128.f * 128.f)
			{
				*this_axis = 0;
				*other_axis = 0;
			}
			else
				*this_axis = (s8)v;
		}
		else if (((int)key >> 16) == 4) // Map triggers to digital buttons
		{
			if (v <= -64)
				kcode[port] |=  (key & ~0x40000); // button released
			else if (v >= 64)
				kcode[port] &= ~(key & ~0x40000); // button pressed
		}
		else
			return false;

		return true;
	};

	bool rc = false;
	if (_maple_port == 4)
	{
		for (u32 port = 0; port < 4; port++)
		{
			DreamcastKey key = input_mapper->get_axis_id(port, code);
			rc = handle_axis(port, key) || rc;
		}
	}
	else
	{
		DreamcastKey key = input_mapper->get_axis_id(0, code);
		rc = handle_axis(_maple_port, key);
	}

	return rc;
}

int GamepadDevice::get_axis_min_value(u32 axis) {
	auto it = axis_min_values.find(axis);
	if (it == axis_min_values.end()) {
		load_axis_min_max(axis);
		it = axis_min_values.find(axis);
		if (it == axis_min_values.end())
			return INT_MIN;
	}
	return it->second;
}

unsigned int GamepadDevice::get_axis_range(u32 axis) {
	auto it = axis_ranges.find(axis);
	if (it == axis_ranges.end()) {
		load_axis_min_max(axis);
		it = axis_ranges.find(axis);
		if (it == axis_ranges.end())
			return UINT_MAX;
	}
	return it->second;
}

std::string GamepadDevice::make_mapping_filename(bool instance)
{
	std::string mapping_file = api_name() + "_" + name();
	if (instance)
		mapping_file += "-" + _unique_id;
	std::replace(mapping_file.begin(), mapping_file.end(), '/', '-');
	std::replace(mapping_file.begin(), mapping_file.end(), '\\', '-');
	std::replace(mapping_file.begin(), mapping_file.end(), ':', '-');
	std::replace(mapping_file.begin(), mapping_file.end(), '?', '-');
	std::replace(mapping_file.begin(), mapping_file.end(), '*', '-');
	std::replace(mapping_file.begin(), mapping_file.end(), '|', '-');
	std::replace(mapping_file.begin(), mapping_file.end(), '"', '-');
	std::replace(mapping_file.begin(), mapping_file.end(), '<', '-');
	std::replace(mapping_file.begin(), mapping_file.end(), '>', '-');
	mapping_file += ".cfg";

	return mapping_file;
}

void GamepadDevice::verify_or_create_system_mappings()
{
	std::string dc_name = make_mapping_filename(false, 0);
	std::string arcade_name = make_mapping_filename(false, 2);

	std::string dc_path = get_readonly_config_path(std::string("mappings/") + dc_name);
	std::string arcade_path = get_readonly_config_path(std::string("mappings/") + arcade_name);

	if (!file_exists(arcade_path))
	{
		save_mapping(2);
		input_mapper->ClearMappings();
	}
	if (!file_exists(dc_path))
	{
		save_mapping(0);
		input_mapper->ClearMappings();
	}

	find_mapping(DC_PLATFORM_DREAMCAST);
}

void GamepadDevice::load_system_mappings(int system)
{
	for (int i = 0; i < GetGamepadCount(); i++)
	{
		std::shared_ptr<GamepadDevice> gamepad = GetGamepad(i);
		gamepad->find_mapping(system);
	}
}

std::string GamepadDevice::make_mapping_filename(bool instance, int system)
{
	std::string mapping_file = api_name() + "_" + name();
	if (instance)
		mapping_file += "-" + _unique_id;
	if (system != 0)
		mapping_file += "_arcade";
	std::replace(mapping_file.begin(), mapping_file.end(), '/', '-');
	std::replace(mapping_file.begin(), mapping_file.end(), '\\', '-');
	std::replace(mapping_file.begin(), mapping_file.end(), ':', '-');
	std::replace(mapping_file.begin(), mapping_file.end(), '?', '-');
	std::replace(mapping_file.begin(), mapping_file.end(), '*', '-');
	std::replace(mapping_file.begin(), mapping_file.end(), '|', '-');
	std::replace(mapping_file.begin(), mapping_file.end(), '"', '-');
	std::replace(mapping_file.begin(), mapping_file.end(), '<', '-');
	std::replace(mapping_file.begin(), mapping_file.end(), '>', '-');
	mapping_file += ".cfg";

	return mapping_file;
}

bool GamepadDevice::find_mapping(int system)
{
	if (!_remappable)
		return true;
	std::string mapping_file;
	mapping_file = make_mapping_filename(false, system);

	// fall back on default flycast mapping filename if system profile not found
	std::string system_mapping_path = get_readonly_config_path(std::string("mappings/") + mapping_file);
	if (!file_exists(system_mapping_path))
		mapping_file = make_mapping_filename(false);

	std::shared_ptr<InputMapping> mapper = InputMapping::LoadMapping(mapping_file.c_str());

	if (!mapper)
		return false;
	input_mapper = mapper;
	return true;
}

bool GamepadDevice::find_mapping(const char *custom_mapping /* = nullptr */)
{
	if (!_remappable)
		return true;
	std::string mapping_file;
	if (custom_mapping != nullptr)
		mapping_file = custom_mapping;
	else
		mapping_file = make_mapping_filename(true);

	input_mapper = InputMapping::LoadMapping(mapping_file.c_str());
	if (!input_mapper && custom_mapping == nullptr)
	{
		mapping_file = make_mapping_filename(false);
		input_mapper = InputMapping::LoadMapping(mapping_file.c_str());
	}
	return !!input_mapper;
}

int GamepadDevice::GetGamepadCount()
{
	_gamepads_mutex.lock();
	int count = _gamepads.size();
	_gamepads_mutex.unlock();
	return count;
}

std::shared_ptr<GamepadDevice> GamepadDevice::GetGamepad(int index)
{
	_gamepads_mutex.lock();
	std::shared_ptr<GamepadDevice> dev;
	if (index >= 0 && index < (int)_gamepads.size())
		dev = _gamepads[index];
	else
		dev = NULL;
	_gamepads_mutex.unlock();
	return dev;
}

void GamepadDevice::save_mapping()
{
	if (!input_mapper)
		return;
	std::string filename = make_mapping_filename();
	InputMapping::SaveMapping(filename.c_str(), input_mapper);
}

void GamepadDevice::save_mapping(int system)
{
	if (!input_mapper)
		return;
	std::string filename = make_mapping_filename(false, system);
	input_mapper->set_dirty();
	InputMapping::SaveMapping(filename.c_str(), input_mapper);
}

void UpdateVibration(u32 port, float power, float inclination, u32 duration_ms)
{
	int i = GamepadDevice::GetGamepadCount() - 1;
	for ( ; i >= 0; i--)
	{
		std::shared_ptr<GamepadDevice> gamepad = GamepadDevice::GetGamepad(i);
		if (gamepad != NULL && gamepad->maple_port() == (int)port && gamepad->is_rumble_enabled())
			gamepad->rumble(power, inclination, duration_ms);
	}
}

void GamepadDevice::detect_btn_input(input_detected_cb button_pressed)
{
	_input_detected = button_pressed;
	_detecting_button = true;
	_detection_start_time = os_GetSeconds() + 0.2;
}

void GamepadDevice::detect_axis_input(input_detected_cb axis_moved)
{
	_input_detected = axis_moved;
	_detecting_button = false;
	_detection_start_time = os_GetSeconds() + 0.2;
}

#ifdef TEST_AUTOMATION
static FILE *get_record_input(bool write)
{
	if (write && !cfgLoadBool("record", "record_input", false))
		return NULL;
	if (!write && !cfgLoadBool("record", "replay_input", false))
		return NULL;
	std::string game_dir = settings.imgread.ImagePath;
	size_t slash = game_dir.find_last_of("/");
	size_t dot = game_dir.find_last_of(".");
	std::string input_file = "scripts/" + game_dir.substr(slash + 1, dot - slash) + "input";
	return nowide::fopen(input_file.c_str(), write ? "w" : "r");
}
#endif

void GamepadDevice::Register(const std::shared_ptr<GamepadDevice>& gamepad)
{
	int maple_port = cfgLoadInt("input",
			MAPLE_PORT_CFG_PREFIX + gamepad->unique_id(), 12345);
	if (maple_port != 12345)
		gamepad->set_maple_port(maple_port);
#ifdef TEST_AUTOMATION
	if (record_input == NULL)
	{
		record_input = get_record_input(true);
		if (record_input != NULL)
			setbuf(record_input, NULL);
	}
#endif
	_gamepads_mutex.lock();
	_gamepads.push_back(gamepad);
	_gamepads_mutex.unlock();
}

void GamepadDevice::Unregister(const std::shared_ptr<GamepadDevice>& gamepad)
{
	gamepad->save_mapping();
	_gamepads_mutex.lock();
	for (auto it = _gamepads.begin(); it != _gamepads.end(); it++)
		if (*it == gamepad) {
			_gamepads.erase(it);
			break;
		}
	_gamepads_mutex.unlock();
}

void GamepadDevice::SaveMaplePorts()
{
	for (int i = 0; i < GamepadDevice::GetGamepadCount(); i++)
	{
		std::shared_ptr<GamepadDevice> gamepad = GamepadDevice::GetGamepad(i);
		if (gamepad != NULL && !gamepad->unique_id().empty())
			cfgSaveInt("input", MAPLE_PORT_CFG_PREFIX + gamepad->unique_id(), gamepad->maple_port());
	}
}

void Mouse::setAbsPos(int x, int y, int width, int height) {
	SetMousePosition(x, y, width, height, maple_port());
}

void Mouse::setRelPos(int deltax, int deltay) {
	SetRelativeMousePosition(deltax, deltay, maple_port());
}

void Mouse::setWheel(int delta) {
	if (maple_port() >= 0 && maple_port() < (int)ARRAY_SIZE(mo_wheel_delta))
		mo_wheel_delta[maple_port()] += delta;
}

void Mouse::setButton(Button button, bool pressed)
{
	if (maple_port() >= 0 && maple_port() < (int)ARRAY_SIZE(mo_buttons))
	{
		if (pressed)
			mo_buttons[maple_port()] &= ~(1 << (int)button);
		else
			mo_buttons[maple_port()] |= 1 << (int)button;
	}
	if (gui_is_open() && !is_detecting_input())
		// Don't register mouse clicks as gamepad presses when gui is open
		// This makes the gamepad presses to be handled first and the mouse position to be ignored
		return;
	gamepad_btn_input(button, pressed);
}


void SystemMouse::setAbsPos(int x, int y, int width, int height) {
	gui_set_mouse_position(x, y);
	Mouse::setAbsPos(x, y, width, height);
}

void SystemMouse::setButton(Button button, bool pressed) {
	int uiBtn = (int)button - 1;
	if (uiBtn < 2)
		uiBtn ^= 1;
	gui_set_mouse_button(uiBtn, pressed);
	Mouse::setButton(button, pressed);
}

void SystemMouse::setWheel(int delta) {
	gui_set_mouse_wheel(delta * 35);
	Mouse::setWheel(delta);
}

#ifdef TEST_AUTOMATION
#include "cfg/option.h"
static bool replay_inited;
FILE *replay_file;
u64 next_event;
u32 next_port;
u32 next_kcode;
bool do_screenshot;

void replay_input()
{
	if (!replay_inited)
	{
		replay_file = get_record_input(false);
		replay_inited = true;
	}
	u64 now = sh4_sched_now64();
	if (config::UseReios)
	{
		// Account for the swirl time
		if (config::Broadcast == 0)
			now = std::max((int64_t)now - 2152626532L, 0L);
		else
			now = std::max((int64_t)now - 2191059108L, 0L);
	}
	if (replay_file == NULL)
	{
		if (next_event > 0 && now - next_event > SH4_MAIN_CLOCK * 5)
			die("Automation time-out after 5 s\n");
		return;
	}
	while (next_event <= now)
	{
		if (next_event > 0)
			kcode[next_port] = next_kcode;

		char action[32];
		if (fscanf(replay_file, "%ld %s %x %x\n", &next_event, action, &next_port, &next_kcode) != 4)
		{
			fclose(replay_file);
			replay_file = NULL;
			NOTICE_LOG(INPUT, "Input replay terminated");
			do_screenshot = true;
			break;
		}
	}
}
#endif<|MERGE_RESOLUTION|>--- conflicted
+++ resolved
@@ -69,44 +69,6 @@
 		{
 			if (pressed)
 				kcode[port] &= ~key;
-<<<<<<< HEAD
-				// Avoid two opposite dpad keys being pressed simultaneously
-				switch (key)
-				{
-				case DC_DPAD_UP:
-					kcode[port] |= DC_DPAD_DOWN;
-					break;
-				case DC_DPAD_DOWN:
-					kcode[port] |= DC_DPAD_UP;
-					break;
-				case DC_DPAD_LEFT:
-					kcode[port] |= DC_DPAD_RIGHT;
-					break;
-				case DC_DPAD_RIGHT:
-					kcode[port] |= DC_DPAD_LEFT;
-					break;
-				case DC_DPAD2_UP:
-					if (settings.platform.system == DC_PLATFORM_DREAMCAST)
-						kcode[port] |= DC_DPAD2_DOWN;
-					break;
-				case DC_DPAD2_DOWN:
-					if (settings.platform.system == DC_PLATFORM_DREAMCAST)
-						kcode[port] |= DC_DPAD2_UP;
-					break;
-				case DC_DPAD2_LEFT:
-					if (settings.platform.system == DC_PLATFORM_DREAMCAST)
-						kcode[port] |= DC_DPAD2_RIGHT;
-					break;
-				case DC_DPAD2_RIGHT:
-					if (settings.platform.system == DC_PLATFORM_DREAMCAST)
-						kcode[port] |= DC_DPAD2_LEFT;
-					break;
-				default:
-					break;
-				}
-			}
-=======
->>>>>>> 599874c9
 			else
 				kcode[port] |= key;
 #ifdef TEST_AUTOMATION
