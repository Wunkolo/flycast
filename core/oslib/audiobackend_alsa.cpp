#if USE_ALSA
#include "audiostream.h"
#include <alsa/asoundlib.h>
#include "cfg/cfg.h"

class AlsaAudioBackend : public AudioBackend
{
	snd_pcm_t *handle = nullptr;
	bool pcm_blocking = true;
	snd_pcm_uframes_t buffer_size = 0;
	snd_pcm_uframes_t period_size = 0;
	snd_pcm_t *handle_record = nullptr;

public:
	AlsaAudioBackend()
		: AudioBackend("alsa", "Advanced Linux Sound Architecture") {}

<<<<<<< HEAD
	bool init() override
=======
	int rc = -1;

	if (!device.empty() && device != "auto") {
		rc = snd_pcm_open(&handle, device.c_str(), SND_PCM_STREAM_PLAYBACK, 0);
		if (rc < 0)
			WARN_LOG(AUDIO, "ALSA: Cannot open device %s. Trying auto", device.c_str());
	}
	if (rc < 0)
>>>>>>> c15f446f
	{
		snd_pcm_hw_params_t *params;

		std::string device = cfgLoadStr("alsa", "device", "");

		int rc = -1;
		if (device.empty() || device == "auto")
		{
			INFO_LOG(AUDIO, "ALSA: trying to determine audio device");

			// trying default device
			device = "default";
			rc = snd_pcm_open(&handle, device.c_str(), SND_PCM_STREAM_PLAYBACK, 0);

			// "default" didn't work, try first device
			if (rc < 0)
			{
				device = "plughw:0,0,0";
				rc = snd_pcm_open(&handle, device.c_str(), SND_PCM_STREAM_PLAYBACK, 0);

				if (rc < 0)
				{
					device = "plughw:0,0";
					rc = snd_pcm_open(&handle, device.c_str(), SND_PCM_STREAM_PLAYBACK, 0);
				}
			}

			// first didn't work, try second
			if (rc < 0)
			{
				device = "plughw:1,0";
				rc = snd_pcm_open(&handle, device.c_str(), SND_PCM_STREAM_PLAYBACK, 0);
			}

			// try pulse audio backend
			if (rc < 0)
			{
				device = "pulse";
				rc = snd_pcm_open(&handle, device.c_str(), SND_PCM_STREAM_PLAYBACK, 0);
			}

			if (rc < 0)
				INFO_LOG(AUDIO, "ALSA: unable to automatically determine audio device.");
		}
		else {
			rc = snd_pcm_open(&handle, device.c_str(), SND_PCM_STREAM_PLAYBACK, 0);
		}

		if (rc < 0)
		{
			ERROR_LOG(AUDIO, "ALSA: unable to open PCM device %s: %s", device.c_str(), snd_strerror(rc));
			return false;
		}

<<<<<<< HEAD
		INFO_LOG(AUDIO, "ALSA: Successfully initialized \"%s\"", device.c_str());
=======
		if (rc < 0)
			INFO_LOG(AUDIO, "ALSA: unable to automatically determine audio device.");
	}

	if (rc < 0)
	{
		ERROR_LOG(AUDIO, "ALSA: unable to open PCM device %s: %s", device.c_str(), snd_strerror(rc));
		return;
	}
>>>>>>> c15f446f

		/* Allocate a hardware parameters object. */
		snd_pcm_hw_params_alloca(&params);

		/* Fill it in with default values. */
		rc=snd_pcm_hw_params_any(handle, params);
		if (rc < 0)
		{
			ERROR_LOG(AUDIO, "ALSA: Error:snd_pcm_hw_params_any %s", snd_strerror(rc));
			term();
			return false;
		}

		/* Set the desired hardware parameters. */

		/* Interleaved mode */
		rc=snd_pcm_hw_params_set_access(handle, params, SND_PCM_ACCESS_RW_INTERLEAVED);
		if (rc < 0)
		{
			ERROR_LOG(AUDIO, "ALSA: Error:snd_pcm_hw_params_set_access %s", snd_strerror(rc));
			term();
			return false;
		}

		/* Signed 16-bit little-endian format */
		rc=snd_pcm_hw_params_set_format(handle, params, SND_PCM_FORMAT_S16_LE);
		if (rc < 0)
		{
			ERROR_LOG(AUDIO, "ALSA: Error:snd_pcm_hw_params_set_format %s", snd_strerror(rc));
			term();
			return false;
		}

		/* Two channels (stereo) */
		rc=snd_pcm_hw_params_set_channels(handle, params, 2);
		if (rc < 0)
		{
			ERROR_LOG(AUDIO, "ALSA: Error:snd_pcm_hw_params_set_channels %s", snd_strerror(rc));
			term();
			return false;
		}

		// 44100 samples/second
		rc = snd_pcm_hw_params_set_rate(handle, params, 44100, 0);
		if (rc < 0)
		{
			ERROR_LOG(AUDIO, "ALSA: Error:snd_pcm_hw_params_set_rate %s", snd_strerror(rc));
			term();
			return false;
		}

		// Period size (512)
		period_size = std::min(SAMPLE_COUNT, (u32)config::AudioBufferSize / 4);
		rc = snd_pcm_hw_params_set_period_size_near(handle, params, &period_size, nullptr);
		if (rc < 0)
		{
			ERROR_LOG(AUDIO, "ALSA: Error:snd_pcm_hw_params_set_periods_near %s", snd_strerror(rc));
			term();
			return false;
		}
		INFO_LOG(AUDIO, "ALSA: period size set to %zd", (size_t)period_size);

		// Sample buffer size
		buffer_size = config::AudioBufferSize;
		rc = snd_pcm_hw_params_set_buffer_size_near(handle, params, &buffer_size);
		if (rc < 0)
		{
			ERROR_LOG(AUDIO, "ALSA: Error:snd_pcm_hw_params_set_buffer_size_near %s", snd_strerror(rc));
			term();
			return false;
		}
		INFO_LOG(AUDIO, "ALSA: buffer size set to %ld", buffer_size);

		/* Write the parameters to the driver */
		rc = snd_pcm_hw_params(handle, params);
		if (rc < 0)
		{
			ERROR_LOG(AUDIO, "ALSA: Unable to set hw parameters: %s", snd_strerror(rc));
			term();
			return false;
		}

		return true;
	}

	bool initRecord(u32 sampling_freq) override
	{
		int err;
		if ((err = snd_pcm_open(&handle_record, "default", SND_PCM_STREAM_CAPTURE, 0)) < 0)
		{
			ERROR_LOG(AUDIO, "ALSA: Cannot open default audio capture device: %s", snd_strerror(err));
			return false;
		}
		snd_pcm_hw_params_t *hw_params;
		if ((err = snd_pcm_hw_params_malloc(&hw_params)) < 0)
		{
			ERROR_LOG(AUDIO, "ALSA: Cannot allocate hardware parameter structure: %s", snd_strerror(err));
			snd_pcm_close(handle_record);
			return false;
		}
		if ((err = snd_pcm_hw_params_any(handle_record, hw_params)) < 0)
		{
			ERROR_LOG(AUDIO, "ALSA: Cannot initialize hardware parameter structure: %s", snd_strerror(err));
			snd_pcm_hw_params_free(hw_params);
			snd_pcm_close(handle_record);
			return false;
		}
		if ((err = snd_pcm_hw_params_set_access(handle_record, hw_params, SND_PCM_ACCESS_RW_INTERLEAVED)) < 0)
		{
			ERROR_LOG(AUDIO, "ALSA: Cannot set access type: %s\n", snd_strerror(err));
			snd_pcm_hw_params_free(hw_params);
			snd_pcm_close(handle_record);
			return false;
		}
		if ((err = snd_pcm_hw_params_set_format(handle_record, hw_params, SND_PCM_FORMAT_S16_LE)) < 0)
		{
			ERROR_LOG(AUDIO, "ALSA: Cannot set sample format: %s", snd_strerror(err));
			snd_pcm_hw_params_free(hw_params);
			snd_pcm_close(handle_record);
			return false;
		}
		if ((err = snd_pcm_hw_params_set_rate(handle_record, hw_params, sampling_freq, 0)) < 0)
		{
			ERROR_LOG(AUDIO, "ALSA: Cannot set sample rate to %d Hz: %s", sampling_freq, snd_strerror(err));
			snd_pcm_hw_params_free(hw_params);
			snd_pcm_close(handle_record);
			return false;
		}
		if ((err = snd_pcm_hw_params_set_channels(handle_record, hw_params, 1)) < 0)
		{
			ERROR_LOG(AUDIO, "ALSA: Cannot set channel count: %s", snd_strerror(err));
			snd_pcm_hw_params_free(hw_params);
			snd_pcm_close(handle_record);
			return false;
		}
		if ((err = snd_pcm_hw_params(handle_record, hw_params)) < 0)
		{
			ERROR_LOG(AUDIO, "ALSA: Cannot set parameters: %s", snd_strerror(err));
			snd_pcm_hw_params_free(hw_params);
			snd_pcm_close(handle_record);
			return false;
		}
		snd_pcm_hw_params_free(hw_params);
		snd_pcm_nonblock(handle_record, 1);
		if ((err = snd_pcm_prepare(handle_record)) < 0)
		{
			ERROR_LOG(AUDIO, "ALSA: Cannot prepare device: %s", snd_strerror(err));
			snd_pcm_close(handle_record);
			return false;
		}
		INFO_LOG(AUDIO, "ALSA: Successfully initialized capture device");

		return true;
	}

	void termRecord() override
	{
		snd_pcm_close(handle_record);
	}

	u32 record(void* frame, u32 samples) override
	{
		int err = snd_pcm_readi(handle_record, frame, samples);
		if (err < (int)samples)
		{
			if (err < 0)
			{
				DEBUG_LOG(AUDIO, "ALSA: Recording error: %s", snd_strerror(err));
				err = 0;
				err = snd_pcm_prepare(handle_record);
			}
			u8 *buffer = (u8 *)frame + err;
			memset(buffer, 0, (samples - err) * 2);
		}

		return err;
	}

	u32 push(const void* frame, u32 samples, bool wait) override
	{
		if (wait != pcm_blocking) {
			snd_pcm_nonblock(handle, wait ? 0 : 1);
			pcm_blocking = wait;
		}

		int rc = snd_pcm_writei(handle, frame, samples);
		if (rc < 0)
		{
			snd_pcm_recover(handle, rc, 1);
			if (rc == -EPIPE)
			{
				// EPIPE means underrun
				// Write some silence then our samples
				const size_t silence_size = buffer_size - samples;
				void *silence = alloca(silence_size * 4);
				memset(silence, 0, silence_size * 4);
				snd_pcm_writei(handle, silence, silence_size);
				snd_pcm_writei(handle, frame, samples);
			}
		}
		return 1;
	}

	void term() override
	{
		snd_pcm_drop(handle);
		snd_pcm_close(handle);
	}

	std::vector<std::string> getDeviceList()
	{
		std::vector<std::string> result;

		char **hints;
		int err = snd_device_name_hint(-1, "pcm", (void***)&hints);

		// Error initializing ALSA
		if (err != 0)
			return result;

		// special value to automatically detect on initialization
		result.emplace_back("auto");

		char** n = hints;
		while (*n != NULL)
		{
			// Get the type (NULL/Input/Output)
			char *type = snd_device_name_get_hint(*n, "IOID");
			char *name = snd_device_name_get_hint(*n, "NAME");

			if (name != NULL)
			{
				// We only want output or special devices (like "default" or "pulse")
				// TODO Only those with type == NULL?
				if (type == NULL || strcmp(type, "Output") == 0)
				{
					// TODO Check if device works (however we need to hash the resulting list then)
					/*snd_pcm_t *handle;
					int rc = snd_pcm_open(&handle, name, SND_PCM_STREAM_PLAYBACK, 0);

					if (rc == 0)
					{
						result.push_back(name);
						snd_pcm_close(handle);
					}
					*/

					result.emplace_back(name);
				}

			}

			if (type != NULL)
				free(type);

			if (name != NULL)
				free(name);

			n++;
		}

		snd_device_name_free_hint((void**)hints);

		return result;
	}

	Option* getOptions(int *count) override
	{
		*count = 1;
		static Option result;

		result.name = "device";
		result.caption = "Device";
		result.type = Option::list;
		result.values = getDeviceList();

		return &result;
	}
};
static AlsaAudioBackend alsaBackend;

#endif<|MERGE_RESOLUTION|>--- conflicted
+++ resolved
@@ -15,25 +15,19 @@
 	AlsaAudioBackend()
 		: AudioBackend("alsa", "Advanced Linux Sound Architecture") {}
 
-<<<<<<< HEAD
 	bool init() override
-=======
-	int rc = -1;
-
-	if (!device.empty() && device != "auto") {
-		rc = snd_pcm_open(&handle, device.c_str(), SND_PCM_STREAM_PLAYBACK, 0);
-		if (rc < 0)
-			WARN_LOG(AUDIO, "ALSA: Cannot open device %s. Trying auto", device.c_str());
-	}
-	if (rc < 0)
->>>>>>> c15f446f
 	{
 		snd_pcm_hw_params_t *params;
 
 		std::string device = cfgLoadStr("alsa", "device", "");
 
 		int rc = -1;
-		if (device.empty() || device == "auto")
+		if (!device.empty() && device != "auto") {
+			rc = snd_pcm_open(&handle, device.c_str(), SND_PCM_STREAM_PLAYBACK, 0);
+			if (rc < 0)
+				WARN_LOG(AUDIO, "ALSA: Cannot open device %s. Trying auto", device.c_str());
+		}
+		if (rc < 0)
 		{
 			INFO_LOG(AUDIO, "ALSA: trying to determine audio device");
 
@@ -71,9 +65,6 @@
 			if (rc < 0)
 				INFO_LOG(AUDIO, "ALSA: unable to automatically determine audio device.");
 		}
-		else {
-			rc = snd_pcm_open(&handle, device.c_str(), SND_PCM_STREAM_PLAYBACK, 0);
-		}
 
 		if (rc < 0)
 		{
@@ -81,19 +72,7 @@
 			return false;
 		}
 
-<<<<<<< HEAD
 		INFO_LOG(AUDIO, "ALSA: Successfully initialized \"%s\"", device.c_str());
-=======
-		if (rc < 0)
-			INFO_LOG(AUDIO, "ALSA: unable to automatically determine audio device.");
-	}
-
-	if (rc < 0)
-	{
-		ERROR_LOG(AUDIO, "ALSA: unable to open PCM device %s: %s", device.c_str(), snd_strerror(rc));
-		return;
-	}
->>>>>>> c15f446f
 
 		/* Allocate a hardware parameters object. */
 		snd_pcm_hw_params_alloca(&params);
