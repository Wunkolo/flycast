--- conflicted
+++ resolved
@@ -88,11 +88,8 @@
 
 #define FPCA(x) ((DynarecCodeEntryPtr&)sh4rcb.fpcb[(x>>1)&FPCB_MASK])
 
-<<<<<<< HEAD
 // addr must be a physical address
-=======
 // This returns an executable address
->>>>>>> fb76efb0
 DynarecCodeEntryPtr DYNACALL bm_GetCode(u32 addr)
 {
 	DynarecCodeEntryPtr rv = (DynarecCodeEntryPtr)FPCA(addr);
@@ -100,13 +97,9 @@
 	return rv;
 }
 
-<<<<<<< HEAD
 // addr must be a virtual address
+// This returns an executable address
 DynarecCodeEntryPtr DYNACALL bm_GetCodeByVAddr(u32 addr)
-=======
-// This returns an executable address
-DynarecCodeEntryPtr DYNACALL bm_GetCode2(u32 addr)
->>>>>>> fb76efb0
 {
 #ifndef NO_MMU
 	if (!mmu_enabled())
@@ -164,11 +157,8 @@
 #endif
 }
 
-<<<<<<< HEAD
 // addr must be a physical address
-=======
 // This returns an executable address
->>>>>>> fb76efb0
 RuntimeBlockInfo* DYNACALL bm_GetBlock(u32 addr)
 {
 	DynarecCodeEntryPtr cde = bm_GetCode(addr);  // Returns RX ptr
