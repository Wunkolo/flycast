#include "_vmem.h"
#include "hw/aica/aica_if.h"
#include "hw/pvr/pvr_mem.h"
#include "hw/sh4/dyna/blockmanager.h"
#include "hw/sh4/sh4_mem.h"
#include "oslib/oslib.h"

#define HANDLER_MAX 0x1F
#define HANDLER_COUNT (HANDLER_MAX+1)

//top registered handler
static _vmem_handler _vmem_lrp;

//handler tables
static _vmem_ReadMem8FP*   _vmem_RF8[HANDLER_COUNT];
static _vmem_WriteMem8FP*  _vmem_WF8[HANDLER_COUNT];

static _vmem_ReadMem16FP*  _vmem_RF16[HANDLER_COUNT];
static _vmem_WriteMem16FP* _vmem_WF16[HANDLER_COUNT];

static _vmem_ReadMem32FP*  _vmem_RF32[HANDLER_COUNT];
static _vmem_WriteMem32FP* _vmem_WF32[HANDLER_COUNT];

//upper 8b of the address
static void* _vmem_MemInfo_ptr[0x100];

void* _vmem_read_const(u32 addr,bool& ismem,u32 sz)
{
	u32   page=addr>>24;
	unat  iirf=(unat)_vmem_MemInfo_ptr[page];
	void* ptr=(void*)(iirf&~HANDLER_MAX);

	if (ptr==0)
	{
		ismem=false;
		const unat id=iirf;
		if (sz==1)
		{
			return (void*)_vmem_RF8[id];
		}
		else if (sz==2)
		{
			return (void*)_vmem_RF16[id];
		}
		else if (sz==4)
		{
			return (void*)_vmem_RF32[id];
		}
		else
		{
			die("Invalid size");
			return nullptr;
		}
	}
	else
	{
		ismem=true;
		addr<<=iirf;
		addr>>=iirf;

		return &(((u8*)ptr)[addr]);
	}
}

void* _vmem_write_const(u32 addr,bool& ismem,u32 sz)
{
	u32   page=addr>>24;
	unat  iirf=(unat)_vmem_MemInfo_ptr[page];
	void* ptr=(void*)(iirf&~HANDLER_MAX);

	if (ptr==0)
	{
		ismem=false;
		const unat id=iirf;
		if (sz==1)
		{
			return (void*)_vmem_WF8[id];
		}
		else if (sz==2)
		{
			return (void*)_vmem_WF16[id];
		}
		else if (sz==4)
		{
			return (void*)_vmem_WF32[id];
		}
		else
		{
			die("Invalid size");
			return nullptr;
		}
	}
	else
	{
		ismem=true;
		addr<<=iirf;
		addr>>=iirf;

		return &(((u8*)ptr)[addr]);
	}
}

template<typename T, typename Trv>
Trv DYNACALL _vmem_readt(u32 addr)
{
	constexpr u32 sz = sizeof(T);

	u32   page=addr>>24;	//1 op, shift/extract
	unat  iirf=(unat)_vmem_MemInfo_ptr[page]; //2 ops, insert + read [vmem table will be on reg ]
	void* ptr=(void*)(iirf&~HANDLER_MAX);     //2 ops, and // 1 op insert

	if (likely(ptr!=0))
	{
		addr<<=iirf;
		addr>>=iirf;

		T data=(*((T*)&(((u8*)ptr)[addr])));
		return data;
	}
	else
	{
		const u32 id=iirf;
		if (sz==1)
		{
			return (T)_vmem_RF8[id](addr);
		}
		else if (sz==2)
		{
			return (T)_vmem_RF16[id](addr);
		}
		else if (sz==4)
		{
			return _vmem_RF32[id](addr);
		}
		else if (sz==8)
		{
			T rv=_vmem_RF32[id](addr);
			rv|=(T)((u64)_vmem_RF32[id](addr+4)<<32);
			
			return rv;
		}
		else
		{
			die("Invalid size");
			return 0;
		}
	}
}
template u8 DYNACALL _vmem_readt<u8, u8>(u32 addr);
template u16 DYNACALL _vmem_readt<u16, u16>(u32 addr);
template u32 DYNACALL _vmem_readt<u32, u32>(u32 addr);
template u64 DYNACALL _vmem_readt<u64, u64>(u32 addr);

template<typename T>
void DYNACALL _vmem_writet(u32 addr, T data)
{
	constexpr u32 sz = sizeof(T);

	u32 page=addr>>24;
	unat  iirf=(unat)_vmem_MemInfo_ptr[page];
	void* ptr=(void*)(iirf&~HANDLER_MAX);

	if (likely(ptr!=0))
	{
		addr<<=iirf;
		addr>>=iirf;

		*((T*)&(((u8*)ptr)[addr]))=data;
	}
	else
	{
		const u32 id=iirf;
		if (sz==1)
		{
			 _vmem_WF8[id](addr,data);
		}
		else if (sz==2)
		{
			 _vmem_WF16[id](addr,data);
		}
		else if (sz==4)
		{
			 _vmem_WF32[id](addr,data);
		}
		else if (sz==8)
		{
			_vmem_WF32[id](addr,(u32)data);
			_vmem_WF32[id](addr+4,(u32)((u64)data>>32));
		}
		else
		{
			die("Invalid size");
		}
	}
}
template void DYNACALL _vmem_writet<u8>(u32 addr, u8 data);
template void DYNACALL _vmem_writet<u16>(u32 addr, u16 data);
template void DYNACALL _vmem_writet<u32>(u32 addr, u32 data);
template void DYNACALL _vmem_writet<u64>(u32 addr, u64 data);

//ReadMem/WriteMem functions
//ReadMem
u32 DYNACALL _vmem_ReadMem8SX32(u32 Address) { return _vmem_readt<s8,s32>(Address); }
u32 DYNACALL _vmem_ReadMem16SX32(u32 Address) { return _vmem_readt<s16,s32>(Address); }

u8 DYNACALL _vmem_ReadMem8(u32 Address) { return _vmem_readt<u8,u8>(Address); }
u16 DYNACALL _vmem_ReadMem16(u32 Address) { return _vmem_readt<u16,u16>(Address); }
u32 DYNACALL _vmem_ReadMem32(u32 Address) { return _vmem_readt<u32,u32>(Address); }
u64 DYNACALL _vmem_ReadMem64(u32 Address) { return _vmem_readt<u64,u64>(Address); }

//WriteMem
void DYNACALL _vmem_WriteMem8(u32 Address,u8 data) { _vmem_writet<u8>(Address,data); }
void DYNACALL _vmem_WriteMem16(u32 Address,u16 data) { _vmem_writet<u16>(Address,data); }
void DYNACALL _vmem_WriteMem32(u32 Address,u32 data) { _vmem_writet<u32>(Address,data); }
void DYNACALL _vmem_WriteMem64(u32 Address,u64 data) { _vmem_writet<u64>(Address,data); }

#define MEM_ERROR_RETURN_VALUE 0

//default read handlers
static u8 DYNACALL _vmem_ReadMem8_not_mapped(u32 addresss)
{
	INFO_LOG(MEMORY, "[sh4]Read8 from 0x%X, not mapped [_vmem default handler]", addresss);
	return (u8)MEM_ERROR_RETURN_VALUE;
}
static u16 DYNACALL _vmem_ReadMem16_not_mapped(u32 addresss)
{
	INFO_LOG(MEMORY, "[sh4]Read16 from 0x%X, not mapped [_vmem default handler]", addresss);
	return (u16)MEM_ERROR_RETURN_VALUE;
}
static u32 DYNACALL _vmem_ReadMem32_not_mapped(u32 address)
{
	INFO_LOG(MEMORY, "[sh4]Read32 from 0x%X, not mapped [_vmem default handler]", address);
	return (u32)MEM_ERROR_RETURN_VALUE;
}
//default write handers
static void DYNACALL _vmem_WriteMem8_not_mapped(u32 addresss,u8 data)
{
	INFO_LOG(MEMORY, "[sh4]Write8 to 0x%X=0x%X, not mapped [_vmem default handler]", addresss, data);
}
static void DYNACALL _vmem_WriteMem16_not_mapped(u32 addresss,u16 data)
{
	INFO_LOG(MEMORY, "[sh4]Write16 to 0x%X=0x%X, not mapped [_vmem default handler]", addresss, data);
}
static void DYNACALL _vmem_WriteMem32_not_mapped(u32 addresss,u32 data)
{
	INFO_LOG(MEMORY, "[sh4]Write32 to 0x%X=0x%X, not mapped [_vmem default handler]", addresss, data);
}
//code to register handlers
//0 is considered error :)
_vmem_handler _vmem_register_handler(
									 _vmem_ReadMem8FP* read8,
									 _vmem_ReadMem16FP* read16,
									 _vmem_ReadMem32FP* read32,

									 _vmem_WriteMem8FP* write8,
									 _vmem_WriteMem16FP* write16,
									 _vmem_WriteMem32FP* write32
									 )
{
	_vmem_handler rv=_vmem_lrp++;

	verify(rv<HANDLER_COUNT);

	_vmem_RF8[rv] =read8==0  ? _vmem_ReadMem8_not_mapped  : read8;
	_vmem_RF16[rv]=read16==0 ? _vmem_ReadMem16_not_mapped : read16;
	_vmem_RF32[rv]=read32==0 ? _vmem_ReadMem32_not_mapped : read32;

	_vmem_WF8[rv] =write8==0 ? _vmem_WriteMem8_not_mapped : write8;
	_vmem_WF16[rv]=write16==0? _vmem_WriteMem16_not_mapped: write16;
	_vmem_WF32[rv]=write32==0? _vmem_WriteMem32_not_mapped: write32;

	return rv;
}

static u32 FindMask(u32 msk)
{
	u32 s=-1;
	u32 rv=0;

	while(msk!=s>>rv)
		rv++;

	return rv;
}

//map a registered handler to a mem region
void _vmem_map_handler(_vmem_handler Handler,u32 start,u32 end)
{
	verify(start<0x100);
	verify(end<0x100);
	verify(start<=end);
	for (u32 i=start;i<=end;i++)
	{
		_vmem_MemInfo_ptr[i] = (u8*)nullptr + Handler;
	}
}

//map a memory block to a mem region
void _vmem_map_block(void* base,u32 start,u32 end,u32 mask)
{
	verify(start<0x100);
	verify(end<0x100);
	verify(start<=end);
	verify((0xFF & (unat)base)==0);
	verify(base!=0);
	u32 j=0;
	for (u32 i=start;i<=end;i++)
	{
		_vmem_MemInfo_ptr[i]=&(((u8*)base)[j&mask]) + FindMask(mask) - (j & mask);
		j+=0x1000000;
	}
}

void _vmem_mirror_mapping(u32 new_region,u32 start,u32 size)
{
	u32 end=start+size-1;
	verify(start<0x100);
	verify(end<0x100);
	verify(start<=end);
	verify(!((start>=new_region) && (end<=new_region)));

	u32 j=new_region;
	for (u32 i=start;i<=end;i++)
	{
		_vmem_MemInfo_ptr[j&0xFF]=_vmem_MemInfo_ptr[i&0xFF];
		j++;
	}
}

//init/reset/term
void _vmem_init()
{
	//clear read tables
	memset(_vmem_RF8,0,sizeof(_vmem_RF8));
	memset(_vmem_RF16,0,sizeof(_vmem_RF16));
	memset(_vmem_RF32,0,sizeof(_vmem_RF32));
	
	//clear write tables
	memset(_vmem_WF8,0,sizeof(_vmem_WF8));
	memset(_vmem_WF16,0,sizeof(_vmem_WF16));
	memset(_vmem_WF32,0,sizeof(_vmem_WF32));
	
	//clear meminfo table
	memset(_vmem_MemInfo_ptr,0,sizeof(_vmem_MemInfo_ptr));

	//reset registration index
	_vmem_lrp=0;

	//register default functions (0) for slot 0
	verify(_vmem_register_handler(0,0,0,0,0,0)==0);
}

void _vmem_term()
{
}

u8* virt_ram_base;
bool vmem_4gb_space;
static VMemType vmemstatus = MemTypeError;

static void *malloc_pages(size_t size)
{
	return allocAligned(PAGE_SIZE, size);
}

static void free_pages(void *p)
{
	freeAligned(p);
}

#if FEAT_SHREC != DYNAREC_NONE

// Resets the FPCB table (by either clearing it to the default val
// or by flushing it and making it fault on access again.
void _vmem_bm_reset()
{
	// If we allocated it via vmem:
	if (virt_ram_base)
		vmem_platform_reset_mem(p_sh4rcb->fpcb, sizeof(p_sh4rcb->fpcb));
	else
		// We allocated it via a regular malloc/new/whatever on the heap
		bm_vmem_pagefill((void**)p_sh4rcb->fpcb, sizeof(p_sh4rcb->fpcb));
}

// This gets called whenever there is a pagefault, it is possible that it lands
// on the fpcb memory range, which is allocated on miss. Returning true tells the
// fault handler this was us, and that the page is resolved and can continue the execution.
bool BM_LockedWrite(u8* address) {
	if (!virt_ram_base)
		return false;  // No vmem, therefore not us who caused this.

	uintptr_t ptrint = (uintptr_t)address;
	uintptr_t start  = (uintptr_t)p_sh4rcb->fpcb;
	uintptr_t end    = start + sizeof(p_sh4rcb->fpcb);

	if (ptrint >= start && ptrint < end) {
		// Alloc the page then and initialize it to default values
		void *aligned_addr = (void*)(ptrint & (~PAGE_MASK));
		vmem_platform_ondemand_page(aligned_addr, PAGE_SIZE);
		bm_vmem_pagefill((void**)aligned_addr, PAGE_SIZE);
		return true;
	}
	return false;
}
#endif

static void _vmem_set_p0_mappings()
{
	const vmem_mapping mem_mappings[] = {
		// P0/U0
		{0x00000000, 0x00800000,                               0,         0, false},  // Area 0 -> unused
		{0x00800000, 0x01000000,            MAP_ARAM_START_OFFSET, ARAM_SIZE, true},  // Aica
		{0x01000000, 0x02800000,                               0,         0, false},  // unused
		{0x02800000, 0x03000000,            MAP_ARAM_START_OFFSET, ARAM_SIZE, true},  // Aica mirror
		{0x03000000, 0x04000000,                               0,         0, false},  // unused
		{0x04000000, 0x05000000,            MAP_VRAM_START_OFFSET, VRAM_SIZE, true},  // Area 1 (vram, 16MB, wrapped on DC as 2x8MB)
		{0x05000000, 0x06000000,                               0,         0, false},  // 32 bit path (unused)
		{0x06000000, 0x07000000,            MAP_VRAM_START_OFFSET, VRAM_SIZE, true},  // VRAM mirror
		{0x07000000, 0x08000000,                               0,         0, false},  // 32 bit path (unused) mirror
		{0x08000000, 0x0C000000,                               0,         0, false},  // Area 2
		{0x0C000000, 0x10000000,            MAP_RAM_START_OFFSET,  RAM_SIZE,  true},  // Area 3 (main RAM + 3 mirrors)
		{0x10000000, 0x80000000,                               0,         0, false},  // Area 4-7 (unused)
	};
	vmem_platform_create_mappings(&mem_mappings[0], ARRAY_SIZE(mem_mappings));
}

bool _vmem_reserve()
{
	static_assert((sizeof(Sh4RCB) % PAGE_SIZE) == 0, "sizeof(Sh4RCB) not multiple of PAGE_SIZE");

	if (vmemstatus != MemTypeError)
		return true;

	// Use vmem only if settings mandate so, and if we have proper exception handlers.
#if !defined(TARGET_NO_EXCEPTIONS)
	if (!settings.dynarec.disable_nvmem)
		vmemstatus = vmem_platform_init((void**)&virt_ram_base, (void**)&p_sh4rcb);
#endif
	return true;
}

static void _vmem_term_mappings()
{
	if (vmemstatus == MemTypeError)
	{
		free_pages(p_sh4rcb);
		p_sh4rcb = nullptr;
		free_pages(mem_b.data);
		mem_b.data = nullptr;
		free_pages(vram.data);
		vram.data = nullptr;
		free_pages(aica_ram.data);
		aica_ram.data = nullptr;
	}
}

void _vmem_init_mappings()
{
	_vmem_term_mappings();
	// Fallback to statically allocated buffers, this results in slow-ops being generated.
	if (vmemstatus == MemTypeError)
	{
		WARN_LOG(VMEM, "Warning! nvmem is DISABLED (due to failure or not being built-in");
		virt_ram_base = nullptr;

		// Allocate it all and initialize it.
		p_sh4rcb = (Sh4RCB*)malloc_pages(sizeof(Sh4RCB));
#if FEAT_SHREC != DYNAREC_NONE
		bm_vmem_pagefill((void**)p_sh4rcb->fpcb, sizeof(p_sh4rcb->fpcb));
#endif

		mem_b.size = RAM_SIZE;
		mem_b.data = (u8*)malloc_pages(RAM_SIZE);

		vram.size = VRAM_SIZE;
		vram.data = (u8*)malloc_pages(VRAM_SIZE);

		aica_ram.size = ARAM_SIZE;
		aica_ram.data = (u8*)malloc_pages(ARAM_SIZE);
	}
	else {
		NOTICE_LOG(VMEM, "Info: nvmem is enabled, with addr space of size %s", vmemstatus == MemType4GB ? "4GB" : "512MB");
		INFO_LOG(VMEM, "Info: p_sh4rcb: %p virt_ram_base: %p", p_sh4rcb, virt_ram_base);
		// Map the different parts of the memory file into the new memory range we got.
		if (vmemstatus == MemType512MB)
		{
			const vmem_mapping mem_mappings[] = {
				{0x00000000, 0x00800000,                               0,         0, false},  // Area 0 -> unused
				{0x00800000, 0x01000000,           MAP_ARAM_START_OFFSET, ARAM_SIZE, false},  // Aica
				{0x01000000, 0x04000000,                               0,         0, false},  // More unused
				{0x04000000, 0x05000000,           MAP_VRAM_START_OFFSET, VRAM_SIZE,  true},  // Area 1 (vram, 16MB, wrapped on DC as 2x8MB)
				{0x05000000, 0x06000000,                               0,         0, false},  // 32 bit path (unused)
				{0x06000000, 0x07000000,           MAP_VRAM_START_OFFSET, VRAM_SIZE,  true},  // VRAM mirror
				{0x07000000, 0x08000000,                               0,         0, false},  // 32 bit path (unused) mirror
				{0x08000000, 0x0C000000,                               0,         0, false},  // Area 2
				{0x0C000000, 0x10000000,            MAP_RAM_START_OFFSET,  RAM_SIZE,  true},  // Area 3 (main RAM + 3 mirrors)
				{0x10000000, 0x20000000,                               0,         0, false},  // Area 4-7 (unused)
				// This is outside of the 512MB addr space. We map 8MB in all cases to help some games read past the end of aica ram
				{0x20000000, 0x20800000,           MAP_ARAM_START_OFFSET, ARAM_SIZE,  true},  // writable aica ram
			};
			vmem_platform_create_mappings(&mem_mappings[0], ARRAY_SIZE(mem_mappings));

			// Point buffers to actual data pointers
			aica_ram.data = &virt_ram_base[0x20000000];  // Points to the writable AICA addrspace
			vram.data = &virt_ram_base[0x04000000];   // Points to first vram mirror (writable and lockable)
			mem_b.data = &virt_ram_base[0x0C000000];   // Main memory, first mirror
		}
		else
		{
			_vmem_set_p0_mappings();
			const vmem_mapping mem_mappings[] = {
				// P1
				{0x80000000, 0x80800000,                               0,         0, false},  // Area 0 -> unused
				{0x80800000, 0x81000000,            MAP_ARAM_START_OFFSET, ARAM_SIZE, true},  // Aica
				{0x81000000, 0x82800000,                               0,         0, false},  // unused
				{0x82800000, 0x83000000,            MAP_ARAM_START_OFFSET, ARAM_SIZE, true},  // Aica mirror
				{0x83000000, 0x84000000,                               0,         0, false},  // unused
				{0x84000000, 0x85000000,           MAP_VRAM_START_OFFSET, VRAM_SIZE,  true},  // Area 1 (vram, 16MB, wrapped on DC as 2x8MB)
				{0x85000000, 0x86000000,                               0,         0, false},  // 32 bit path (unused)
				{0x86000000, 0x87000000,           MAP_VRAM_START_OFFSET, VRAM_SIZE,  true},  // VRAM mirror
				{0x87000000, 0x88000000,                               0,         0, false},  // 32 bit path (unused) mirror
				{0x88000000, 0x8C000000,                               0,         0, false},  // Area 2
				{0x8C000000, 0x90000000,            MAP_RAM_START_OFFSET,  RAM_SIZE,  true},  // Area 3 (main RAM + 3 mirrors)
				{0x90000000, 0xA0000000,                               0,         0, false},  // Area 4-7 (unused)
				// P2
				{0xA0000000, 0xA0800000,                               0,         0, false},  // Area 0 -> unused
				{0xA0800000, 0xA1000000,            MAP_ARAM_START_OFFSET, ARAM_SIZE, true},  // Aica
				{0xA1000000, 0xA2800000,                               0,         0, false},  // unused
				{0xA2800000, 0xA3000000,            MAP_ARAM_START_OFFSET, ARAM_SIZE, true},  // Aica mirror
				{0xA3000000, 0xA4000000,                               0,         0, false},  // unused
				{0xA4000000, 0xA5000000,           MAP_VRAM_START_OFFSET, VRAM_SIZE,  true},  // Area 1 (vram, 16MB, wrapped on DC as 2x8MB)
				{0xA5000000, 0xA6000000,                               0,         0, false},  // 32 bit path (unused)
				{0xA6000000, 0xA7000000,           MAP_VRAM_START_OFFSET, VRAM_SIZE,  true},  // VRAM mirror
				{0xA7000000, 0xA8000000,                               0,         0, false},  // 32 bit path (unused) mirror
				{0xA8000000, 0xAC000000,                               0,         0, false},  // Area 2
				{0xAC000000, 0xB0000000,            MAP_RAM_START_OFFSET,  RAM_SIZE,  true},  // Area 3 (main RAM + 3 mirrors)
				{0xB0000000, 0xC0000000,                               0,         0, false},  // Area 4-7 (unused)
				// P3
				{0xC0000000, 0xC0800000,                               0,         0, false},  // Area 0 -> unused
				{0xC0800000, 0xC1000000,            MAP_ARAM_START_OFFSET, ARAM_SIZE, true},  // Aica
				{0xC1000000, 0xC2800000,                               0,         0, false},  // unused
				{0xC2800000, 0xC3000000,            MAP_ARAM_START_OFFSET, ARAM_SIZE, true},  // Aica mirror
				{0xC3000000, 0xC4000000,                               0,         0, false},  // unused
				{0xC4000000, 0xC5000000,           MAP_VRAM_START_OFFSET, VRAM_SIZE,  true},  // Area 1 (vram, 16MB, wrapped on DC as 2x8MB)
				{0xC5000000, 0xC6000000,                               0,         0, false},  // 32 bit path (unused)
				{0xC6000000, 0xC7000000,           MAP_VRAM_START_OFFSET, VRAM_SIZE,  true},  // VRAM mirror
				{0xC7000000, 0xC8000000,                               0,         0, false},  // 32 bit path (unused) mirror
				{0xC8000000, 0xCC000000,                               0,         0, false},  // Area 2
				{0xCC000000, 0xD0000000,            MAP_RAM_START_OFFSET,  RAM_SIZE,  true},  // Area 3 (main RAM + 3 mirrors)
				{0xD0000000, 0x100000000L,                             0,         0, false},  // Area 4-7 (unused)
			};
			vmem_platform_create_mappings(&mem_mappings[0], ARRAY_SIZE(mem_mappings));

			// Point buffers to actual data pointers
			aica_ram.data = &virt_ram_base[0x80800000];  // Points to the first AICA addrspace in P1
			vram.data = &virt_ram_base[0x84000000];   // Points to first vram mirror (writable and lockable) in P1
			mem_b.data = &virt_ram_base[0x8C000000];   // Main memory, first mirror in P1

			vmem_4gb_space = true;
		}

		aica_ram.size = ARAM_SIZE;
		vram.size = VRAM_SIZE;
		mem_b.size = RAM_SIZE;
	}

	// Clear out memory
	aica_ram.Zero();
	vram.Zero();
	mem_b.Zero();
	NOTICE_LOG(VMEM, "BASE %p RAM(%d MB) %p VRAM64(%d MB) %p ARAM(%d MB) %p",
			virt_ram_base,
			RAM_SIZE / 1024 / 1024, mem_b.data,
			VRAM_SIZE / 1024 / 1024, vram.data,
			ARAM_SIZE / 1024 / 1024, aica_ram.data);
}

<<<<<<< HEAD
=======
#define freedefptr(x) \
	if (x) { free(x); x = NULL; }

>>>>>>> 7555263e
void _vmem_release()
{
	if (virt_ram_base)
	{
		vmem_platform_destroy();
		virt_ram_base = nullptr;
	}
	else
	{
		_vmem_unprotect_vram(0, VRAM_SIZE);
		_vmem_term_mappings();
	}
	vmemstatus = MemTypeError;
}

void _vmem_protect_vram(u32 addr, u32 size)
{
	addr &= VRAM_MASK;
	if (_nvmem_enabled())
	{
		mem_region_lock(virt_ram_base + 0x04000000 + addr, size);	// P0
		//mem_region_lock(virt_ram_base + 0x06000000 + addr, size);	// P0 - mirror
		if (VRAM_SIZE == 0x800000)
		{
			// wraps when only 8MB VRAM
			mem_region_lock(virt_ram_base + 0x04000000 + addr + VRAM_SIZE, size);	// P0 wrap
			//mem_region_lock(virt_ram_base + 0x06000000 + addr + VRAM_SIZE, size);	// P0 mirror wrap
		}
		if (_nvmem_4gb_space())
		{
			mem_region_lock(virt_ram_base + 0x84000000 + addr, size);	// P1
			//mem_region_lock(virt_ram_base + 0x86000000 + addr, size);	// P1 - mirror
			mem_region_lock(virt_ram_base + 0xA4000000 + addr, size);	// P2
			//mem_region_lock(virt_ram_base + 0xA6000000 + addr, size);	// P2 - mirror
			// We should also lock P3 and its mirrors, but it doesn't seem to be used...
			//mem_region_lock(virt_ram_base + 0xC4000000 + addr, size);	// P3
			//mem_region_lock(virt_ram_base + 0xC6000000 + addr, size);	// P3 - mirror
			if (VRAM_SIZE == 0x800000)
			{
				mem_region_lock(virt_ram_base + 0x84000000 + addr + VRAM_SIZE, size);	// P1 wrap
				//mem_region_lock(virt_ram_base + 0x86000000 + addr + VRAM_SIZE, size);	// P1 - mirror wrap
				mem_region_lock(virt_ram_base + 0xA4000000 + addr + VRAM_SIZE, size);	// P2 wrap
				//mem_region_lock(virt_ram_base + 0xA6000000 + addr + VRAM_SIZE, size);	// P2 - mirror wrap
				//mem_region_lock(virt_ram_base + 0xC4000000 + addr + VRAM_SIZE, size);	// P3 wrap
				//mem_region_lock(virt_ram_base + 0xC6000000 + addr + VRAM_SIZE, size);	// P3 - mirror wrap
			}
		}
	}
	else
	{
		mem_region_lock(&vram[addr], size);
	}
}

void _vmem_unprotect_vram(u32 addr, u32 size)
{
	addr &= VRAM_MASK;
	if (_nvmem_enabled())
	{
		mem_region_unlock(virt_ram_base + 0x04000000 + addr, size);		// P0
		//mem_region_unlock(virt_ram_base + 0x06000000 + addr, size);	// P0 - mirror
		if (VRAM_SIZE == 0x800000)
		{
			// wraps when only 8MB VRAM
			mem_region_unlock(virt_ram_base + 0x04000000 + addr + VRAM_SIZE, size);		// P0 wrap
			//mem_region_unlock(virt_ram_base + 0x06000000 + addr + VRAM_SIZE, size);	// P0 mirror wrap
		}
		if (_nvmem_4gb_space())
		{
			mem_region_unlock(virt_ram_base + 0x84000000 + addr, size);		// P1
			//mem_region_unlock(virt_ram_base + 0x86000000 + addr, size);	// P1 - mirror
			mem_region_unlock(virt_ram_base + 0xA4000000 + addr, size);		// P2
			//mem_region_unlock(virt_ram_base + 0xA6000000 + addr, size);	// P2 - mirror
			// We should also lock P3 and its mirrors, but it doesn't seem to be used...
			//mem_region_unlock(virt_ram_base + 0xC4000000 + addr, size);	// P3
			//mem_region_unlock(virt_ram_base + 0xC6000000 + addr, size);	// P3 - mirror
			if (VRAM_SIZE == 0x800000)
			{
				mem_region_unlock(virt_ram_base + 0x84000000 + addr + VRAM_SIZE, size);		// P1 wrap
				//mem_region_unlock(virt_ram_base + 0x86000000 + addr + VRAM_SIZE, size);	// P1 - mirror wrap
				mem_region_unlock(virt_ram_base + 0xA4000000 + addr + VRAM_SIZE, size);		// P2 wrap
				//mem_region_unlock(virt_ram_base + 0xA6000000 + addr + VRAM_SIZE, size);	// P2 - mirror wrap
				//mem_region_unlock(virt_ram_base + 0xC4000000 + addr + VRAM_SIZE, size);	// P3 wrap
				//mem_region_unlock(virt_ram_base + 0xC6000000 + addr + VRAM_SIZE, size);	// P3 - mirror wrap
			}
		}
	}
	else
	{
		mem_region_unlock(&vram[addr], size);
	}
}

u32 _vmem_get_vram_offset(void *addr)
{
	if (_nvmem_enabled())
	{
		ptrdiff_t offset = (u8*)addr - virt_ram_base;
		if (_nvmem_4gb_space())
		{
			if (offset < 0 || offset >= 0xE0000000)
				return -1;
			offset &= 0x1FFFFFFF;
		}
		else
		{
			if (offset < 0 || offset >= 0x20000000)
				return -1;
		}
		if ((offset >> 24) != 4)
			return -1;
		if ((((u8*)addr - virt_ram_base) >> 29) != 0 && (((u8*)addr - virt_ram_base) >> 29) != 4  && (((u8*)addr - virt_ram_base) >> 29) != 5)
			// other areas aren't mapped atm
			return -1;

		return offset & VRAM_MASK;
	}
	else
	{
		ptrdiff_t offset = (u8*)addr - &vram[0];
		if (offset < 0 || offset >= VRAM_SIZE)
			return -1;

		return (u32)offset;
	}
}<|MERGE_RESOLUTION|>--- conflicted
+++ resolved
@@ -575,12 +575,6 @@
 			ARAM_SIZE / 1024 / 1024, aica_ram.data);
 }
 
-<<<<<<< HEAD
-=======
-#define freedefptr(x) \
-	if (x) { free(x); x = NULL; }
-
->>>>>>> 7555263e
 void _vmem_release()
 {
 	if (virt_ram_base)
