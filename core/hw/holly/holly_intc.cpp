--- conflicted
+++ resolved
@@ -74,7 +74,6 @@
 
 void asic_RaiseInterrupt(HollyInterruptID inter)
 {
-<<<<<<< HEAD
 	u8 m=inter>>8;
 	switch(m)
 	{
@@ -88,30 +87,15 @@
 		RaiseAsicErr(inter);
 		break;
 	}
-=======
-   u8 m=inter>>8;
-   switch(m)
-   {
-      case 0:
-         RaiseAsicNormal(inter);
-         break;
-      case 1:
-         RaiseAsicExt(inter);
-         break;
-      case 2:
-         RaiseAsicErr(inter);
-         break;
-   }
->>>>>>> cae22b9f
 }
 
 u32 Read_SB_ISTNRM(u32 addr)
 {
-	/* Note that the two highest bits indicate
-	 * the OR'ed result of all the bits in
-	 * SB_ISTEXT and SB_ISTERR, respectively,
-	 * and writes to these two bits are ignored. */
-	u32 tmp = SB_ISTNRM & 0x3FFFFFFF;
+	/* Note that the two highest bits indicate
+	 * the OR'ed result of all the bits in
+	 * SB_ISTEXT and SB_ISTERR, respectively,
+	 * and writes to these two bits are ignored. */
+	u32 tmp = SB_ISTNRM & 0x3FFFFFFF;
 
 	if (SB_ISTEXT)
 		tmp|=0x40000000;
@@ -124,8 +108,8 @@
 
 void Write_SB_ISTNRM(u32 addr, u32 data)
 {
-	/* writing a 1 clears the interrupt */
-	SB_ISTNRM &= ~data;
+	/* writing a 1 clears the interrupt */
+	SB_ISTNRM &= ~data;
 
 	asic_RL2Pending();
 	asic_RL4Pending();
