#if defined(SUPPORT_X11)
#include <X11/Xlib.h>
#include <X11/Xatom.h>
#include <X11/Xutil.h>

#include "types.h"
#include "cfg/cfg.h"
#include "x11.h"
#include "rend/gui.h"
#include "input/gamepad.h"
#include "icon.h"
#include "wsi/context.h"
#include "hw/maple/maple_devs.h"
#include "emulator.h"

#include "x11_keyboard.h"

#if defined(TARGET_PANDORA)
	#define DEFAULT_FULLSCREEN    true
	#define DEFAULT_WINDOW_WIDTH  800
#else
	#define DEFAULT_FULLSCREEN    false
	#define DEFAULT_WINDOW_WIDTH  640
#endif
#define DEFAULT_WINDOW_HEIGHT   480

static Window x11_win;
Display *x11_disp;

class X11Mouse : public SystemMouse
{
public:
	X11Mouse() : SystemMouse("X11")
	{
		_unique_id = "x11_mouse";
<<<<<<< HEAD
		loadMapping();
=======
		if (!find_mapping())
			input_mapper = std::make_shared<MouseInputMapping>();
	}

	bool gamepad_btn_input(u32 code, bool pressed) override
	{
		if (gui_is_open() && !is_detecting_input())
			// Don't register mouse clicks as gamepad presses when gui is open
			// This makes the gamepad presses to be handled first and the mouse position to be ignored
			// TODO Make this generic
			return false;
		else
			return GamepadDevice::gamepad_btn_input(code, pressed);
	}

	const char *get_button_name(u32 code) override
	{
		switch (code)
		{
		case Button1:
			return "Left Button";
		case Button2:
			return "Middle Button";
		case Button3:
			return "Right Button";
		case Button4:
			return "Scroll Up";
		case Button5:
			return "Scroll Down";
		case 6:
			return "Scroll Left";
		case 7:
			return "Scroll Right";
		case 8:
			return "Button 4";
		case 9:
			return "Button 5";
		default:
			return nullptr;
		}
>>>>>>> b8c2a695
	}
};

static std::shared_ptr<X11Keyboard> x11Keyboard;
static std::shared_ptr<X11Mouse> x11Mouse;

int x11_width;
int x11_height;

static bool x11_fullscreen = false;
static Atom wmDeleteMessage;

extern bool dump_frame_switch;

enum
{
	_NET_WM_STATE_REMOVE =0,
	_NET_WM_STATE_ADD = 1,
	_NET_WM_STATE_TOGGLE =2
};

static void x11_window_set_fullscreen(bool fullscreen)
{
		XEvent xev;
		xev.xclient.type         = ClientMessage;
		xev.xclient.window       = x11_win;
		xev.xclient.message_type = XInternAtom(x11_disp, "_NET_WM_STATE", False);
		xev.xclient.format = 32;
		xev.xclient.data.l[0] = 2;    // _NET_WM_STATE_TOGGLE
		xev.xclient.data.l[1] = XInternAtom(x11_disp, "_NET_WM_STATE_FULLSCREEN", True);
		xev.xclient.data.l[2] = 0;    // no second property to toggle
		xev.xclient.data.l[3] = 1;
		xev.xclient.data.l[4] = 0;

		INFO_LOG(RENDERER, "x11: setting fullscreen to %d", fullscreen);
		XSendEvent(x11_disp, DefaultRootWindow(x11_disp), False, SubstructureNotifyMask, &xev);
}

void event_x11_handle()
{
	XEvent event;

	while(XPending(x11_disp))
	{
		XNextEvent(x11_disp, &event);

		if (event.type == ClientMessage &&
				(unsigned long)event.xclient.data.l[0] == wmDeleteMessage)
			dc_exit();
		else if (event.type == ConfigureNotify)
		{
			x11_width = event.xconfigure.width;
			x11_height = event.xconfigure.height;
		}
	}
}

static bool capturing_mouse;
static Cursor empty_cursor = None;

static Cursor create_empty_cursor()
{
	if (empty_cursor == None)
	{
		char data[] = { 0 };

		XColor color;
		color.red = color.green = color.blue = 0;

		Pixmap pixmap = XCreateBitmapFromData(x11_disp, DefaultRootWindow(x11_disp),
				data, 1, 1);
		if (pixmap)
		{
			empty_cursor = XCreatePixmapCursor(x11_disp, pixmap, pixmap, &color, &color, 0, 0);
			XFreePixmap(x11_disp, pixmap);
		}
	}
	return empty_cursor;
}

static void destroy_empty_cursor()
{
	if (empty_cursor != None)
	{
		XFreeCursor(x11_disp, empty_cursor);
		empty_cursor = None;
	}
}

static void x11_capture_mouse()
{
	x11_window_set_text("Flycast - mouse capture");
	capturing_mouse = true;
	Cursor cursor = create_empty_cursor();
	XDefineCursor(x11_disp, x11_win, cursor);
	XGrabPointer(x11_disp, x11_win, False,
			ButtonPressMask | ButtonReleaseMask | PointerMotionMask | FocusChangeMask,
			GrabModeAsync, GrabModeAsync, None, None, CurrentTime);
}

static void x11_uncapture_mouse()
{
	x11_window_set_text("Flycast");
	capturing_mouse = false;
	XUndefineCursor(x11_disp, x11_win);
	XUngrabPointer(x11_disp, CurrentTime);
}

void input_x11_handle()
{
	//Handle X11
	bool mouse_moved = false;
	XEvent e;

	while (XCheckWindowEvent(x11_disp, x11_win,
			KeyPressMask | KeyReleaseMask | ButtonPressMask | ButtonReleaseMask
			| PointerMotionMask | FocusChangeMask,
			&e))
	{
		switch(e.type)
		{
			case KeyPress:
				{
					char buf[2];
					KeySym keysym_return;
					int len = XLookupString(&e.xkey, buf, 1, &keysym_return, NULL);
					if (len > 0)
					{
						// Cheap ISO Latin-1 to UTF-8 conversion
						u16 b = (u8)buf[0];
						if (b < 0x80)
							gui_keyboard_input(b);
						else
							gui_keyboard_input((u16)((0xc2 + (b > 0xbf)) | ((b & 0x3f) + 0x80) << 8));
					}
				}
				/* no break */
			case KeyRelease:
				{
					if (e.type == KeyRelease && XEventsQueued(x11_disp, QueuedAfterReading))
					{
						XEvent nev;
						XPeekEvent(x11_disp, &nev);

						if (nev.type == KeyPress && nev.xkey.time == e.xkey.time &&
								nev.xkey.keycode == e.xkey.keycode)
							// Key wasn’t actually released: auto repeat
							continue;
					}
					x11Keyboard->keyboard_input(e.xkey.keycode, e.type == KeyPress);

					// Start/stop mouse capture with Left Ctrl + Left Alt
					if (e.type == KeyPress
							&& ((e.xkey.keycode == KEY_LALT && (e.xkey.state & ControlMask))
								|| (e.xkey.keycode == KEY_LCTRL && (e.xkey.state & Mod1Mask))))
					{
						capturing_mouse = !capturing_mouse;
						if (capturing_mouse)
							x11_capture_mouse();
						else
							x11_uncapture_mouse();
					}
					// TODO Move this to bindable keys or in the gui menu
#if 0
					if (e.xkey.keycode == KEY_F10)
					{
						// Dump the next frame into a file
						dump_frame_switch = e.type == KeyPress;
					}
					else
#endif
					if (e.type == KeyPress && e.xkey.keycode == KEY_F11)
					{
						x11_fullscreen = !x11_fullscreen;
						x11_window_set_fullscreen(x11_fullscreen);
					}
				}
				break;

			case FocusOut:
				if (capturing_mouse)
					x11_uncapture_mouse();
				capturing_mouse = false;
				break;

			case ButtonPress:
			case ButtonRelease:
				switch (e.xbutton.button)
				{
				case Button1:		// Left button
					x11Mouse->setButton(Mouse::LEFT_BUTTON, e.type == ButtonPress);
					break;
				case Button2:		// Middle button
					x11Mouse->setButton(Mouse::MIDDLE_BUTTON, e.type == ButtonPress);
					break;
				case Button3:		// Right button
					x11Mouse->setButton(Mouse::RIGHT_BUTTON, e.type == ButtonPress);
					break;
				case Button4: 		// Mouse wheel up
					x11Mouse->setWheel(-1);
					break;
				case Button5: 		// Mouse wheel down
					x11Mouse->setWheel(1);
					break;
				default:
					break;
				}
				/* no break */

			case MotionNotify:
				x11Mouse->setAbsPos(e.xmotion.x, e.xmotion.y, x11_width, x11_height);
				mouse_moved = true;
				break;
		}
	}
	if (gui_is_open() && capturing_mouse)
	{
		x11_uncapture_mouse();
		capturing_mouse = false;
	}
	if (capturing_mouse && mouse_moved)
	{
		mo_x_prev[0] = x11_width / 2;
		mo_y_prev[0] = x11_height / 2;
		XWarpPointer(x11_disp, None, x11_win, 0, 0, 0, 0,
				mo_x_prev[0], mo_y_prev[0]);
		XSync(x11_disp, true);
	}
}

void input_x11_init()
{
	x11Keyboard = std::make_shared<X11Keyboard>(0);
	GamepadDevice::Register(x11Keyboard);
	x11Mouse = std::make_shared<X11Mouse>();
	GamepadDevice::Register(x11Mouse);
}

void x11_window_create()
{
	if (cfgLoadInt("pvr", "nox11", 0) == 0)
	{
		XInitThreads();

		// Initializes the display and screen
		x11_disp = XOpenDisplay(NULL);
		if (x11_disp == nullptr && (x11_disp = XOpenDisplay(":0")) == nullptr)
		{
			ERROR_LOG(RENDERER, "Error: Unable to open X display");
			return;
		}
		int x11Screen = XDefaultScreen(x11_disp);
		float xdpi = (float)DisplayWidth(x11_disp, x11Screen) / DisplayWidthMM(x11_disp, x11Screen) * 25.4;
		float ydpi = (float)DisplayHeight(x11_disp, x11Screen) / DisplayHeightMM(x11_disp, x11Screen) * 25.4;
		screen_dpi = std::max(xdpi, ydpi);

		int depth = CopyFromParent;

		XVisualInfo* x11Visual = nullptr;
		Colormap     x11Colormap = 0;
#if !defined(GLES)

		if (!theGLContext.ChooseVisual(x11_disp, &x11Visual, &depth))
			exit(1);
		x11Colormap = XCreateColormap(x11_disp, RootWindow(x11_disp, x11Screen), x11Visual->visual, AllocNone);
#else
		int i32Depth = DefaultDepth(x11_disp, x11Screen);
		x11Visual = new XVisualInfo;
		if (!XMatchVisualInfo(x11_disp, x11Screen, i32Depth, TrueColor, x11Visual))
		{
			ERROR_LOG(RENDERER, "Error: Unable to acquire visual");
			delete x11Visual;
			return;
		}
		// Gets the window parameters
		Window sRootWindow = RootWindow(x11_disp, x11Screen);
		x11Colormap = XCreateColormap(x11_disp, sRootWindow, x11Visual->visual, AllocNone);
#endif
		XSetWindowAttributes sWA;
		sWA.colormap = x11Colormap;

		// Add to these for handling other events
		sWA.event_mask = StructureNotifyMask | ExposureMask | ButtonPressMask | ButtonReleaseMask | KeyPressMask | KeyReleaseMask;
		sWA.event_mask |= PointerMotionMask | FocusChangeMask;
		unsigned long ui32Mask = CWBackPixel | CWBorderPixel | CWEventMask | CWColormap;

		x11_width = cfgLoadInt("window", "width", 0);
		if (x11_width == 0)
			x11_width = cfgLoadInt("x11", "width", DEFAULT_WINDOW_WIDTH);
		x11_height = cfgLoadInt("window", "height", 0);
		x11_fullscreen = cfgLoadBool("window", "fullscreen", DEFAULT_FULLSCREEN);
		if (x11_height == 0)
		{
			x11_height = cfgLoadInt("x11", "height", DEFAULT_WINDOW_HEIGHT);
			x11_fullscreen = cfgLoadBool("x11", "fullscreen", DEFAULT_FULLSCREEN);
		}

		if (x11_width < 0 || x11_height < 0)
		{
			x11_width = XDisplayWidth(x11_disp, x11Screen);
			x11_height = XDisplayHeight(x11_disp, x11Screen);
		}

		// Creates the X11 window
		x11_win = XCreateWindow(x11_disp, RootWindow(x11_disp, x11Screen), 0, 0, x11_width, x11_height,
			0, depth, InputOutput, x11Visual->visual, ui32Mask, &sWA);
#if !defined(GLES)
		XFree(x11Visual);
#else
		delete x11Visual;
#endif

		XSetWindowBackground(x11_disp, x11_win, 0);

		Atom net_wm_icon = XInternAtom(x11_disp, "_NET_WM_ICON", False);
		Atom cardinal = XInternAtom(x11_disp, "CARDINAL", False);
		XChangeProperty(x11_disp, x11_win, net_wm_icon, cardinal, 32, PropModeReplace,
				(const unsigned char*)window_icon, sizeof(window_icon) / sizeof(*window_icon));

		// Capture the close window event
		wmDeleteMessage = XInternAtom(x11_disp, "WM_DELETE_WINDOW", False);
		XSetWMProtocols(x11_disp, x11_win, &wmDeleteMessage, 1);

		if (x11_fullscreen)
		{
			Atom wmState = XInternAtom(x11_disp, "_NET_WM_STATE", False);
			Atom wmFullscreen = XInternAtom(x11_disp, "_NET_WM_STATE_FULLSCREEN", False);
			XChangeProperty(x11_disp, x11_win, wmState, XA_ATOM, 32, PropModeReplace, (unsigned char *)&wmFullscreen, 1);

			XMapRaised(x11_disp, x11_win);
		}
		else
		{
			XMapWindow(x11_disp, x11_win);
		}
		theGLContext.SetDisplayAndWindow(x11_disp, x11_win);
#ifdef USE_VULKAN
		theVulkanContext.SetWindow((void *)x11_win, (void *)x11_disp);
#endif
		InitRenderApi();

		XFlush(x11_disp);

		x11_window_set_text("Flycast");
	}
	else
	{
		INFO_LOG(RENDERER, "Not creating X11 window ..");
	}
}

void x11_window_set_text(const char* text)
{
	if (x11_win)
	{
		XStoreName(x11_disp, x11_win, text);
		XSetIconName(x11_disp, x11_win, text);

		XClassHint hint = { (char *)"WM_CLASS", (char *)text };
		XSetClassHint(x11_disp, x11_win, &hint);
	}
}

void x11_window_destroy()
{
	destroy_empty_cursor();
	TermRenderApi();

	// close XWindow
	if (x11_win)
	{
		if (!x11_fullscreen)
		{
			cfgSaveInt("window", "width", x11_width);
			cfgSaveInt("window", "height", x11_height);
		}
		cfgSaveBool("window", "fullscreen", x11_fullscreen);
		XDestroyWindow(x11_disp, x11_win);
		x11_win = (Window)0;
	}
	if (x11_disp)
	{
		XCloseDisplay(x11_disp);
		x11_disp = nullptr;
	}
}
#endif<|MERGE_RESOLUTION|>--- conflicted
+++ resolved
@@ -33,50 +33,7 @@
 	X11Mouse() : SystemMouse("X11")
 	{
 		_unique_id = "x11_mouse";
-<<<<<<< HEAD
 		loadMapping();
-=======
-		if (!find_mapping())
-			input_mapper = std::make_shared<MouseInputMapping>();
-	}
-
-	bool gamepad_btn_input(u32 code, bool pressed) override
-	{
-		if (gui_is_open() && !is_detecting_input())
-			// Don't register mouse clicks as gamepad presses when gui is open
-			// This makes the gamepad presses to be handled first and the mouse position to be ignored
-			// TODO Make this generic
-			return false;
-		else
-			return GamepadDevice::gamepad_btn_input(code, pressed);
-	}
-
-	const char *get_button_name(u32 code) override
-	{
-		switch (code)
-		{
-		case Button1:
-			return "Left Button";
-		case Button2:
-			return "Middle Button";
-		case Button3:
-			return "Right Button";
-		case Button4:
-			return "Scroll Up";
-		case Button5:
-			return "Scroll Down";
-		case 6:
-			return "Scroll Left";
-		case 7:
-			return "Scroll Right";
-		case 8:
-			return "Button 4";
-		case 9:
-			return "Button 5";
-		default:
-			return nullptr;
-		}
->>>>>>> b8c2a695
 	}
 };
 
