#pragma once
#include <linux/input.h>
#include "types.h"

struct EvdevControllerMapping
{
<<<<<<< HEAD
	const std::string name;
=======
	const string name;
>>>>>>> edaf00df
	const int Btn_A;
	const int Btn_B;
	const int Btn_C;
	const int Btn_D;
	const int Btn_X;
	const int Btn_Y;
	const int Btn_Z;
	const int Btn_Start;
	const int Btn_Escape;
	const int Btn_DPad_Left;
	const int Btn_DPad_Right;
	const int Btn_DPad_Up;
	const int Btn_DPad_Down;
	const int Btn_DPad2_Left;
	const int Btn_DPad2_Right;
	const int Btn_DPad2_Up;
	const int Btn_DPad2_Down;
	const int Btn_Trigger_Left;
	const int Btn_Trigger_Right;
	const int Axis_DPad_X;
	const int Axis_DPad_Y;
	const int Axis_DPad2_X;
	const int Axis_DPad2_Y;
	const int Axis_Analog_X;
	const int Axis_Analog_Y;
	const int Axis_Trigger_Left;
	const int Axis_Trigger_Right;
	const bool Axis_Analog_X_Inverted;
	const bool Axis_Analog_Y_Inverted;
	const bool Axis_Trigger_Left_Inverted;
	const bool Axis_Trigger_Right_Inverted;
	const int Maple_Device1;
	const int Maple_Device2;
};

struct EvdevAxisData
{
	s32 range; // smaller size than 32 bit might cause integer overflows
	s32 min;
	void init(int fd, int code, bool inverted);
	s8 convert(int value);
};

struct EvdevController
{
	int fd;
	EvdevControllerMapping* mapping;
	EvdevAxisData data_x;
	EvdevAxisData data_y;
	EvdevAxisData data_trigger_left;
	EvdevAxisData data_trigger_right;
	int rumble_effect_id;
	void init();
};

#define EVDEV_DEVICE_CONFIG_KEY "evdev_device_id_%d"
#define EVDEV_MAPPING_CONFIG_KEY "evdev_mapping_%d"
#define EVDEV_DEVICE_STRING "/dev/input/event%d"
#define EVDEV_MAPPING_PATH "/mappings/%s"

#ifdef TARGET_PANDORA
	#define EVDEV_DEFAULT_DEVICE_ID_1 4
#else
	#define EVDEV_DEFAULT_DEVICE_ID_1 0
#endif

#define EVDEV_DEFAULT_DEVICE_ID(port) (port == 1 ? EVDEV_DEFAULT_DEVICE_ID_1 : -1)

extern void input_evdev_init();
extern void input_evdev_close();
extern bool input_evdev_handle(u32 port);
extern void input_evdev_rumble(u32 port, u16 pow_strong, u16 pow_weak);<|MERGE_RESOLUTION|>--- conflicted
+++ resolved
@@ -4,11 +4,7 @@
 
 struct EvdevControllerMapping
 {
-<<<<<<< HEAD
-	const std::string name;
-=======
 	const string name;
->>>>>>> edaf00df
 	const int Btn_A;
 	const int Btn_B;
 	const int Btn_C;
