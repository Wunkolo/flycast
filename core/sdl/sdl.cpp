
#if defined(USE_SDL)
#include "types.h"
#include "cfg/cfg.h"
#include "sdl/sdl.h"
#include <SDL_syswm.h>
#include <SDL_video.h>
#endif
#include "hw/maple/maple_devs.h"
#include "sdl_gamepad.h"
#include "sdl_keyboard.h"
#include "wsi/context.h"
#include "emulator.h"
#include "stdclass.h"
#if !defined(_WIN32) && !defined(__APPLE__)
#include "linux-dist/icon.h"
#endif
#ifdef _WIN32
#include "windows/rawinput.h"
#endif

static SDL_Window* window = NULL;

#ifdef TARGET_PANDORA
	#define WINDOW_WIDTH  800
#else
	#define WINDOW_WIDTH  640
#endif
#define WINDOW_HEIGHT  480

<<<<<<< HEAD
static std::shared_ptr<SDLMouse> sdl_mouse;
static std::shared_ptr<SDLKeyboardDevice> sdl_keyboard;
=======
static std::shared_ptr<SDLKbGamepadDevice> sdl_kb_gamepad;
static SDLKeyboardDevice* sdl_keyboard = NULL;
>>>>>>> b8c2a695
static bool window_fullscreen;
static bool window_maximized;
static int window_width = WINDOW_WIDTH;
static int window_height = WINDOW_HEIGHT;
static bool gameRunning;
static bool mouseCaptured;

static void sdl_open_joystick(int index)
{
	SDL_Joystick *pJoystick = SDL_JoystickOpen(index);

	if (pJoystick == NULL)
	{
		INFO_LOG(INPUT, "SDL: Cannot open joystick %d", index + 1);
		return;
	}
	std::shared_ptr<SDLGamepad> gamepad = std::make_shared<SDLGamepad>(index < MAPLE_PORTS ? index : -1, index, pJoystick);
	SDLGamepad::AddSDLGamepad(gamepad);
}

static void sdl_close_joystick(SDL_JoystickID instance)
{
	std::shared_ptr<SDLGamepad> gamepad = SDLGamepad::GetSDLGamepad(instance);
	if (gamepad != NULL)
		gamepad->close();
}

static void captureMouse(bool capture)
{
	if (window == nullptr || !gameRunning)
		return;
	if (!capture)
	{
		if (!config::UseRawInput)
			SDL_SetRelativeMouseMode(SDL_FALSE);
		else
			SDL_ShowCursor(SDL_ENABLE);
		SDL_SetWindowTitle(window, "Flycast");
		mouseCaptured = false;
	}
	else
	{
		if (config::UseRawInput
				|| SDL_SetRelativeMouseMode(SDL_TRUE) == 0)
		{
			if (config::UseRawInput)
				SDL_ShowCursor(SDL_DISABLE);
			SDL_SetWindowTitle(window, "Flycast - mouse capture");
			mouseCaptured = true;
		}
	}
}

static void emuEventCallback(Event event)
{
	switch (event)
	{
	case Event::Pause:
		gameRunning = false;
		if (!config::UseRawInput)
			SDL_SetRelativeMouseMode(SDL_FALSE);
		SDL_ShowCursor(SDL_ENABLE);
		SDL_SetWindowTitle(window, "Flycast");
		break;
	case Event::Resume:
		gameRunning = true;
		captureMouse(mouseCaptured);
		if (window_fullscreen && !mouseCaptured)
			SDL_ShowCursor(SDL_DISABLE);

		break;
	default:
		break;
	}
}

static void checkRawInput()
{
#ifdef _WIN32
	if ((bool)config::UseRawInput != (bool)sdl_mouse)
		return;
	if (config::UseRawInput)
	{
		GamepadDevice::Unregister(sdl_keyboard);
		sdl_keyboard = nullptr;
		GamepadDevice::Unregister(sdl_mouse);
		sdl_mouse = nullptr;
		rawinput::init();
	}
	else
	{
		rawinput::term();
		sdl_keyboard = std::make_shared<SDLKeyboardDevice>(0);
		GamepadDevice::Register(sdl_keyboard);
		sdl_mouse = std::make_shared<SDLMouse>();
		GamepadDevice::Register(sdl_mouse);
	}
#else
	if (!sdl_keyboard)
	{
		sdl_keyboard = std::make_shared<SDLKeyboardDevice>(0);
		GamepadDevice::Register(sdl_keyboard);
	}
	if (!sdl_mouse)
	{
		sdl_mouse = std::make_shared<SDLMouse>();
		GamepadDevice::Register(sdl_mouse);
	}
#endif
}

void input_sdl_init()
{
	if (SDL_WasInit(SDL_INIT_JOYSTICK) == 0)
	{
		// We want joystick events even if we loose focus
		SDL_SetHint(SDL_HINT_JOYSTICK_ALLOW_BACKGROUND_EVENTS, "1");
#ifdef _WIN32
		if (cfgLoadBool("input", "DisableXInput", false))
		{
			// Disable XInput for some old joysticks
			NOTICE_LOG(INPUT, "Disabling XInput, using DirectInput");
			SDL_SetHint(SDL_HINT_XINPUT_ENABLED, "0");
		}
#endif
		if (SDL_InitSubSystem(SDL_INIT_JOYSTICK) < 0)
			die("SDL: error initializing Joystick subsystem");

		std::string db = get_readonly_data_path("gamecontrollerdb.txt");
		int rv = SDL_GameControllerAddMappingsFromFile(db.c_str());
		if (rv < 0)
		{
			db = get_readonly_config_path("gamecontrollerdb.txt");
			rv = SDL_GameControllerAddMappingsFromFile(db.c_str());
		}
		if (rv > 0)
			DEBUG_LOG(INPUT ,"%d mappings loaded from %s", rv, db.c_str());
	}
	if (SDL_WasInit(SDL_INIT_HAPTIC) == 0)
		SDL_InitSubSystem(SDL_INIT_HAPTIC);

#if !defined(__APPLE__)
	SDL_SetRelativeMouseMode(SDL_FALSE);

	EventManager::listen(Event::Pause, emuEventCallback);
	EventManager::listen(Event::Resume, emuEventCallback);

	checkRawInput();
#endif
}

inline void SDLMouse::setAbsPos(int x, int y) {
	int width, height;
	SDL_GetWindowSize(window, &width, &height);
	if (width != 0 && height != 0)
		Mouse::setAbsPos(x, y, width, height);
}

void input_sdl_handle()
{
	SDLGamepad::UpdateRumble();

	SDL_Event event;
	while (SDL_PollEvent(&event))
	{
		switch (event.type)
		{
#if !defined(__APPLE__)
			case SDL_QUIT:
				dc_exit();
				break;

			case SDL_KEYDOWN:
			case SDL_KEYUP:
				checkRawInput();
				if (event.type == SDL_KEYDOWN && event.key.keysym.sym == SDLK_RETURN && (event.key.keysym.mod & KMOD_ALT))
				{
					if (window_fullscreen)
					{
						SDL_SetWindowFullscreen(window, 0);
						if (!gameRunning || !mouseCaptured)
							SDL_ShowCursor(SDL_ENABLE);
					}
					else
					{
						SDL_SetWindowFullscreen(window, SDL_WINDOW_FULLSCREEN_DESKTOP);
						if (gameRunning)
							SDL_ShowCursor(SDL_DISABLE);
					}
					window_fullscreen = !window_fullscreen;
				}
				else if (event.type == SDL_KEYDOWN && (event.key.keysym.mod & KMOD_LALT) && (event.key.keysym.mod & KMOD_LCTRL))
				{
					captureMouse(!mouseCaptured);
				}
				else if (!config::UseRawInput)
				{
					sdl_keyboard->keyboard_input(event.key.keysym.scancode, event.type == SDL_KEYDOWN);
				}
				break;
			case SDL_TEXTINPUT:
				gui_keyboard_inputUTF8(event.text.text);
				break;
			case SDL_WINDOWEVENT:
				if (event.window.event == SDL_WINDOWEVENT_SIZE_CHANGED
						|| event.window.event == SDL_WINDOWEVENT_RESTORED
						|| event.window.event == SDL_WINDOWEVENT_MINIMIZED
						|| event.window.event == SDL_WINDOWEVENT_MAXIMIZED)
				{
#ifdef USE_VULKAN
                	theVulkanContext.SetResized();
#endif
#ifdef _WIN32
               		theDXContext.resize();
#endif
				}
				else if (event.window.event == SDL_WINDOWEVENT_FOCUS_GAINED)
				{
					if (window_fullscreen && gameRunning)
						SDL_ShowCursor(SDL_DISABLE);
				}
				else if (event.window.event == SDL_WINDOWEVENT_FOCUS_LOST)
				{
					if (window_fullscreen)
						SDL_ShowCursor(SDL_ENABLE);
				}
				break;
#endif
			case SDL_JOYBUTTONDOWN:
			case SDL_JOYBUTTONUP:
				{
					std::shared_ptr<SDLGamepad> device = SDLGamepad::GetSDLGamepad((SDL_JoystickID)event.jbutton.which);
					if (device != NULL)
						device->gamepad_btn_input(event.jbutton.button, event.type == SDL_JOYBUTTONDOWN);
				}
				break;
			case SDL_JOYAXISMOTION:
				{
					std::shared_ptr<SDLGamepad> device = SDLGamepad::GetSDLGamepad((SDL_JoystickID)event.jaxis.which);
					if (device != NULL)
						device->gamepad_axis_input(event.jaxis.axis, event.jaxis.value);
				}
				break;
			case SDL_JOYHATMOTION:
				{
					std::shared_ptr<SDLGamepad> device = SDLGamepad::GetSDLGamepad((SDL_JoystickID)event.jhat.which);
					if (device != NULL)
					{
						u32 hatid = (event.jhat.hat + 1) << 8;
						if (event.jhat.value & SDL_HAT_UP)
						{
							device->gamepad_btn_input(hatid + 0, true);
							device->gamepad_btn_input(hatid + 1, false);
						}
						else if (event.jhat.value & SDL_HAT_DOWN)
						{
							device->gamepad_btn_input(hatid + 0, false);
							device->gamepad_btn_input(hatid + 1, true);
						}
						else
						{
							device->gamepad_btn_input(hatid + 0, false);
							device->gamepad_btn_input(hatid + 1, false);
						}
						if (event.jhat.value & SDL_HAT_LEFT)
						{
							device->gamepad_btn_input(hatid + 2, true);
							device->gamepad_btn_input(hatid + 3, false);
						}
						else if (event.jhat.value & SDL_HAT_RIGHT)
						{
							device->gamepad_btn_input(hatid + 2, false);
							device->gamepad_btn_input(hatid + 3, true);
						}
						else
						{
							device->gamepad_btn_input(hatid + 2, false);
							device->gamepad_btn_input(hatid + 3, false);
						}
					}
				}
				break;

#if !defined(__APPLE__)
			case SDL_MOUSEMOTION:
				gui_set_mouse_position(event.motion.x, event.motion.y);
				checkRawInput();
				if (!config::UseRawInput)
				{
					if (mouseCaptured && gameRunning)
						sdl_mouse->setRelPos(event.motion.xrel, event.motion.yrel);
					else
						sdl_mouse->setAbsPos(event.motion.x, event.motion.y);
					sdl_mouse->setButton(Mouse::LEFT_BUTTON, event.motion.state & SDL_BUTTON_LMASK);
					sdl_mouse->setButton(Mouse::RIGHT_BUTTON, event.motion.state & SDL_BUTTON_RMASK);
					sdl_mouse->setButton(Mouse::MIDDLE_BUTTON, event.motion.state & SDL_BUTTON_MMASK);
					sdl_mouse->setButton(Mouse::BUTTON_4, event.motion.state & SDL_BUTTON_X1MASK);
					sdl_mouse->setButton(Mouse::BUTTON_5, event.motion.state & SDL_BUTTON_X2MASK);
				}
				else if (mouseCaptured && gameRunning)
				{
					int x, y;
					SDL_GetWindowSize(window, &x, &y);
					x /= 2;
					y /= 2;
					if (std::abs(x - event.motion.x) > 10 || std::abs(y - event.motion.y) > 10 )
						SDL_WarpMouseInWindow(window, x, y);
				}
				break;

			case SDL_MOUSEBUTTONDOWN:
			case SDL_MOUSEBUTTONUP:
				gui_set_mouse_position(event.button.x, event.button.y);
				gui_set_mouse_button(event.button.button - 1, event.button.state == SDL_PRESSED);
				checkRawInput();
				if (!config::UseRawInput)
				{
					if (!mouseCaptured || !gameRunning)
						sdl_mouse->setAbsPos(event.button.x, event.button.y);
					bool pressed = event.button.state == SDL_PRESSED;
					switch (event.button.button) {
					case SDL_BUTTON_LEFT:
						sdl_mouse->setButton(Mouse::LEFT_BUTTON, pressed);
						break;
					case SDL_BUTTON_RIGHT:
						sdl_mouse->setButton(Mouse::RIGHT_BUTTON, pressed);
						break;
					case SDL_BUTTON_MIDDLE:
						sdl_mouse->setButton(Mouse::MIDDLE_BUTTON, pressed);
						break;
					case SDL_BUTTON_X1:
						sdl_mouse->setButton(Mouse::BUTTON_4, pressed);
						break;
					case SDL_BUTTON_X2:
						sdl_mouse->setButton(Mouse::BUTTON_5, pressed);
						break;
					}
				}
				break;

			case SDL_MOUSEWHEEL:
				gui_set_mouse_wheel(-event.wheel.y * 35);
				checkRawInput();
				if (!config::UseRawInput)
					sdl_mouse->setWheel(-event.wheel.y);
				break;
#endif
			case SDL_JOYDEVICEADDED:
				sdl_open_joystick(event.jdevice.which);
				break;

			case SDL_JOYDEVICEREMOVED:
				sdl_close_joystick((SDL_JoystickID)event.jdevice.which);
				break;
		}
	}
}

void sdl_window_set_text(const char* text)
{
	if (window != nullptr)
		SDL_SetWindowTitle(window, text);
}

#if !defined(__APPLE__)
static void get_window_state()
{
	u32 flags = SDL_GetWindowFlags(window);
	window_fullscreen = flags & SDL_WINDOW_FULLSCREEN_DESKTOP;
	window_maximized = flags & SDL_WINDOW_MAXIMIZED;
    if (!window_fullscreen && !window_maximized){
        SDL_GetWindowSize(window, &window_width, &window_height);
        window_width /= scaling;
        window_height /= scaling;
    }
		
}

#ifdef _WIN32
#include <windows.h>

HWND getNativeHwnd()
{
	SDL_SysWMinfo wmInfo;
	SDL_VERSION(&wmInfo.version);
	SDL_GetWindowWMInfo(window, &wmInfo);
	return wmInfo.info.win.window;
}
#endif

bool sdl_recreate_window(u32 flags)
{
#ifdef _WIN32
    //Enable HiDPI mode in Windows
    typedef enum PROCESS_DPI_AWARENESS {
        PROCESS_DPI_UNAWARE = 0,
        PROCESS_SYSTEM_DPI_AWARE = 1,
        PROCESS_PER_MONITOR_DPI_AWARE = 2
    } PROCESS_DPI_AWARENESS;
    
    HRESULT(WINAPI *SetProcessDpiAwareness)(PROCESS_DPI_AWARENESS dpiAwareness); // Windows 8.1 and later
    void* shcoreDLL = SDL_LoadObject("SHCORE.DLL");
    if (shcoreDLL) {
        SetProcessDpiAwareness = (HRESULT(WINAPI *)(PROCESS_DPI_AWARENESS)) SDL_LoadFunction(shcoreDLL, "SetProcessDpiAwareness");
        if (SetProcessDpiAwareness) {
            SetProcessDpiAwareness(PROCESS_PER_MONITOR_DPI_AWARE);
            
            float ddpi;
            if (SDL_GetDisplayDPI(0, &ddpi, NULL, NULL) != -1){ //SDL_WINDOWPOS_UNDEFINED is Display 0
                //When using HiDPI mode, set correct DPI scaling
                scaling = ddpi/96.f;
            }
        }
    }
#endif
    
	int x = SDL_WINDOWPOS_UNDEFINED;
	int y = SDL_WINDOWPOS_UNDEFINED;
	window_width  = cfgLoadInt("window", "width", window_width);
	window_height = cfgLoadInt("window", "height", window_height);
	window_fullscreen = cfgLoadBool("window", "fullscreen", window_fullscreen);
	window_maximized = cfgLoadBool("window", "maximized", window_maximized);
	if (window != nullptr)
	{
		SDL_GetWindowPosition(window, &x, &y);
		get_window_state();
		SDL_DestroyWindow(window);
	}
#if !defined(GLES)
	flags |= SDL_WINDOW_RESIZABLE;
	if (window_fullscreen)
		flags |= SDL_WINDOW_FULLSCREEN_DESKTOP;
	else if (window_maximized)
		flags |= SDL_WINDOW_MAXIMIZED;
#else
	flags |= SDL_WINDOW_FULLSCREEN;
#endif

	window = SDL_CreateWindow("Flycast", x, y, window_width * scaling, window_height * scaling, flags);
	if (window == nullptr)
	{
		ERROR_LOG(COMMON, "Window creation failed: %s", SDL_GetError());
		return false;
	}
	screen_width = window_width * scaling;
	screen_height = window_height * scaling;

#if !defined(GLES) && !defined(_WIN32)
	// Set the window icon
	u32 pixels[48 * 48];
	for (int i = 0; i < 48 * 48; i++)
		pixels[i] = window_icon[i + 2];
	SDL_Surface *surface = SDL_CreateRGBSurfaceFrom(pixels, 48, 48, 32, 4 * 48, 0x00ff0000, 0x0000ff00, 0x000000ff, 0xff000000);
	if (surface == NULL)
	  INFO_LOG(COMMON, "Creating icon surface failed: %s", SDL_GetError());
	else
	{
		SDL_SetWindowIcon(window, surface);
		SDL_FreeSurface(surface);
	}
#endif

#ifdef USE_VULKAN
	theVulkanContext.SetWindow(window, nullptr);
#endif
	theGLContext.SetWindow(window);
#ifdef _WIN32
	theDXContext.setNativeWindow(getNativeHwnd());
#endif

	return true;
}

void sdl_window_create()
{
	if (SDL_WasInit(SDL_INIT_VIDEO) == 0)
	{
		if (SDL_InitSubSystem(SDL_INIT_VIDEO) != 0)
		{
			die("error initializing SDL Video subsystem");
		}
	}
	InitRenderApi();
}

void sdl_window_destroy()
{
	get_window_state();
	cfgSaveInt("window", "width", window_width);
	cfgSaveInt("window", "height", window_height);
	cfgSaveBool("window", "maximized", window_maximized);
	cfgSaveBool("window", "fullscreen", window_fullscreen);
	TermRenderApi();
	SDL_DestroyWindow(window);
}

<<<<<<< HEAD
#endif // !defined(__APPLE__)
=======
#ifdef _WIN32
#include <windows.h>

HWND sdl_get_native_hwnd()
{
	SDL_SysWMinfo wmInfo;
	SDL_VERSION(&wmInfo.version);
	SDL_GetWindowWMInfo(window, &wmInfo);
	return wmInfo.info.win.window;
}
#endif

#endif // !defined(__APPLE__)
>>>>>>> b8c2a695
<|MERGE_RESOLUTION|>--- conflicted
+++ resolved
@@ -28,13 +28,8 @@
 #endif
 #define WINDOW_HEIGHT  480
 
-<<<<<<< HEAD
 static std::shared_ptr<SDLMouse> sdl_mouse;
 static std::shared_ptr<SDLKeyboardDevice> sdl_keyboard;
-=======
-static std::shared_ptr<SDLKbGamepadDevice> sdl_kb_gamepad;
-static SDLKeyboardDevice* sdl_keyboard = NULL;
->>>>>>> b8c2a695
 static bool window_fullscreen;
 static bool window_maximized;
 static int window_width = WINDOW_WIDTH;
@@ -531,20 +526,4 @@
 	SDL_DestroyWindow(window);
 }
 
-<<<<<<< HEAD
-#endif // !defined(__APPLE__)
-=======
-#ifdef _WIN32
-#include <windows.h>
-
-HWND sdl_get_native_hwnd()
-{
-	SDL_SysWMinfo wmInfo;
-	SDL_VERSION(&wmInfo.version);
-	SDL_GetWindowWMInfo(window, &wmInfo);
-	return wmInfo.info.win.window;
-}
-#endif
-
-#endif // !defined(__APPLE__)
->>>>>>> b8c2a695
+#endif // !defined(__APPLE__)