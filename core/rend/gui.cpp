--- conflicted
+++ resolved
@@ -302,17 +302,12 @@
 {
 	if (config::RendererType.isOpenGL())
 		ImGui_ImplOpenGL3_NewFrame();
-<<<<<<< HEAD
 #ifdef _WIN32
 	else if (config::RendererType.isDirectX())
 		ImGui_ImplDX9_NewFrame();
 #endif
-	ImGui::GetIO().DisplaySize.x = screen_width;
-	ImGui::GetIO().DisplaySize.y = screen_height;
-=======
 	ImGui::GetIO().DisplaySize.x = screen_width - insetLeft - insetRight;
 	ImGui::GetIO().DisplaySize.y = screen_height - insetTop - insetBottom;
->>>>>>> 86d014c3
 
 	ImGuiIO& io = ImGui::GetIO();
 
@@ -333,11 +328,7 @@
 	if (mouseX < 0 || mouseX >= screen_width || mouseY < 0 || mouseY >= screen_height)
 		io.MousePos = ImVec2(-FLT_MAX, -FLT_MAX);
 	else
-<<<<<<< HEAD
-		io.MousePos = ImVec2(mouseX, mouseY);
-=======
-		io.MousePos = ImVec2(mo_x_phy - insetLeft, mo_y_phy - insetTop);
->>>>>>> 86d014c3
+		io.MousePos = ImVec2(mouseX - insetLeft, mouseY - insetTop);
 #ifdef __ANDROID__
 	// Put the "mouse" outside the screen one frame after a touch up
 	// This avoids buttons and the like to stay selected
