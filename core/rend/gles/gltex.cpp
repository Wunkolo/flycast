#include <algorithm>
#include "glcache.h"
#include "rend/TexCache.h"
#include "hw/pvr/pvr_mem.h"
<<<<<<< HEAD
#include <cmath>
#include <map>
#include <set>

#ifndef M_PI
#define M_PI 3.14159265358979323846
#endif
=======
#include "hw/mem/_vmem.h"
#include "deps/libpng/png.h"
#include "deps/xxhash/xxhash.h"
#include "CustomTexture.h"
>>>>>>> cae22b9f

/*
Textures

Textures are converted to native OpenGL textures
The mapping is done with tcw:tsp -> GL texture. That includes stuff like
filtering/ texture repeat

To save space native formats are used for 1555/565/4444 (only bit shuffling is done)
YUV is converted to 8888
PALs are decoded to their unpaletted format (5551/565/4444/8888 depending on palette type)

Mipmaps
	not supported for now

Compression
	look into it, but afaik PVRC is not realtime doable
*/

const u32 shadowCircleW = 128;
const u32 shadowCircleH = 128;
u16 shadowCircleTexture[shadowCircleW][shadowCircleH] = {0};
set<u32> delayedUpdateQueue;

#if FEAT_HAS_SOFTREND
	#include <xmmintrin.h>
#endif

<<<<<<< HEAD
u16 temp_tex_buffer[1024*1024];
u32 temp_tex_buffer_32[1024*1024];
=======
>>>>>>> cae22b9f
extern u32 decoded_colors[3][65536];

struct PvrTexInfo
{
	const char* name;
	int bpp;        //4/8 for pal. 16 for yuv, rgb, argb
	GLuint type;
	// Conversion to 16 bpp
	TexConvFP *PL;
	TexConvFP *TW;
	TexConvFP *VQ;
	// Conversion to 32 bpp
	TexConvFP32 *PL32;
	TexConvFP32 *TW32;
	TexConvFP32 *VQ32;
};

PvrTexInfo format[8]=
{	// name     bpp GL format				   Planar		Twiddled	 VQ				Planar(32b)    Twiddled(32b)  VQ (32b)
	{"1555", 	16,	GL_UNSIGNED_SHORT_5_5_5_1, tex1555_PL,	tex1555_TW,  tex1555_VQ,	tex1555_PL32,  tex1555_TW32,  tex1555_VQ32 },	//1555
	{"565", 	16, GL_UNSIGNED_SHORT_5_6_5,   tex565_PL,	tex565_TW,   tex565_VQ, 	tex565_PL32,   tex565_TW32,   tex565_VQ32 },	//565
	{"4444", 	16, GL_UNSIGNED_SHORT_4_4_4_4, tex4444_PL,	tex4444_TW,  tex4444_VQ, 	tex4444_PL32,  tex4444_TW32,  tex4444_VQ32 },	//4444
	{"yuv", 	16, GL_UNSIGNED_BYTE,          NULL, 		NULL, 		 NULL,			texYUV422_PL,  texYUV422_TW,  texYUV422_VQ },	//yuv
	{"bumpmap", 16, GL_UNSIGNED_SHORT_4_4_4_4, texBMP_PL,	texBMP_TW,	 texBMP_VQ, 	NULL},											//bump map
	{"pal4", 	4,	0,						   0,			texPAL4_TW,  0, 			NULL, 		   texPAL4_TW32,  NULL },			//pal4
	{"pal8", 	8,	0,						   0,			texPAL8_TW,  0, 			NULL, 		   texPAL8_TW32,  NULL },			//pal8
	{"ns/1555", 0},																														// Not supported (1555)
};

const u32 MipPoint[8] =
{
	0x00006,//8
	0x00016,//16
	0x00056,//32
	0x00156,//64
	0x00556,//128
	0x01556,//256
	0x05556,//512
	0x15556//1024
};

const GLuint PAL_TYPE[4]=
{GL_UNSIGNED_SHORT_5_5_5_1,GL_UNSIGNED_SHORT_5_6_5,GL_UNSIGNED_SHORT_4_4_4_4, GL_UNSIGNED_BYTE};

CustomTexture custom_texture;

static void dumpRtTexture(u32 name, u32 w, u32 h) {
	char sname[256];
	sprintf(sname, "texdump/%x-%d.png", name, FrameCount);
	FILE *fp = fopen(sname, "wb");
    if (fp == NULL)
    	return;

	glPixelStorei(GL_PACK_ALIGNMENT, 1);

	png_bytepp rows = (png_bytepp)malloc(h * sizeof(png_bytep));
	for (int y = 0; y < h; y++) {
		rows[y] = (png_bytep)malloc(w * 4);	// 32-bit per pixel
		glReadPixels(0, y, w, 1, GL_RGBA, GL_UNSIGNED_BYTE, rows[y]);
	}

    png_structp png_ptr = png_create_write_struct(PNG_LIBPNG_VER_STRING, NULL, NULL, NULL);
    png_infop info_ptr = png_create_info_struct(png_ptr);

    png_init_io(png_ptr, fp);


    /* write header */
    png_set_IHDR(png_ptr, info_ptr, w, h,
                         8, PNG_COLOR_TYPE_RGBA, PNG_INTERLACE_NONE,
                         PNG_COMPRESSION_TYPE_BASE, PNG_FILTER_TYPE_BASE);

    png_write_info(png_ptr, info_ptr);


            /* write bytes */
    png_write_image(png_ptr, rows);

    /* end write */
    png_write_end(png_ptr, NULL);
    fclose(fp);

	for (int y = 0; y < h; y++)
		free(rows[y]);
	free(rows);
}

//Texture Cache :)
void TextureCacheData::PrintTextureName()
{
	printf("Texture: %s ",tex?tex->name:"?format?");

	if (tcw.VQ_Comp)
		printf(" VQ");

	if (tcw.ScanOrder==0)
		printf(" TW");

	if (tcw.MipMapped)
		printf(" MM");

	if (tcw.StrideSel)
		printf(" Stride");

	printf(" %dx%d @ 0x%X",8<<tsp.TexU,8<<tsp.TexV,tcw.TexAddr<<3);
	printf(" id=%d\n", texID);
}

//Create GL texture from tsp/tcw
void TextureCacheData::Create(bool isGL)
{
	//ask GL for texture ID
	if (isGL) {
		texID = glcache.GenTexture();
	}
	else {
		texID = 0;
	}

<<<<<<< HEAD
	//Create GL texture from tsp/tcw
	void Create(bool isGL)
	{
		//ask GL for texture ID
		if (isGL) {
			glGenTextures(1, &texID);
		}
		else {
			texID = 0;
		}

		pData = 0;
		tex_type = 0;

		//Reset state info ..
		Lookups=0;
		Updates=0;
		dirty=FrameCount;
		lock_block=0;

		//decode info from tsp/tcw into the texture struct
		tex=&format[tcw.PixelFmt==7?0:tcw.PixelFmt];		//texture format table entry

		sa_tex = (tcw.TexAddr<<3) & VRAM_MASK;	//texture start address
		sa = sa_tex;							//data texture start address (modified for MIPs, as needed)
		w=8<<tsp.TexU;                   //tex width
		h=8<<tsp.TexV;                   //tex height

		if (texID) {
			//bind texture to set modes
			glBindTexture(GL_TEXTURE_2D, texID);

			//set texture repeat mode
			SetRepeatMode(GL_TEXTURE_WRAP_S, tsp.ClampU, tsp.FlipU); // glTexParameteri (GL_TEXTURE_2D, GL_TEXTURE_WRAP_S, (tsp.ClampU ? GL_CLAMP_TO_EDGE : (tsp.FlipU ? GL_MIRRORED_REPEAT : GL_REPEAT))) ;
			SetRepeatMode(GL_TEXTURE_WRAP_T, tsp.ClampV, tsp.FlipV); // glTexParameteri (GL_TEXTURE_2D, GL_TEXTURE_WRAP_T, (tsp.ClampV ? GL_CLAMP_TO_EDGE : (tsp.FlipV ? GL_MIRRORED_REPEAT : GL_REPEAT))) ;

#ifdef GLES
			glHint(GL_GENERATE_MIPMAP_HINT, GL_NICEST);
#endif
=======
	pData = 0;
	tex_type = 0;
>>>>>>> cae22b9f

	//Reset state info ..
	Lookups=0;
	Updates=0;
	dirty=FrameCount;
	lock_block=0;

	//decode info from tsp/tcw into the texture struct
	tex=&format[tcw.PixelFmt == PixelReserved ? Pixel1555 : tcw.PixelFmt];	//texture format table entry

	sa_tex = (tcw.TexAddr<<3) & VRAM_MASK;	//texture start address
	sa = sa_tex;							//data texture start address (modified for MIPs, as needed)
	w=8<<tsp.TexU;                   //tex width
	h=8<<tsp.TexV;                   //tex height

	//PAL texture
	if (tex->bpp==4)
		indirect_color_ptr=tcw.PalSelect<<4;
	else if (tex->bpp==8)
		indirect_color_ptr=(tcw.PalSelect>>4)<<8;

	//VQ table (if VQ tex)
	if (tcw.VQ_Comp)
		indirect_color_ptr=sa;

	//Convert a pvr texture into OpenGL
	switch (tcw.PixelFmt)
	{

	case Pixel1555: 	//0     1555 value: 1 bit; RGB values: 5 bits each
	case PixelReserved: //7     Reserved        Regarded as 1555
	case Pixel565: 		//1     565      R value: 5 bits; G value: 6 bits; B value: 5 bits
	case Pixel4444: 	//2     4444 value: 4 bits; RGB values: 4 bits each
	case PixelYUV:		//3     YUV422 32 bits per 2 pixels; YUYV values: 8 bits each
	case PixelBumpMap:	//4		Bump Map 	16 bits/pixel; S value: 8 bits; R value: 8 bits
	case PixelPal4:		//5     4 BPP Palette   Palette texture with 4 bits/pixel
	case PixelPal8:		//6     8 BPP Palette   Palette texture with 8 bits/pixel
		if (tcw.ScanOrder && (tex->PL || tex->PL32))
		{
			//Texture is stored 'planar' in memory, no deswizzle is needed
			//verify(tcw.VQ_Comp==0);
			if (tcw.VQ_Comp != 0)
				printf("Warning: planar texture with VQ set (invalid)\n");

			//Planar textures support stride selection, mostly used for non power of 2 textures (videos)
			int stride=w;
			if (tcw.StrideSel)
				stride=(TEXT_CONTROL&31)*32;
			//Call the format specific conversion code
			texconv = tex->PL;
			texconv32 = tex->PL32;
			//calculate the size, in bytes, for the locking
			size=stride*h*tex->bpp/8;
		}
		else
		{
			// Quake 3 Arena uses one. Not sure if valid but no need to crash
			//verify(w==h || !tcw.MipMapped); // are non square mipmaps supported ? i can't recall right now *WARN*

			if (tcw.VQ_Comp)
			{
<<<<<<< HEAD
				//Texture is stored 'planar' in memory, no deswizzle is needed
				verify(tcw.VQ_Comp==0);
				//Planar textures support stride selection, mostly used for non power of 2 textures (videos)
				int stride=w;
				if (tcw.StrideSel)
					stride=(TEXT_CONTROL&31)*32;
				//Call the format specific conversion code
				texconv=tex->PL;
				//calculate the size, in bytes, for the locking
				size=stride*h*tex->bpp/8;
=======
				verify(tex->VQ != NULL || tex->VQ32 != NULL);
				indirect_color_ptr=sa;
				if (tcw.MipMapped)
					sa+=MipPoint[tsp.TexU];
				texconv = tex->VQ;
				texconv32 = tex->VQ32;
				size=w*h/8;
>>>>>>> cae22b9f
			}
			else
			{
				verify(tex->TW != NULL || tex->TW32 != NULL);
				if (tcw.MipMapped)
					sa+=MipPoint[tsp.TexU]*tex->bpp/2;
				texconv = tex->TW;
				texconv32 = tex->TW32;
				size=w*h*tex->bpp/8;
			}
		}
		break;
	default:
		printf("Unhandled texture %d\n",tcw.PixelFmt);
		size=w*h*2;
		texconv = NULL;
		texconv32 = NULL;
	}
}

void TextureCacheData::ComputeHash()
{
	texture_hash = XXH32(&vram[sa], size, 7);
	if (IsPaletted())
		texture_hash ^= palette_hash;
}
	
void TextureCacheData::Update()
{
	//texture state tracking stuff
	Updates++;
	dirty=0;

<<<<<<< HEAD
	void Update(bool isSourceVram = true, u16 *sourceData = NULL)
	{
		if (!isSourceVram && !sourceData) {
			return;
		}

		//texture state tracking stuff
		Updates++;
		dirty=0;
=======
	GLuint textype=tex->type;

	bool has_alpha = false;
	if (IsPaletted())
	{
		textype=PAL_TYPE[PAL_RAM_CTRL&3];
		if (textype == GL_UNSIGNED_BYTE)
			has_alpha = true;

		// Get the palette hash to check for future updates
		if (tcw.PixelFmt == PixelPal4)
			palette_hash = pal_hash_16[tcw.PalSelect];
		else
			palette_hash = pal_hash_256[tcw.PalSelect >> 4];
	}
>>>>>>> cae22b9f

	palette_index=indirect_color_ptr; //might be used if pal. tex
	vq_codebook=(u8*)&vram[indirect_color_ptr];  //might be used if VQ tex

	//texture conversion work
	u32 stride=w;

	if (tcw.StrideSel && tcw.ScanOrder && (tex->PL || tex->PL32))
		stride=(TEXT_CONTROL&31)*32; //I think this needs +1 ?

	//PrintTextureName();
	u32 original_h = h;
	if (sa_tex > VRAM_SIZE || size == 0 || sa + size > VRAM_SIZE)
	{
		if (sa + size > VRAM_SIZE)
		{
			// Shenmue Space Harrier mini-arcade loads a texture that goes beyond the end of VRAM
			// but only uses the top portion of it
			h = (VRAM_SIZE - sa) * 8 / stride / tex->bpp;
			size = stride * h * tex->bpp/8;
		}
		else
		{
			printf("Warning: invalid texture. Address %08X %08X size %d\n", sa_tex, sa, size);
			return;
		}
	}
	if (settings.rend.CustomTextures)
	{
		custom_load_in_progress = true;
		custom_texture.LoadCustomTextureAsync(this);
	}

<<<<<<< HEAD
		palette_index = indirect_color_ptr; //might be used if pal. tex
		vq_codebook = (u8 *) &vram[indirect_color_ptr];  //might be used if VQ tex

		//texture conversion work
		PixelBuffer pbt;
		pbt.p_buffer_start = pbt.p_current_line = temp_tex_buffer;

		u32 stride = w;
		if (tcw.StrideSel && tcw.ScanOrder && tex->PL) 
			stride = (TEXT_CONTROL & 31) * 32;

		if(texconv != 0)
		{
			if (isSourceVram) {
				pbt.pixels_per_line = w;
				texconv(&pbt, (u8*)&vram[sa], stride, h);
			}
			else
			{
				pbt.pixels_per_line = stride;
				texconv(&pbt, (u8*)sourceData, stride, h);
			}
=======
	void *temp_tex_buffer = NULL;
	u32 upscaled_w = w;
	u32 upscaled_h = h;

	PixelBuffer<u16> pb16;
	PixelBuffer<u32> pb32;

	// Figure out if we really need to use a 32-bit pixel buffer
	bool need_32bit_buffer = true;
	if ((settings.rend.TextureUpscale <= 1
			|| w * h > settings.rend.MaxFilteredTextureSize
				* settings.rend.MaxFilteredTextureSize		// Don't process textures that are too big
			|| tcw.PixelFmt == PixelYUV)					// Don't process YUV textures
		&& (!IsPaletted() || textype != GL_UNSIGNED_BYTE)
		&& texconv != NULL)
		need_32bit_buffer = false;
	// TODO avoid upscaling/depost. textures that change too often

	if (texconv32 != NULL && need_32bit_buffer)
	{
		// Force the texture type since that's the only 32-bit one we know
		textype = GL_UNSIGNED_BYTE;

		pb32.init(w, h);

		texconv32(&pb32, (u8*)&vram[sa], stride, h);

#ifdef DEPOSTERIZE
		{
			// Deposterization
			PixelBuffer<u32> tmp_buf;
			tmp_buf.init(w, h);

			DePosterize(pb32.data(), tmp_buf.data(), w, h);
			pb32.steal_data(tmp_buf);
>>>>>>> cae22b9f
		}
#endif

		// xBRZ scaling
		if (settings.rend.TextureUpscale > 1)
		{
			PixelBuffer<u32> tmp_buf;
			tmp_buf.init(w * settings.rend.TextureUpscale, h * settings.rend.TextureUpscale);

			if (tcw.PixelFmt == Pixel1555 || tcw.PixelFmt == Pixel4444)
				// Alpha channel formats. Palettes with alpha are already handled
				has_alpha = true;
			UpscalexBRZ(settings.rend.TextureUpscale, pb32.data(), tmp_buf.data(), w, h, has_alpha);
			pb32.steal_data(tmp_buf);
			upscaled_w *= settings.rend.TextureUpscale;
			upscaled_h *= settings.rend.TextureUpscale;
		}
		temp_tex_buffer = pb32.data();
	}
	else if (texconv != NULL)
	{
		pb16.init(w, h);

		texconv(&pb16,(u8*)&vram[sa],stride,h);
		temp_tex_buffer = pb16.data();
	}
	else
	{
		//fill it in with a temp color
		printf("UNHANDLED TEXTURE\n");
		pb16.init(w, h);
		memset(pb16.data(), 0x80, w * h * 2);
		temp_tex_buffer = pb16.data();
	}
	// Restore the original texture height if it was constrained to VRAM limits above
	h = original_h;

<<<<<<< HEAD
		//lock the texture to detect changes in it
		if (isSourceVram) {
			lock_block = libCore_vramlock_Lock(sa_tex, sa + size - 1, this);
		}

		if (texID) {
			glBindTexture(GL_TEXTURE_2D, texID);
			GLuint comps = textype == GL_UNSIGNED_SHORT_5_6_5 ? GL_RGB : GL_RGBA;

			if (isSourceVram) {
				glTexImage2D(GL_TEXTURE_2D, 0, comps, w, h, 0, comps, textype, temp_tex_buffer);
			}
			else {
				glTexImage2D(GL_TEXTURE_2D, 0, comps, stride, h, 0, comps, textype, temp_tex_buffer);
			}
			if (tcw.MipMapped && settings.rend.UseMipmaps)
				glGenerateMipmap(GL_TEXTURE_2D);
=======
	//lock the texture to detect changes in it
	lock_block = libCore_vramlock_Lock(sa_tex,sa+size-1,this);

	if (texID) {
		//upload to OpenGL !
		UploadToGPU(textype, upscaled_w, upscaled_h, (u8*)temp_tex_buffer);
		if (settings.rend.DumpTextures)
		{
			ComputeHash();
			custom_texture.DumpTexture(texture_hash, upscaled_w, upscaled_h, textype, temp_tex_buffer);
>>>>>>> cae22b9f
		}
	}
	else {
		#if FEAT_HAS_SOFTREND
			if (textype == GL_UNSIGNED_SHORT_5_6_5)
				tex_type = 0;
			else if (textype == GL_UNSIGNED_SHORT_5_5_5_1)
				tex_type = 1;
			else if (textype == GL_UNSIGNED_SHORT_4_4_4_4)
				tex_type = 2;

			u16 *tex_data = (u16 *)temp_tex_buffer;
			if (pData) {
				_mm_free(pData);
			}

			pData = (u16*)_mm_malloc(w * h * 16, 16);
			for (int y = 0; y < h; y++) {
				for (int x = 0; x < w; x++) {
					u32* data = (u32*)&pData[(x + y*w) * 8];

					data[0] = decoded_colors[tex_type][tex_data[(x + 1) % w + (y + 1) % h * w]];
					data[1] = decoded_colors[tex_type][tex_data[(x + 0) % w + (y + 1) % h * w]];
					data[2] = decoded_colors[tex_type][tex_data[(x + 1) % w + (y + 0) % h * w]];
					data[3] = decoded_colors[tex_type][tex_data[(x + 0) % w + (y + 0) % h * w]];
				}
			}
		#else
			die("Soft rend disabled, invalid code path");
		#endif
	}
}

void TextureCacheData::UploadToGPU(GLuint textype, int width, int height, u8 *temp_tex_buffer)
{
	//upload to OpenGL !
	glcache.BindTexture(GL_TEXTURE_2D, texID);
	GLuint comps=textype == GL_UNSIGNED_SHORT_5_6_5 ? GL_RGB : GL_RGBA;
	glTexImage2D(GL_TEXTURE_2D, 0,comps, width, height, 0, comps, textype, temp_tex_buffer);
	if (tcw.MipMapped && settings.rend.UseMipmaps)
		glGenerateMipmap(GL_TEXTURE_2D);
}

void TextureCacheData::CheckCustomTexture()
{
	if (custom_image_data != NULL)
	{
		UploadToGPU(GL_UNSIGNED_BYTE, custom_width, custom_height, custom_image_data);
		delete [] custom_image_data;
		custom_image_data = NULL;
	}
}

//true if : dirty or paletted texture and hashes don't match
bool TextureCacheData::NeedsUpdate() {
	bool rc = dirty
			|| (tcw.PixelFmt == PixelPal4 && palette_hash != pal_hash_16[tcw.PalSelect])
			|| (tcw.PixelFmt == PixelPal8 && palette_hash != pal_hash_256[tcw.PalSelect >> 4]);
	return rc;
}
	
bool TextureCacheData::Delete()
{
	if (custom_load_in_progress)
		return false;
	
	if (pData) {
		#if FEAT_HAS_SOFTREND
			_mm_free(pData);
			pData = 0;
		#else
			die("softrend disabled, invalid codepath");
		#endif
	}

	if (texID) {
		glcache.DeleteTextures(1, &texID);
	}
	if (lock_block)
		libCore_vramlock_Unlock_block(lock_block);
	lock_block=0;
	if (custom_image_data != NULL)
		delete [] custom_image_data;
	
	return true;
}


map<u64,TextureCacheData> TexCache;
typedef map<u64,TextureCacheData>::iterator TexCacheIter;

<<<<<<< HEAD
//TexCacheList<TextureCacheData> TexCache;

struct FBT
{
	u32 texAddress;
	u16 texData[1024*1024];
	GLuint renderBuffer;
	GLuint tex;
	GLuint renderTex;
	GLuint fbo;
	u32 w;
	u32 h;
	TextureCacheData tf;
	u32 kval_bit;
	u32 fb_alpha_threshold;
	u32 fb_packmode;
	bool is565;
	bool texDataValid;
	bool updated;
	bool initialized;

	FBT(): initialized(false), updated(false), tf({0}), tex(0), renderTex(0), texDataValid(false) {}
};

void createTexture(u32 w, u32 h, u32 textureFormat, u32 textureType, GLuint & textureID)
{
	glGenTextures(1, &textureID);
	glBindTexture(GL_TEXTURE_2D, textureID);
	glTexParameterf(GL_TEXTURE_2D, GL_TEXTURE_MIN_FILTER, GL_LINEAR);
	glTexParameterf(GL_TEXTURE_2D, GL_TEXTURE_MAG_FILTER, GL_LINEAR);
	glTexParameteri(GL_TEXTURE_2D, GL_TEXTURE_WRAP_S, GL_CLAMP_TO_EDGE);
	glTexParameteri(GL_TEXTURE_2D, GL_TEXTURE_WRAP_T, GL_CLAMP_TO_EDGE);
	glTexImage2D(GL_TEXTURE_2D, 0, textureFormat, w, h, 0, textureFormat, textureType, 0);
}

double binaryFractionToDouble(u32 numberIntegerPart, u32 numberFractionalPart, u32 fractionalPartLength)
{
	double sum = 0;

	for (u32 i = 1; i <= fractionalPartLength; ++i) {
		sum += !!(numberFractionalPart & (1 << fractionalPartLength - i)) * pow(.5, i);
	}

	return numberIntegerPart + sum;
}

map<u32, FBT> renderedTextures;

void BindRTT(u32 addy, u32 fbw, u32 fbh, u32 channels, u32 fmt)
{
	FBT *renderedTexture;
	u32 location = addy >> 3;
	map<u32, FBT>::iterator iter = renderedTextures.find(location);

	if (iter != renderedTextures.end()) {
		renderedTexture = &iter->second;
	} else {
		renderedTexture = &renderedTextures[location];
	}

	u32 fbhViewport = fbh;
	if (SCALER_CTL.vscalefactor != 0x0400) {
		fbh = round(fbh * binaryFractionToDouble(
			SCALER_CTL.vscalefactor >> 10, SCALER_CTL.vscalefactor & 0x3FF, 10));
	}

	renderedTexture->texAddress = location;
	renderedTexture->fb_packmode = FB_W_CTRL.fb_packmode;
	renderedTexture->updated = true;
	renderedTexture->texDataValid = false;
	renderedTexture->kval_bit = (FB_W_CTRL.fb_kval & 0x80) >> 7;
	renderedTexture->fb_alpha_threshold = FB_W_CTRL.fb_alpha_threshold;
	renderedTexture->w = fbw;
	renderedTexture->h = fbh;
	renderedTexture->is565 = (fmt == GL_UNSIGNED_SHORT_5_6_5);

	if (!renderedTexture->tex && (fmt != GL_UNSIGNED_SHORT_5_6_5) && (fmt != GL_UNSIGNED_SHORT_4_4_4_4)) {
		createTexture(fbw, fbh, channels, fmt, renderedTexture->tex);
	}

	//if 'full RTT' is disabled we can return here
	if (settings.dreamcast.rttOption != Full) {
		return;
	}

	// Generate and bind a render buffer which will become a depth buffer
	if (!renderedTexture->renderBuffer) {
		glGenRenderbuffers(1, &renderedTexture->renderBuffer);

		glBindRenderbuffer(GL_RENDERBUFFER, renderedTexture->renderBuffer);
=======
TextureCacheData *getTextureCacheData(TSP tsp, TCW tcw);

void BindRTT(u32 addy, u32 fbw, u32 fbh, u32 channels, u32 fmt)
{
	if (gl.rtt.fbo) glDeleteFramebuffers(1,&gl.rtt.fbo);
	if (gl.rtt.tex) glcache.DeleteTextures(1,&gl.rtt.tex);
	if (gl.rtt.depthb) glDeleteRenderbuffers(1,&gl.rtt.depthb);

	gl.rtt.TexAddr=addy>>3;

	// Find the smallest power of two texture that fits into the viewport
	int fbh2 = 2;
	while (fbh2 < fbh)
		fbh2 *= 2;
	int fbw2 = 2;
	while (fbw2 < fbw)
		fbw2 *= 2;

	if (settings.rend.RenderToTextureUpscale > 1 && !settings.rend.RenderToTextureBuffer)
	{
		fbw *= settings.rend.RenderToTextureUpscale;
		fbh *= settings.rend.RenderToTextureUpscale;
		fbw2 *= settings.rend.RenderToTextureUpscale;
		fbh2 *= settings.rend.RenderToTextureUpscale;
	}
	// Get the currently bound frame buffer object. On most platforms this just gives 0.
	//glGetIntegerv(GL_FRAMEBUFFER_BINDING, &m_i32OriginalFbo);

	// Generate and bind a render buffer which will become a depth buffer shared between our two FBOs
	glGenRenderbuffers(1, &gl.rtt.depthb);
	glBindRenderbuffer(GL_RENDERBUFFER, gl.rtt.depthb);
>>>>>>> cae22b9f

		/*
			Currently it is unknown to GL that we want our new render buffer to be a depth buffer.
			glRenderbufferStorage will fix this and in this case will allocate a depth buffer
			m_i32TexSize by m_i32TexSize.
		*/

<<<<<<< HEAD
#ifdef GLES
		if (isExtensionSupported("GL_OES_packed_depth_stencil")) {
			glRenderbufferStorage(GL_RENDERBUFFER, GL_DEPTH24_STENCIL8_OES, fbw, fbh);
		}
		else if (isExtensionSupported("GL_OES_depth24")) {
			glRenderbufferStorage(GL_RENDERBUFFER, GL_DEPTH_COMPONENT24_OES, fbw, fbh);
		}
		else {
			glRenderbufferStorage(GL_RENDERBUFFER, GL_DEPTH_COMPONENT16, fbw, fbh);
		}
#else
		//OpenGL >= 3.0 is required
		glRenderbufferStorage(GL_RENDERBUFFER, GL_DEPTH24_STENCIL8, fbw, fbh);
#endif
	}

	// Create a texture for rendering to - may be a color render buffer as well
	if (!renderedTexture->renderTex) {
		createTexture(fbw, fbh, channels, fmt, renderedTexture->renderTex);
	}

	// Create the object that will allow us to render to the aforementioned texture (one for every rtt texture address)
	if (!renderedTexture->fbo) {
		glGenFramebuffers(1, &renderedTexture->fbo);

		glBindFramebuffer(GL_FRAMEBUFFER, renderedTexture->fbo);

		// Attach the texture to the FBO
		glFramebufferTexture2D(GL_FRAMEBUFFER, GL_COLOR_ATTACHMENT0, GL_TEXTURE_2D, renderedTexture->renderTex, 0);

		// Attach the depth (and/or stencil) buffer we created earlier to our FBO.
		glFramebufferRenderbuffer(GL_FRAMEBUFFER, GL_DEPTH_ATTACHMENT, GL_RENDERBUFFER, renderedTexture->renderBuffer);
#ifdef GLES
		if (isExtensionSupported("GL_OES_packed_depth_stencil")) {
			glFramebufferRenderbuffer(GL_FRAMEBUFFER, GL_STENCIL_ATTACHMENT, GL_RENDERBUFFER, renderedTexture->renderBuffer);
		}
#else
		//OpenGL >= 3.0 is required
		glFramebufferRenderbuffer(GL_FRAMEBUFFER, GL_STENCIL_ATTACHMENT, GL_RENDERBUFFER, renderedTexture->renderBuffer);
#endif
		// Check that our FBO creation was successful
		GLuint uStatus = glCheckFramebufferStatus(GL_FRAMEBUFFER);

		verify(uStatus == GL_FRAMEBUFFER_COMPLETE);
	}
	else {
		glBindFramebuffer(GL_FRAMEBUFFER, renderedTexture->fbo);
	}

	glViewport(0, 0, fbw, fbhViewport);
}
=======
	if (gl.is_gles)
	{
#if defined(GL_DEPTH24_STENCIL8_OES) && defined(GL_DEPTH_COMPONENT24_OES)
		if (gl.GL_OES_packed_depth_stencil_supported)
			glRenderbufferStorage(GL_RENDERBUFFER, GL_DEPTH24_STENCIL8_OES, fbw2, fbh2);
		else if (gl.GL_OES_depth24_supported)
			glRenderbufferStorage(GL_RENDERBUFFER, GL_DEPTH_COMPONENT24_OES, fbw2, fbh2);
		else
#endif
			glRenderbufferStorage(GL_RENDERBUFFER, GL_DEPTH_COMPONENT16, fbw2, fbh2);
	}
	else
		glRenderbufferStorage(GL_RENDERBUFFER, GL_DEPTH24_STENCIL8, fbw2, fbh2);

	// Create a texture for rendering to
	gl.rtt.tex = glcache.GenTexture();
	glcache.BindTexture(GL_TEXTURE_2D, gl.rtt.tex);

	glTexImage2D(GL_TEXTURE_2D, 0, channels, fbw2, fbh2, 0, channels, fmt, 0);
	glcache.TexParameteri(GL_TEXTURE_2D, GL_TEXTURE_MIN_FILTER, GL_LINEAR);
	glcache.TexParameteri(GL_TEXTURE_2D, GL_TEXTURE_MAG_FILTER, GL_LINEAR);
	glcache.TexParameteri(GL_TEXTURE_2D, GL_TEXTURE_WRAP_S, GL_CLAMP_TO_EDGE);
	glcache.TexParameteri(GL_TEXTURE_2D, GL_TEXTURE_WRAP_T, GL_CLAMP_TO_EDGE);
	// Create the object that will allow us to render to the aforementioned texture
	glGenFramebuffers(1, &gl.rtt.fbo);
	glBindFramebuffer(GL_FRAMEBUFFER, gl.rtt.fbo);

	// Attach the texture to the FBO
	glFramebufferTexture2D(GL_FRAMEBUFFER, GL_COLOR_ATTACHMENT0, GL_TEXTURE_2D, gl.rtt.tex, 0);

	// Attach the depth buffer we created earlier to our FBO.
	glFramebufferRenderbuffer(GL_FRAMEBUFFER, GL_DEPTH_ATTACHMENT, GL_RENDERBUFFER, gl.rtt.depthb);

	if (!gl.is_gles || gl.GL_OES_packed_depth_stencil_supported)
		glFramebufferRenderbuffer(GL_FRAMEBUFFER, GL_STENCIL_ATTACHMENT, GL_RENDERBUFFER, gl.rtt.depthb);
>>>>>>> cae22b9f

GLint checkSupportedReadFormat()
{
	//framebuffer from which we are reading must be bound before
	GLint readFormat;
	glGetIntegerv(GL_IMPLEMENTATION_COLOR_READ_FORMAT, &readFormat);
	return readFormat;
}

<<<<<<< HEAD
GLint checkSupportedReadType()
{
	//framebuffer from which we are reading must be bound before
	GLint readType;
	glGetIntegerv(GL_IMPLEMENTATION_COLOR_READ_TYPE, &readType);
	return readType;
}

void handleKRGB1555(GLint w, GLint h, FBT &fbt) {
	const u32 kval_bit = fbt.kval_bit;
	GLint framebufferReadType = checkSupportedReadType();

	if (framebufferReadType == GL_UNSIGNED_SHORT_5_5_5_1) {
		glReadPixels(0, 0, w, h, GL_RGBA, GL_UNSIGNED_SHORT_5_5_5_1, fbt.texData);

		// convert RGBA5551 to KRGB1555
		const u16 *dataPointer = fbt.texData;
		for (u32 i = 0; i < w * h; i++) {
			fbt.texData[i] = (kval_bit << 15) | ((*dataPointer & 0xFFFE) >> 1);
			*dataPointer++;
		}
	}
	else if (framebufferReadType == GL_UNSIGNED_BYTE) {
		// Adreno 506 slow rendering fix - 'texconv' in case of RGBA5551 format is not needed
		glReadPixels(0, 0, w, h, GL_RGBA, GL_UNSIGNED_BYTE, temp_tex_buffer_32);
		for (u32 i = 0; i < w * h; i++) {
			temp_tex_buffer_32[i] =  (kval_bit << 31) | (temp_tex_buffer_32[i] & 0x00FFFFFF);
		}
		glBindTexture(GL_TEXTURE_2D, fbt.tex);
		glTexImage2D(GL_TEXTURE_2D, 0, GL_RGBA, w, h, 0, GL_RGBA, GL_UNSIGNED_BYTE, temp_tex_buffer_32);
		fbt.updated = false;
	}
	else {
		glReadPixels(0, 0, w, h, GL_RGBA, GL_UNSIGNED_BYTE, temp_tex_buffer_32);

		// convert R8G8B8A8 to KRGB1555
		const u32 *dataPointer32 = temp_tex_buffer_32;
		for (u32 i = 0; i < w * h; i++) {
			//additional variables just for better visibility
			const u8 blue = ((*dataPointer32 & 0x00FF0000UL) >> 19); //5bits for blue
			const u8 green = ((*dataPointer32 & 0x0000FF00UL) >> 11); //5bits for green
			const u8 red = (*dataPointer32 & 0x000000FFUL) >> 3; //5bits for red

			//convert to 16bit color with K value bit
			temp_tex_buffer_32[i] =  (kval_bit << 15) | (red << 10) | (green << 5) | blue;
			*dataPointer32++;

			//assign to 16bit buffer (type conversions should use static_cast<> in C++)
			fbt.texData[i] = (u16)temp_tex_buffer_32[i];
		}
	}
}

void handleARGB1555(GLint w, GLint h, FBT &fbt) {
	const u32 fb_alpha_threshold = fbt.fb_alpha_threshold;
	GLint framebufferReadType = checkSupportedReadType();

	if (framebufferReadType == GL_UNSIGNED_SHORT_5_5_5_1) {
		glReadPixels(0, 0, w, h, GL_RGBA, GL_UNSIGNED_SHORT_5_5_5_1, fbt.texData);

		// convert RGBA5551 to ARGB1555
		const u16 *dataPointer = fbt.texData;
		for (u32 i = 0; i < w * h; i++) {
			// value has 1-bit precision only (RGBA5551), where fb_alpha_threshold is 8-bit
			const u16 alpha = (*dataPointer & 0x0001) >= fb_alpha_threshold ? 1 : 0;
			fbt.texData[i] = (alpha << 15) | ((*dataPointer & 0xFFFE) >> 1);
			*dataPointer++;
		}
	}
	else if (framebufferReadType == GL_UNSIGNED_BYTE) {
		// Adreno 506 slow rendering fix - 'texconv' in case of RGBA5551 format is not needed
		glReadPixels(0, 0, w, h, GL_RGBA, GL_UNSIGNED_BYTE, temp_tex_buffer_32);
		for (u32 i = 0; i < w * h; i++) {
			const u8 alphaThresholded = ((temp_tex_buffer_32[i] >> 31) >= fb_alpha_threshold) ? 1 : 0;
			temp_tex_buffer_32[i] =  (alphaThresholded << 31) | (temp_tex_buffer_32[i] & 0x00FFFFFF);
		}
		glBindTexture(GL_TEXTURE_2D, fbt.tex);
		glTexImage2D(GL_TEXTURE_2D, 0, GL_RGBA, w, h, 0, GL_RGBA, GL_UNSIGNED_BYTE, temp_tex_buffer_32);
		fbt.updated = false;
	}
	else {
		glReadPixels(0, 0, w, h, GL_RGBA, GL_UNSIGNED_BYTE, temp_tex_buffer_32);

		// convert R8G8B8A8 to ARGB1555
		const u32 *dataPointer32 = temp_tex_buffer_32;
		for (u32 i = 0; i < w * h; i++) {
			//additional variables just for better visibility
			const u8 alpha = ((*dataPointer32 & 0xFF000000UL) >> 31); //1bit for alpha
			const u8 blue = ((*dataPointer32 & 0x00FF0000UL) >> 19); //5bits for blue
			const u8 green = ((*dataPointer32 & 0x0000FF00UL) >> 11); //5bits for green
			const u8 red = (*dataPointer32 & 0x000000FFUL) >> 3; //5bits for red

			const u8 alphaThresholded = (alpha >= fb_alpha_threshold) ? 1 : 0;

			//convert to 16bit color and make the alpha channel swap
			temp_tex_buffer_32[i] =  (alphaThresholded << 15) | (red << 10) | (green << 5) | blue;
			*dataPointer32++;

			//assign to 16bit buffer (type conversions should use static_cast<> in C++)
			fbt.texData[i] = (u16)temp_tex_buffer_32[i];
		}
	}
}

void handlePackModeRTT(GLint w, GLint h, FBT &fbt)
{
	switch (fbt.fb_packmode) {
		case 0: //0x0   0555 KRGB 16 bit  (default)	Bit 15 is the value of fb_kval[7].
		{
			handleKRGB1555(w, h, fbt);
			break;
		}

		case 1: //0x1   565 RGB 16 bit
		{
			//handled elsewhere
			break;
		}

		case 2: //0x2   4444 ARGB 16 bit
		{
			fbt.tex = fbt.renderTex;
			fbt.updated = false;
			break;
		}

		case 3: //0x3    1555 ARGB 16 bit    The alpha value is determined by comparison with the value of fb_alpha_threshold.
		{
			handleARGB1555(w, h, fbt);
			break;
		}

		default:
		{
			//clear unsupported texture to avoid artifacts
			memset(temp_tex_buffer, '\0', (size_t)((long long) w * h));
			glTexImage2D(GL_TEXTURE_2D, 0, GL_RGBA, w, h, 0, GL_RGBA, GL_UNSIGNED_SHORT_4_4_4_4, temp_tex_buffer);
			break;
		}
	}
}

void ReadRTT()
{
	map<u32, FBT>::iterator it;

	for ( it = renderedTextures.begin(); it != renderedTextures.end(); it++ )
	{
		FBT &fbt = it->second;
		if(!fbt.updated) {
			continue;
		}

		GLint w = fbt.w;
		GLint h = fbt.h;

		if (settings.dreamcast.rttOption == ShadowCircle)
		{
			glBindTexture(GL_TEXTURE_2D, fbt.tex);
			glTexImage2D(GL_TEXTURE_2D, 0, GL_RGBA, shadowCircleW, shadowCircleH, 0,
						 GL_RGBA, GL_UNSIGNED_SHORT_4_4_4_4, shadowCircleTexture[0]);
			fbt.updated = false;
		}
		else if (settings.dreamcast.rttOption == Ones)
		{
			for (u32 i = 0; i < w * h; i++)
				temp_tex_buffer[i] = (u16)~0;

			glBindTexture(GL_TEXTURE_2D, fbt.tex);
			glTexImage2D(GL_TEXTURE_2D, 0, GL_RGBA, w, h, 0, GL_RGBA, GL_UNSIGNED_SHORT_4_4_4_4, temp_tex_buffer);
			fbt.updated = false;
		}
		else if (settings.dreamcast.rttOption == Zeros)
		{
			for (u32 i = 0; i < w * h; i++)
				temp_tex_buffer[i] = 0;

			glBindTexture(GL_TEXTURE_2D, fbt.tex);
			glTexImage2D(GL_TEXTURE_2D, 0, GL_RGBA, w, h, 0, GL_RGBA, GL_UNSIGNED_SHORT_4_4_4_4, temp_tex_buffer);
			fbt.updated = false;
		}
		else if (settings.dreamcast.rttOption == Full)
		{
			if (fbt.fb_packmode != 1) {
				glBindFramebuffer(GL_FRAMEBUFFER, fbt.fbo);
			}
			if (!fbt.texDataValid) {
				handlePackModeRTT(w, h, fbt);
			}
			fbt.texDataValid = true;
		}
	}
}

void rttCheckIfUpdated() {
	if(!pvrrc.isRTT && delayedUpdateQueue.size())
	{
		for (set<u32>::iterator it=delayedUpdateQueue.begin(); it != delayedUpdateQueue.end(); ++it) {
			//We can directly read because this address exists already
			if (renderedTextures[*it].initialized && renderedTextures[*it].updated)
			{
				renderedTextures[*it].tf.Update(false, renderedTextures[*it].texData);
				renderedTextures[*it].updated = false;
			}
		}
		delayedUpdateQueue.clear();
	}
}

void initializeRttTexture(const TSP & tsp, const TCW & tcw, FBT * tempRenderedTexture) {
	if (!tempRenderedTexture->initialized)
	{
		tempRenderedTexture->tf.tsp = tsp;
		tempRenderedTexture->tf.tcw = tcw;
		tempRenderedTexture->tf.Create(false);
		tempRenderedTexture->tf.texID = tempRenderedTexture->tex;
		for (u32 i = 0; i < sizeof(tempRenderedTexture->texData)/sizeof(tempRenderedTexture->texData[0]); ++i) {
			tempRenderedTexture->texData[i] = 0;
		}
		tempRenderedTexture->initialized = true;
	}
}

void handleRGB565Exceptions(FBT &fbt, u32 newTexAddr)
{
	GLint w = fbt.w;
	GLint h = fbt.h;

	if (fbt.tf.tex->type != GL_UNSIGNED_SHORT_5_6_5)
	{
		if (!fbt.tex || (fbt.tex == fbt.renderTex)) {
			createTexture((u32) w, (u32) h, GL_RGBA, fbt.tf.tex->type, fbt.tex);
		}
		fbt.tf.texID = fbt.tex;

		glBindFramebuffer(GL_FRAMEBUFFER, fbt.fbo);
		if (checkSupportedReadType() == GL_UNSIGNED_SHORT_5_6_5) {
			// can be directly read
			glReadPixels(0, 0, w, h, GL_RGB, GL_UNSIGNED_SHORT_5_6_5, fbt.texData);
		}
		else {
			glReadPixels(0, 0, w, h, GL_RGBA, GL_UNSIGNED_BYTE, temp_tex_buffer_32);

			// convert R8G8B8A8 to RGB565
			const u32 *dataPointer32 = temp_tex_buffer_32;
			for (u32 i = 0; i < w * h; i++) {
				//additional variables just for better visibility
				const u8 blue = ((*dataPointer32 & 0x00FF0000UL) >> 19); //5bits for blue
				const u8 green = ((*dataPointer32 & 0x0000FF00UL) >> 10); //6bits for green
				const u8 red = (*dataPointer32 & 0x000000FFUL) >> 3; //5bits for red

				//convert to 16bit color
				temp_tex_buffer_32[i] = (red << 11) | (green << 5) | blue;
				*dataPointer32++;

				//assign to 16bit buffer (type conversions should use static_cast<> in C++)
				fbt.texData[i] = (u16)temp_tex_buffer_32[i];
			}
		}
		delayedUpdateQueue.insert(newTexAddr);
	}
	else {
		if (fbt.tex && (fbt.tex != fbt.renderTex)) { //to avoid memory leaks
			glDeleteTextures(1, &fbt.tex);
		}
		fbt.tex = fbt.renderTex;
		fbt.updated = false;
	}
}

GLuint gl_GetTexture(TSP tsp, TCW tcw)
{
	FBT* tempRenderedTexture = NULL;
	map<u32, FBT>::iterator it = renderedTextures.find(tcw.TexAddr);
	if (it != renderedTextures.end()) {
		tempRenderedTexture = &it->second;
	}

	if (tempRenderedTexture && tcw.TexAddr == tempRenderedTexture->texAddress) {
		//create for the first time
		initializeRttTexture(tsp, tcw, tempRenderedTexture);

		//if there was no update, it is not an RTT frame (BindRTT was not invoked) then proceed the standard way
		if (tempRenderedTexture->tf.tcw.full == tcw.full)
		{
			if (tempRenderedTexture->updated && !tempRenderedTexture->is565)
			{
				delayedUpdateQueue.insert(tcw.TexAddr);
				tempRenderedTexture->tf.tsp = tsp;
				tempRenderedTexture->tf.Create(false);
				tempRenderedTexture->tf.texID = tempRenderedTexture->tex;
			}
			else if (tempRenderedTexture->updated && tempRenderedTexture->is565)
			{
				tempRenderedTexture->tf.tsp = tsp;
				tempRenderedTexture->tf.Create(false);
				handleRGB565Exceptions(*tempRenderedTexture, tcw.TexAddr);
			}
			return tempRenderedTexture->tex;
		}
	}

	//lookup texture
	TextureCacheData *tf;
	//= TexCache.Find(tcw.full,tsp.full);
	u64 key = ((u64) tcw.full << 32) | tsp.full;

	TexCacheIter tx = TexCache.find(key);

	if (tx != TexCache.end()) {
		tf = &tx->second;
	}
	else //create if not existing
	{
		TextureCacheData tfc = {0};
		TexCache[key] = tfc;

		tx = TexCache.find(key);
		tf = &tx->second;
=======
	verify(uStatus == GL_FRAMEBUFFER_COMPLETE);

	glViewport(0, 0, fbw, fbh);		// TODO CLIP_X/Y min?
}

void ReadRTTBuffer() {
	u32 w = pvrrc.fb_X_CLIP.max - pvrrc.fb_X_CLIP.min + 1;
	u32 h = pvrrc.fb_Y_CLIP.max - pvrrc.fb_Y_CLIP.min + 1;

	u32 stride = FB_W_LINESTRIDE.stride * 8;
	if (stride == 0)
		stride = w * 2;
	else if (w * 2 > stride) {
    	// Happens for Virtua Tennis
    	w = stride / 2;
    }
	u32 size = w * h * 2;

	const u8 fb_packmode = FB_W_CTRL.fb_packmode;

	if (settings.rend.RenderToTextureBuffer)
	{
		u32 tex_addr = gl.rtt.TexAddr << 3;

		// Manually mark textures as dirty and remove all vram locks before calling glReadPixels
		// (deadlock on rpi)
		for (TexCacheIter i = TexCache.begin(); i != TexCache.end(); i++)
		{
			if (i->second.sa_tex <= tex_addr + size - 1 && i->second.sa + i->second.size - 1 >= tex_addr) {
				i->second.dirty = FrameCount;
				if (i->second.lock_block != NULL) {
					libCore_vramlock_Unlock_block(i->second.lock_block);
					i->second.lock_block = NULL;
				}
			}
		}
		vram.UnLockRegion(0, 2 * vram.size);

		glPixelStorei(GL_PACK_ALIGNMENT, 1);
		u16 *dst = (u16 *)&vram[tex_addr];

		GLint color_fmt, color_type;
		glGetIntegerv(GL_IMPLEMENTATION_COLOR_READ_FORMAT, &color_fmt);
		glGetIntegerv(GL_IMPLEMENTATION_COLOR_READ_TYPE, &color_type);

		if (fb_packmode == 1 && stride == w * 2 && color_fmt == GL_RGB && color_type == GL_UNSIGNED_SHORT_5_6_5) {
			// Can be read directly into vram
			glReadPixels(0, 0, w, h, GL_RGB, GL_UNSIGNED_SHORT_5_6_5, dst);
		}
		else
		{
			PixelBuffer<u32> tmp_buf;
			tmp_buf.init(w, h);

			const u16 kval_bit = (FB_W_CTRL.fb_kval & 0x80) << 8;
			const u8 fb_alpha_threshold = FB_W_CTRL.fb_alpha_threshold;

			u8 *p = (u8 *)tmp_buf.data();
			glReadPixels(0, 0, w, h, GL_RGBA, GL_UNSIGNED_BYTE, p);

			for (u32 l = 0; l < h; l++) {
				switch(fb_packmode)
				{
				case 0: //0x0   0555 KRGB 16 bit  (default)	Bit 15 is the value of fb_kval[7].
					for (u32 c = 0; c < w; c++) {
						*dst++ = (((p[0] >> 3) & 0x1F) << 10) | (((p[1] >> 3) & 0x1F) << 5) | ((p[2] >> 3) & 0x1F) | kval_bit;
						p += 4;
					}
					break;
				case 1: //0x1   565 RGB 16 bit
					for (u32 c = 0; c < w; c++) {
						*dst++ = (((p[0] >> 3) & 0x1F) << 11) | (((p[1] >> 2) & 0x3F) << 5) | ((p[2] >> 3) & 0x1F);
						p += 4;
					}
					break;
				case 2: //0x2   4444 ARGB 16 bit
					for (u32 c = 0; c < w; c++) {
						*dst++ = (((p[0] >> 4) & 0xF) << 8) | (((p[1] >> 4) & 0xF) << 4) | ((p[2] >> 4) & 0xF) | (((p[3] >> 4) & 0xF) << 12);
						p += 4;
					}
					break;
				case 3://0x3    1555 ARGB 16 bit    The alpha value is determined by comparison with the value of fb_alpha_threshold.
					for (u32 c = 0; c < w; c++) {
						*dst++ = (((p[0] >> 3) & 0x1F) << 10) | (((p[1] >> 3) & 0x1F) << 5) | ((p[2] >> 3) & 0x1F) | (p[3] > fb_alpha_threshold ? 0x8000 : 0);
						p += 4;
					}
					break;
				}
				dst += (stride - w * 2) / 2;
			}
		}

		// Restore VRAM locks
		for (TexCacheIter i = TexCache.begin(); i != TexCache.end(); i++)
		{
				if (i->second.lock_block != NULL) {
						vram.LockRegion(i->second.sa_tex, i->second.sa + i->second.size - i->second.sa_tex);

						//TODO: Fix this for 32M wrap as well
						if (_nvmem_enabled() && VRAM_SIZE == 0x800000) {
								vram.LockRegion(i->second.sa_tex + VRAM_SIZE, i->second.sa + i->second.size - i->second.sa_tex);
						}
				}
		}
	}
	else
	{
		//memset(&vram[fb_rtt.TexAddr << 3], '\0', size);
	}

    //dumpRtTexture(fb_rtt.TexAddr, w, h);

    if (w > 1024 || h > 1024 || settings.rend.RenderToTextureBuffer) {
    	glcache.DeleteTextures(1, &gl.rtt.tex);
    }
    else
    {
    	// TexAddr : fb_rtt.TexAddr, Reserved : 0, StrideSel : 0, ScanOrder : 1
    	TCW tcw = { { gl.rtt.TexAddr, 0, 0, 1 } };
    	switch (fb_packmode) {
    	case 0:
    	case 3:
    		tcw.PixelFmt = Pixel1555;
    		break;
    	case 1:
    		tcw.PixelFmt = Pixel565;
    		break;
    	case 2:
    		tcw.PixelFmt = Pixel4444;
    		break;
    	}
    	TSP tsp = { 0 };
    	for (tsp.TexU = 0; tsp.TexU <= 7 && (8 << tsp.TexU) < w; tsp.TexU++);
    	for (tsp.TexV = 0; tsp.TexV <= 7 && (8 << tsp.TexV) < h; tsp.TexV++);

    	TextureCacheData *texture_data = getTextureCacheData(tsp, tcw);
    	if (texture_data->texID != 0)
    		glcache.DeleteTextures(1, &texture_data->texID);
    	else
    		texture_data->Create(false);
    	texture_data->texID = gl.rtt.tex;
    	texture_data->dirty = 0;
    	if (texture_data->lock_block == NULL)
    		texture_data->lock_block = libCore_vramlock_Lock(texture_data->sa_tex, texture_data->sa + texture_data->size - 1, texture_data);
    }
    gl.rtt.tex = 0;

	if (gl.rtt.fbo) { glDeleteFramebuffers(1,&gl.rtt.fbo); gl.rtt.fbo = 0; }
	if (gl.rtt.depthb) { glDeleteRenderbuffers(1,&gl.rtt.depthb); gl.rtt.depthb = 0; }

}

static int TexCacheLookups;
static int TexCacheHits;
static float LastTexCacheStats;

// Only use TexU and TexV from TSP in the cache key
//     TexV : 7, TexU : 7
const TSP TSPTextureCacheMask = { { 7, 7 } };
//     TexAddr : 0x1FFFFF, Reserved : 0, StrideSel : 0, ScanOrder : 1, PixelFmt : 7, VQ_Comp : 1, MipMapped : 1
const TCW TCWTextureCacheMask = { { 0x1FFFFF, 0, 0, 1, 7, 1, 1 } };

TextureCacheData *getTextureCacheData(TSP tsp, TCW tcw) {
	u64 key = tsp.full & TSPTextureCacheMask.full;
	if (tcw.PixelFmt == PixelPal4 || tcw.PixelFmt == PixelPal8)
		// Paletted textures have a palette selection that must be part of the key
		// We also add the palette type to the key to avoid thrashing the cache
		// when the palette type is changed. If the palette type is changed back in the future,
		// this texture will stil be available.
		key |= ((u64)tcw.full << 32) | ((PAL_RAM_CTRL & 3) << 6);
	else
		key |= (u64)(tcw.full & TCWTextureCacheMask.full) << 32;

	TexCacheIter tx = TexCache.find(key);

	TextureCacheData* tf;
	if (tx != TexCache.end())
	{
		tf = &tx->second;
		// Needed if the texture is updated
		tf->tcw.StrideSel = tcw.StrideSel;
	}
	else //create if not existing
	{
		TextureCacheData tfc={0};
		TexCache[key] = tfc;
>>>>>>> cae22b9f

		tf->tsp = tsp;
		tf->tcw = tcw;

<<<<<<< HEAD
		tf->Create(true);
=======
		tf->tsp = tsp;
		tf->tcw = tcw;
>>>>>>> cae22b9f
	}

	return tf;
}

GLuint gl_GetTexture(TSP tsp, TCW tcw)
{
	TexCacheLookups++;

	//lookup texture
	TextureCacheData* tf = getTextureCacheData(tsp, tcw);

	if (tf->texID == 0)
		tf->Create(true);

	//update if needed
	if (tf->NeedsUpdate()) {
		tf->Update();
<<<<<<< HEAD
	}
=======
	else
	{
		tf->CheckCustomTexture();
		TexCacheHits++;
	}

//	if (os_GetSeconds() - LastTexCacheStats >= 2.0)
//	{
//		LastTexCacheStats = os_GetSeconds();
//		printf("Texture cache efficiency: %.2f%% cache size %ld\n", (float)TexCacheHits / TexCacheLookups * 100, TexCache.size());
//		TexCacheLookups = 0;
//		TexCacheHits = 0;
//	}
>>>>>>> cae22b9f

	//update state for opts/stuff
	tf->Lookups++;

	//return gl texture
	return tf->texID;
}

text_info raw_GetTexture(TSP tsp, TCW tcw)
{
	text_info rv = { 0 };

	//lookup texture
	TextureCacheData* tf;
	u64 key = ((u64)(tcw.full & TCWTextureCacheMask.full) << 32) | (tsp.full & TSPTextureCacheMask.full);

	TexCacheIter tx = TexCache.find(key);

	if (tx != TexCache.end())
	{
		tf = &tx->second;
	}
	else //create if not existing
	{
		TextureCacheData tfc = { 0 };
		TexCache[key] = tfc;

		tx = TexCache.find(key);
		tf = &tx->second;

		tf->tsp = tsp;
		tf->tcw = tcw;
		tf->Create(false);
	}

	//update if needed
	if (tf->NeedsUpdate())
		tf->Update();

	//update state for opts/stuff
	tf->Lookups++;

	//return gl texture
	rv.height = tf->h;
	rv.width = tf->w;
	rv.pdata = tf->pData;
	rv.textype = tf->tex_type;

	return rv;
}

void CollectCleanup() {
	vector<u64> list;

	u32 TargetFrame = max((u32)120,FrameCount) - 120;

	for (TexCacheIter i=TexCache.begin();i!=TexCache.end();i++)
	{
		if ( i->second.dirty &&  i->second.dirty < TargetFrame) {
			list.push_back(i->first);
		}

		if (list.size() > 5)
			break;
	}

	for (size_t i=0; i<list.size(); i++) {
<<<<<<< HEAD
		//printf("Deleting %d\n",TexCache[list[i]].texID);
		TexCache[list[i]].Delete();
		TexCache.erase(list[i]);
=======
		if (TexCache[list[i]].Delete())
		{
			//printf("Deleting %d\n", TexCache[list[i]].texID);
			TexCache.erase(list[i]);
		}
>>>>>>> cae22b9f
	}
}

void DoCleanup() {

}

void InitShadowCircle() {
	s32 middle_x = shadowCircleW / 2;
	s32 middle_y = shadowCircleH / 2;
	u32 radius = 25;

	s32 x = 0, y = 0;
	for (s32 i = 0; i <= 360; i = i + 2) {
		x = s32(radius * cos(i * M_PI / 180));
		y = s32(radius * sin(i * M_PI / 180));
		shadowCircleTexture[middle_x + x][middle_y + y] = 0x5555;

		if (y < 0) {
			for (s32 j = 0; j < abs(y); ++j) {
				shadowCircleTexture[middle_x + x][middle_y - j] = 0xAAAA;
			}
		} else {
			for (s32 j = 1; j < y; ++j) {
				shadowCircleTexture[middle_x + x][middle_y + j] = 0xAAAA;
			}
		}
	}
}

void killtex()
{
	for (TexCacheIter i=TexCache.begin();i!=TexCache.end();i++)
	{
		i->second.Delete();
	}

	TexCache.clear();
	printf("Texture cache cleared\n");
}

void rend_text_invl(vram_block* bl)
{
	TextureCacheData* tcd = (TextureCacheData*)bl->userdata;
	tcd->dirty=FrameCount;
	tcd->lock_block=0;

	libCore_vramlock_Unlock_block_wb(bl);
}

GLuint fbTextureId;

void RenderFramebuffer()
{
	if (FB_R_SIZE.fb_x_size == 0 || FB_R_SIZE.fb_y_size == 0)
		return;

	int width = (FB_R_SIZE.fb_x_size + 1) << 1;     // in 16-bit words
	int height = FB_R_SIZE.fb_y_size + 1;
	int modulus = (FB_R_SIZE.fb_modulus - 1) << 1;
	
	int bpp;
	switch (FB_R_CTRL.fb_depth)
	{
		case fbde_0555:
		case fbde_565:
			bpp = 2;
			break;
		case fbde_888:
			bpp = 3;
			width = (width * 2) / 3;		// in pixels
			modulus = (modulus * 2) / 3;	// in pixels
			break;
		case fbde_C888:
			bpp = 4;
			width /= 2;             // in pixels
			modulus /= 2;           // in pixels
			break;
		default:
			die("Invalid framebuffer format\n");
			bpp = 4;
			break;
	}
	
	if (fbTextureId == 0)
		fbTextureId = glcache.GenTexture();
	
	glcache.BindTexture(GL_TEXTURE_2D, fbTextureId);
	
	//set texture repeat mode
	glcache.TexParameteri(GL_TEXTURE_2D, GL_TEXTURE_WRAP_S, GL_CLAMP_TO_EDGE);
	glcache.TexParameteri(GL_TEXTURE_2D, GL_TEXTURE_WRAP_T, GL_CLAMP_TO_EDGE);
	glcache.TexParameteri(GL_TEXTURE_2D, GL_TEXTURE_MIN_FILTER, GL_LINEAR);
	glcache.TexParameteri(GL_TEXTURE_2D, GL_TEXTURE_MAG_FILTER, GL_LINEAR);
	
	u32 addr = SPG_CONTROL.interlace && !SPG_STATUS.fieldnum ? FB_R_SOF2 : FB_R_SOF1;
	
	PixelBuffer<u32> pb;
	pb.init(width, height);
	u8 *dst = (u8*)pb.data();
	
	switch (FB_R_CTRL.fb_depth)
	{
		case fbde_0555:    // 555 RGB
			for (int y = 0; y < height; y++)
			{
				for (int i = 0; i < width; i++)
				{
					u16 src = pvr_read_area1_16(addr);
					*dst++ = (((src >> 10) & 0x1F) << 3) + FB_R_CTRL.fb_concat;
					*dst++ = (((src >> 5) & 0x1F) << 3) + FB_R_CTRL.fb_concat;
					*dst++ = (((src >> 0) & 0x1F) << 3) + FB_R_CTRL.fb_concat;
					*dst++ = 0xFF;
					addr += bpp;
				}
				addr += modulus * bpp;
			}
			break;
			
		case fbde_565:    // 565 RGB
			for (int y = 0; y < height; y++)
			{
				for (int i = 0; i < width; i++)
				{
					u16 src = pvr_read_area1_16(addr);
					*dst++ = (((src >> 11) & 0x1F) << 3) + FB_R_CTRL.fb_concat;
					*dst++ = (((src >> 5) & 0x3F) << 2) + (FB_R_CTRL.fb_concat >> 1);
					*dst++ = (((src >> 0) & 0x1F) << 3) + FB_R_CTRL.fb_concat;
					*dst++ = 0xFF;
					addr += bpp;
				}
				addr += modulus * bpp;
			}
			break;
		case fbde_888:		// 888 RGB
			for (int y = 0; y < height; y++)
			{
				for (int i = 0; i < width; i++)
				{
					if (addr & 1)
					{
						u32 src = pvr_read_area1_32(addr - 1);
						*dst++ = src >> 16;
						*dst++ = src >> 8;
						*dst++ = src;
					}
					else
					{
						u32 src = pvr_read_area1_32(addr);
						*dst++ = src >> 24;
						*dst++ = src >> 16;
						*dst++ = src >> 8;
					}
					*dst++ = 0xFF;
					addr += bpp;
				}
				addr += modulus * bpp;
			}
			break;
		case fbde_C888:     // 0888 RGB
			for (int y = 0; y < height; y++)
			{
				for (int i = 0; i < width; i++)
				{
					u32 src = pvr_read_area1_32(addr);
					*dst++ = src >> 16;
					*dst++ = src >> 8;
					*dst++ = src;
					*dst++ = 0xFF;
					addr += bpp;
				}
				addr += modulus * bpp;
			}
			break;
	}
	glTexImage2D(GL_TEXTURE_2D, 0, GL_RGBA, width, height, 0, GL_RGBA, GL_UNSIGNED_BYTE, pb.data());
}

GLuint init_output_framebuffer(int width, int height)
{
	if (width != gl.ofbo.width || height != gl.ofbo.height)
	{
		if (gl.ofbo.fbo != 0)
		{
			glDeleteFramebuffers(1, &gl.ofbo.fbo);
			gl.ofbo.fbo = 0;
			glDeleteRenderbuffers(1, &gl.ofbo.depthb);
			glcache.DeleteTextures(1, &gl.ofbo.tex);
		}
		gl.ofbo.width = width;
		gl.ofbo.height = height;
	}
	if (gl.ofbo.fbo == 0)
	{
		// Create the depth+stencil renderbuffer
		glGenRenderbuffers(1, &gl.ofbo.depthb);
		glBindRenderbuffer(GL_RENDERBUFFER, gl.ofbo.depthb);

		if (gl.is_gles)
		{
#if defined(GL_DEPTH24_STENCIL8_OES) && defined(GL_DEPTH_COMPONENT24_OES)
			if (gl.GL_OES_packed_depth_stencil_supported)
				glRenderbufferStorage(GL_RENDERBUFFER, GL_DEPTH24_STENCIL8_OES, width, height);
			else if (gl.GL_OES_depth24_supported)
				glRenderbufferStorage(GL_RENDERBUFFER, GL_DEPTH_COMPONENT24_OES, width, height);
			else
#endif
				glRenderbufferStorage(GL_RENDERBUFFER, GL_DEPTH_COMPONENT16, width, height);
		}
		else
			glRenderbufferStorage(GL_RENDERBUFFER, GL_DEPTH24_STENCIL8, width, height);

		// Create a texture for rendering to
		gl.ofbo.tex = glcache.GenTexture();
		glcache.BindTexture(GL_TEXTURE_2D, gl.ofbo.tex);

		glTexImage2D(GL_TEXTURE_2D, 0, GL_RGBA, width, height, 0, GL_RGBA, GL_UNSIGNED_BYTE, 0);
		glcache.TexParameteri(GL_TEXTURE_2D, GL_TEXTURE_MIN_FILTER, GL_LINEAR);
		glcache.TexParameteri(GL_TEXTURE_2D, GL_TEXTURE_MAG_FILTER, GL_LINEAR);
		glcache.TexParameteri(GL_TEXTURE_2D, GL_TEXTURE_WRAP_S, GL_CLAMP_TO_EDGE);
		glcache.TexParameteri(GL_TEXTURE_2D, GL_TEXTURE_WRAP_T, GL_CLAMP_TO_EDGE);

		// Create the framebuffer
		glGenFramebuffers(1, &gl.ofbo.fbo);
		glBindFramebuffer(GL_FRAMEBUFFER, gl.ofbo.fbo);

		// Attach the depth buffer to our FBO.
		glFramebufferRenderbuffer(GL_FRAMEBUFFER, GL_DEPTH_ATTACHMENT, GL_RENDERBUFFER, gl.ofbo.depthb);

		if (!gl.is_gles || gl.GL_OES_packed_depth_stencil_supported)
			glFramebufferRenderbuffer(GL_FRAMEBUFFER, GL_STENCIL_ATTACHMENT, GL_RENDERBUFFER, gl.ofbo.depthb);

		// Attach the texture to the FBO
		glFramebufferTexture2D(GL_FRAMEBUFFER, GL_COLOR_ATTACHMENT0, GL_TEXTURE_2D, gl.ofbo.tex, 0);

		// Check that our FBO creation was successful
		GLuint uStatus = glCheckFramebufferStatus(GL_FRAMEBUFFER);

		verify(uStatus == GL_FRAMEBUFFER_COMPLETE);
	}
	else
		glBindFramebuffer(GL_FRAMEBUFFER, gl.ofbo.fbo);

	glViewport(0, 0, width, height);
	glCheck();

	return gl.ofbo.fbo;
}

void free_output_framebuffer()
{
	if (gl.ofbo.fbo != 0)
	{
		glDeleteFramebuffers(1, &gl.ofbo.fbo);
		gl.ofbo.fbo = 0;
		glDeleteRenderbuffers(1, &gl.ofbo.depthb);
		gl.ofbo.depthb = 0;
		glcache.DeleteTextures(1, &gl.ofbo.tex);
		gl.ofbo.tex = 0;
	}
}<|MERGE_RESOLUTION|>--- conflicted
+++ resolved
@@ -2,20 +2,10 @@
 #include "glcache.h"
 #include "rend/TexCache.h"
 #include "hw/pvr/pvr_mem.h"
-<<<<<<< HEAD
-#include <cmath>
-#include <map>
-#include <set>
-
-#ifndef M_PI
-#define M_PI 3.14159265358979323846
-#endif
-=======
 #include "hw/mem/_vmem.h"
 #include "deps/libpng/png.h"
 #include "deps/xxhash/xxhash.h"
 #include "CustomTexture.h"
->>>>>>> cae22b9f
 
 /*
 Textures
@@ -35,20 +25,10 @@
 	look into it, but afaik PVRC is not realtime doable
 */
 
-const u32 shadowCircleW = 128;
-const u32 shadowCircleH = 128;
-u16 shadowCircleTexture[shadowCircleW][shadowCircleH] = {0};
-set<u32> delayedUpdateQueue;
-
 #if FEAT_HAS_SOFTREND
 	#include <xmmintrin.h>
 #endif
 
-<<<<<<< HEAD
-u16 temp_tex_buffer[1024*1024];
-u32 temp_tex_buffer_32[1024*1024];
-=======
->>>>>>> cae22b9f
 extern u32 decoded_colors[3][65536];
 
 struct PvrTexInfo
@@ -168,50 +148,8 @@
 		texID = 0;
 	}
 
-<<<<<<< HEAD
-	//Create GL texture from tsp/tcw
-	void Create(bool isGL)
-	{
-		//ask GL for texture ID
-		if (isGL) {
-			glGenTextures(1, &texID);
-		}
-		else {
-			texID = 0;
-		}
-
-		pData = 0;
-		tex_type = 0;
-
-		//Reset state info ..
-		Lookups=0;
-		Updates=0;
-		dirty=FrameCount;
-		lock_block=0;
-
-		//decode info from tsp/tcw into the texture struct
-		tex=&format[tcw.PixelFmt==7?0:tcw.PixelFmt];		//texture format table entry
-
-		sa_tex = (tcw.TexAddr<<3) & VRAM_MASK;	//texture start address
-		sa = sa_tex;							//data texture start address (modified for MIPs, as needed)
-		w=8<<tsp.TexU;                   //tex width
-		h=8<<tsp.TexV;                   //tex height
-
-		if (texID) {
-			//bind texture to set modes
-			glBindTexture(GL_TEXTURE_2D, texID);
-
-			//set texture repeat mode
-			SetRepeatMode(GL_TEXTURE_WRAP_S, tsp.ClampU, tsp.FlipU); // glTexParameteri (GL_TEXTURE_2D, GL_TEXTURE_WRAP_S, (tsp.ClampU ? GL_CLAMP_TO_EDGE : (tsp.FlipU ? GL_MIRRORED_REPEAT : GL_REPEAT))) ;
-			SetRepeatMode(GL_TEXTURE_WRAP_T, tsp.ClampV, tsp.FlipV); // glTexParameteri (GL_TEXTURE_2D, GL_TEXTURE_WRAP_T, (tsp.ClampV ? GL_CLAMP_TO_EDGE : (tsp.FlipV ? GL_MIRRORED_REPEAT : GL_REPEAT))) ;
-
-#ifdef GLES
-			glHint(GL_GENERATE_MIPMAP_HINT, GL_NICEST);
-#endif
-=======
 	pData = 0;
 	tex_type = 0;
->>>>>>> cae22b9f
 
 	//Reset state info ..
 	Lookups=0;
@@ -273,18 +211,6 @@
 
 			if (tcw.VQ_Comp)
 			{
-<<<<<<< HEAD
-				//Texture is stored 'planar' in memory, no deswizzle is needed
-				verify(tcw.VQ_Comp==0);
-				//Planar textures support stride selection, mostly used for non power of 2 textures (videos)
-				int stride=w;
-				if (tcw.StrideSel)
-					stride=(TEXT_CONTROL&31)*32;
-				//Call the format specific conversion code
-				texconv=tex->PL;
-				//calculate the size, in bytes, for the locking
-				size=stride*h*tex->bpp/8;
-=======
 				verify(tex->VQ != NULL || tex->VQ32 != NULL);
 				indirect_color_ptr=sa;
 				if (tcw.MipMapped)
@@ -292,7 +218,6 @@
 				texconv = tex->VQ;
 				texconv32 = tex->VQ32;
 				size=w*h/8;
->>>>>>> cae22b9f
 			}
 			else
 			{
@@ -326,17 +251,6 @@
 	Updates++;
 	dirty=0;
 
-<<<<<<< HEAD
-	void Update(bool isSourceVram = true, u16 *sourceData = NULL)
-	{
-		if (!isSourceVram && !sourceData) {
-			return;
-		}
-
-		//texture state tracking stuff
-		Updates++;
-		dirty=0;
-=======
 	GLuint textype=tex->type;
 
 	bool has_alpha = false;
@@ -352,7 +266,6 @@
 		else
 			palette_hash = pal_hash_256[tcw.PalSelect >> 4];
 	}
->>>>>>> cae22b9f
 
 	palette_index=indirect_color_ptr; //might be used if pal. tex
 	vq_codebook=(u8*)&vram[indirect_color_ptr];  //might be used if VQ tex
@@ -386,30 +299,6 @@
 		custom_texture.LoadCustomTextureAsync(this);
 	}
 
-<<<<<<< HEAD
-		palette_index = indirect_color_ptr; //might be used if pal. tex
-		vq_codebook = (u8 *) &vram[indirect_color_ptr];  //might be used if VQ tex
-
-		//texture conversion work
-		PixelBuffer pbt;
-		pbt.p_buffer_start = pbt.p_current_line = temp_tex_buffer;
-
-		u32 stride = w;
-		if (tcw.StrideSel && tcw.ScanOrder && tex->PL) 
-			stride = (TEXT_CONTROL & 31) * 32;
-
-		if(texconv != 0)
-		{
-			if (isSourceVram) {
-				pbt.pixels_per_line = w;
-				texconv(&pbt, (u8*)&vram[sa], stride, h);
-			}
-			else
-			{
-				pbt.pixels_per_line = stride;
-				texconv(&pbt, (u8*)sourceData, stride, h);
-			}
-=======
 	void *temp_tex_buffer = NULL;
 	u32 upscaled_w = w;
 	u32 upscaled_h = h;
@@ -445,7 +334,6 @@
 
 			DePosterize(pb32.data(), tmp_buf.data(), w, h);
 			pb32.steal_data(tmp_buf);
->>>>>>> cae22b9f
 		}
 #endif
 
@@ -483,25 +371,6 @@
 	// Restore the original texture height if it was constrained to VRAM limits above
 	h = original_h;
 
-<<<<<<< HEAD
-		//lock the texture to detect changes in it
-		if (isSourceVram) {
-			lock_block = libCore_vramlock_Lock(sa_tex, sa + size - 1, this);
-		}
-
-		if (texID) {
-			glBindTexture(GL_TEXTURE_2D, texID);
-			GLuint comps = textype == GL_UNSIGNED_SHORT_5_6_5 ? GL_RGB : GL_RGBA;
-
-			if (isSourceVram) {
-				glTexImage2D(GL_TEXTURE_2D, 0, comps, w, h, 0, comps, textype, temp_tex_buffer);
-			}
-			else {
-				glTexImage2D(GL_TEXTURE_2D, 0, comps, stride, h, 0, comps, textype, temp_tex_buffer);
-			}
-			if (tcw.MipMapped && settings.rend.UseMipmaps)
-				glGenerateMipmap(GL_TEXTURE_2D);
-=======
 	//lock the texture to detect changes in it
 	lock_block = libCore_vramlock_Lock(sa_tex,sa+size-1,this);
 
@@ -512,7 +381,6 @@
 		{
 			ComputeHash();
 			custom_texture.DumpTexture(texture_hash, upscaled_w, upscaled_h, textype, temp_tex_buffer);
->>>>>>> cae22b9f
 		}
 	}
 	else {
@@ -601,101 +469,10 @@
 }
 
 
+#include <map>
 map<u64,TextureCacheData> TexCache;
 typedef map<u64,TextureCacheData>::iterator TexCacheIter;
 
-<<<<<<< HEAD
-//TexCacheList<TextureCacheData> TexCache;
-
-struct FBT
-{
-	u32 texAddress;
-	u16 texData[1024*1024];
-	GLuint renderBuffer;
-	GLuint tex;
-	GLuint renderTex;
-	GLuint fbo;
-	u32 w;
-	u32 h;
-	TextureCacheData tf;
-	u32 kval_bit;
-	u32 fb_alpha_threshold;
-	u32 fb_packmode;
-	bool is565;
-	bool texDataValid;
-	bool updated;
-	bool initialized;
-
-	FBT(): initialized(false), updated(false), tf({0}), tex(0), renderTex(0), texDataValid(false) {}
-};
-
-void createTexture(u32 w, u32 h, u32 textureFormat, u32 textureType, GLuint & textureID)
-{
-	glGenTextures(1, &textureID);
-	glBindTexture(GL_TEXTURE_2D, textureID);
-	glTexParameterf(GL_TEXTURE_2D, GL_TEXTURE_MIN_FILTER, GL_LINEAR);
-	glTexParameterf(GL_TEXTURE_2D, GL_TEXTURE_MAG_FILTER, GL_LINEAR);
-	glTexParameteri(GL_TEXTURE_2D, GL_TEXTURE_WRAP_S, GL_CLAMP_TO_EDGE);
-	glTexParameteri(GL_TEXTURE_2D, GL_TEXTURE_WRAP_T, GL_CLAMP_TO_EDGE);
-	glTexImage2D(GL_TEXTURE_2D, 0, textureFormat, w, h, 0, textureFormat, textureType, 0);
-}
-
-double binaryFractionToDouble(u32 numberIntegerPart, u32 numberFractionalPart, u32 fractionalPartLength)
-{
-	double sum = 0;
-
-	for (u32 i = 1; i <= fractionalPartLength; ++i) {
-		sum += !!(numberFractionalPart & (1 << fractionalPartLength - i)) * pow(.5, i);
-	}
-
-	return numberIntegerPart + sum;
-}
-
-map<u32, FBT> renderedTextures;
-
-void BindRTT(u32 addy, u32 fbw, u32 fbh, u32 channels, u32 fmt)
-{
-	FBT *renderedTexture;
-	u32 location = addy >> 3;
-	map<u32, FBT>::iterator iter = renderedTextures.find(location);
-
-	if (iter != renderedTextures.end()) {
-		renderedTexture = &iter->second;
-	} else {
-		renderedTexture = &renderedTextures[location];
-	}
-
-	u32 fbhViewport = fbh;
-	if (SCALER_CTL.vscalefactor != 0x0400) {
-		fbh = round(fbh * binaryFractionToDouble(
-			SCALER_CTL.vscalefactor >> 10, SCALER_CTL.vscalefactor & 0x3FF, 10));
-	}
-
-	renderedTexture->texAddress = location;
-	renderedTexture->fb_packmode = FB_W_CTRL.fb_packmode;
-	renderedTexture->updated = true;
-	renderedTexture->texDataValid = false;
-	renderedTexture->kval_bit = (FB_W_CTRL.fb_kval & 0x80) >> 7;
-	renderedTexture->fb_alpha_threshold = FB_W_CTRL.fb_alpha_threshold;
-	renderedTexture->w = fbw;
-	renderedTexture->h = fbh;
-	renderedTexture->is565 = (fmt == GL_UNSIGNED_SHORT_5_6_5);
-
-	if (!renderedTexture->tex && (fmt != GL_UNSIGNED_SHORT_5_6_5) && (fmt != GL_UNSIGNED_SHORT_4_4_4_4)) {
-		createTexture(fbw, fbh, channels, fmt, renderedTexture->tex);
-	}
-
-	//if 'full RTT' is disabled we can return here
-	if (settings.dreamcast.rttOption != Full) {
-		return;
-	}
-
-	// Generate and bind a render buffer which will become a depth buffer
-	if (!renderedTexture->renderBuffer) {
-		glGenRenderbuffers(1, &renderedTexture->renderBuffer);
-
-		glBindRenderbuffer(GL_RENDERBUFFER, renderedTexture->renderBuffer);
-=======
 TextureCacheData *getTextureCacheData(TSP tsp, TCW tcw);
 
 void BindRTT(u32 addy, u32 fbw, u32 fbh, u32 channels, u32 fmt)
@@ -727,67 +504,13 @@
 	// Generate and bind a render buffer which will become a depth buffer shared between our two FBOs
 	glGenRenderbuffers(1, &gl.rtt.depthb);
 	glBindRenderbuffer(GL_RENDERBUFFER, gl.rtt.depthb);
->>>>>>> cae22b9f
-
-		/*
-			Currently it is unknown to GL that we want our new render buffer to be a depth buffer.
-			glRenderbufferStorage will fix this and in this case will allocate a depth buffer
-			m_i32TexSize by m_i32TexSize.
-		*/
-
-<<<<<<< HEAD
-#ifdef GLES
-		if (isExtensionSupported("GL_OES_packed_depth_stencil")) {
-			glRenderbufferStorage(GL_RENDERBUFFER, GL_DEPTH24_STENCIL8_OES, fbw, fbh);
-		}
-		else if (isExtensionSupported("GL_OES_depth24")) {
-			glRenderbufferStorage(GL_RENDERBUFFER, GL_DEPTH_COMPONENT24_OES, fbw, fbh);
-		}
-		else {
-			glRenderbufferStorage(GL_RENDERBUFFER, GL_DEPTH_COMPONENT16, fbw, fbh);
-		}
-#else
-		//OpenGL >= 3.0 is required
-		glRenderbufferStorage(GL_RENDERBUFFER, GL_DEPTH24_STENCIL8, fbw, fbh);
-#endif
-	}
-
-	// Create a texture for rendering to - may be a color render buffer as well
-	if (!renderedTexture->renderTex) {
-		createTexture(fbw, fbh, channels, fmt, renderedTexture->renderTex);
-	}
-
-	// Create the object that will allow us to render to the aforementioned texture (one for every rtt texture address)
-	if (!renderedTexture->fbo) {
-		glGenFramebuffers(1, &renderedTexture->fbo);
-
-		glBindFramebuffer(GL_FRAMEBUFFER, renderedTexture->fbo);
-
-		// Attach the texture to the FBO
-		glFramebufferTexture2D(GL_FRAMEBUFFER, GL_COLOR_ATTACHMENT0, GL_TEXTURE_2D, renderedTexture->renderTex, 0);
-
-		// Attach the depth (and/or stencil) buffer we created earlier to our FBO.
-		glFramebufferRenderbuffer(GL_FRAMEBUFFER, GL_DEPTH_ATTACHMENT, GL_RENDERBUFFER, renderedTexture->renderBuffer);
-#ifdef GLES
-		if (isExtensionSupported("GL_OES_packed_depth_stencil")) {
-			glFramebufferRenderbuffer(GL_FRAMEBUFFER, GL_STENCIL_ATTACHMENT, GL_RENDERBUFFER, renderedTexture->renderBuffer);
-		}
-#else
-		//OpenGL >= 3.0 is required
-		glFramebufferRenderbuffer(GL_FRAMEBUFFER, GL_STENCIL_ATTACHMENT, GL_RENDERBUFFER, renderedTexture->renderBuffer);
-#endif
-		// Check that our FBO creation was successful
-		GLuint uStatus = glCheckFramebufferStatus(GL_FRAMEBUFFER);
-
-		verify(uStatus == GL_FRAMEBUFFER_COMPLETE);
-	}
-	else {
-		glBindFramebuffer(GL_FRAMEBUFFER, renderedTexture->fbo);
-	}
-
-	glViewport(0, 0, fbw, fbhViewport);
-}
-=======
+
+	/*
+		Currently it is unknown to GL that we want our new render buffer to be a depth buffer.
+		glRenderbufferStorage will fix this and in this case will allocate a depth buffer
+		m_i32TexSize by m_i32TexSize.
+	*/
+
 	if (gl.is_gles)
 	{
 #if defined(GL_DEPTH24_STENCIL8_OES) && defined(GL_DEPTH_COMPONENT24_OES)
@@ -823,337 +546,10 @@
 
 	if (!gl.is_gles || gl.GL_OES_packed_depth_stencil_supported)
 		glFramebufferRenderbuffer(GL_FRAMEBUFFER, GL_STENCIL_ATTACHMENT, GL_RENDERBUFFER, gl.rtt.depthb);
->>>>>>> cae22b9f
-
-GLint checkSupportedReadFormat()
-{
-	//framebuffer from which we are reading must be bound before
-	GLint readFormat;
-	glGetIntegerv(GL_IMPLEMENTATION_COLOR_READ_FORMAT, &readFormat);
-	return readFormat;
-}
-
-<<<<<<< HEAD
-GLint checkSupportedReadType()
-{
-	//framebuffer from which we are reading must be bound before
-	GLint readType;
-	glGetIntegerv(GL_IMPLEMENTATION_COLOR_READ_TYPE, &readType);
-	return readType;
-}
-
-void handleKRGB1555(GLint w, GLint h, FBT &fbt) {
-	const u32 kval_bit = fbt.kval_bit;
-	GLint framebufferReadType = checkSupportedReadType();
-
-	if (framebufferReadType == GL_UNSIGNED_SHORT_5_5_5_1) {
-		glReadPixels(0, 0, w, h, GL_RGBA, GL_UNSIGNED_SHORT_5_5_5_1, fbt.texData);
-
-		// convert RGBA5551 to KRGB1555
-		const u16 *dataPointer = fbt.texData;
-		for (u32 i = 0; i < w * h; i++) {
-			fbt.texData[i] = (kval_bit << 15) | ((*dataPointer & 0xFFFE) >> 1);
-			*dataPointer++;
-		}
-	}
-	else if (framebufferReadType == GL_UNSIGNED_BYTE) {
-		// Adreno 506 slow rendering fix - 'texconv' in case of RGBA5551 format is not needed
-		glReadPixels(0, 0, w, h, GL_RGBA, GL_UNSIGNED_BYTE, temp_tex_buffer_32);
-		for (u32 i = 0; i < w * h; i++) {
-			temp_tex_buffer_32[i] =  (kval_bit << 31) | (temp_tex_buffer_32[i] & 0x00FFFFFF);
-		}
-		glBindTexture(GL_TEXTURE_2D, fbt.tex);
-		glTexImage2D(GL_TEXTURE_2D, 0, GL_RGBA, w, h, 0, GL_RGBA, GL_UNSIGNED_BYTE, temp_tex_buffer_32);
-		fbt.updated = false;
-	}
-	else {
-		glReadPixels(0, 0, w, h, GL_RGBA, GL_UNSIGNED_BYTE, temp_tex_buffer_32);
-
-		// convert R8G8B8A8 to KRGB1555
-		const u32 *dataPointer32 = temp_tex_buffer_32;
-		for (u32 i = 0; i < w * h; i++) {
-			//additional variables just for better visibility
-			const u8 blue = ((*dataPointer32 & 0x00FF0000UL) >> 19); //5bits for blue
-			const u8 green = ((*dataPointer32 & 0x0000FF00UL) >> 11); //5bits for green
-			const u8 red = (*dataPointer32 & 0x000000FFUL) >> 3; //5bits for red
-
-			//convert to 16bit color with K value bit
-			temp_tex_buffer_32[i] =  (kval_bit << 15) | (red << 10) | (green << 5) | blue;
-			*dataPointer32++;
-
-			//assign to 16bit buffer (type conversions should use static_cast<> in C++)
-			fbt.texData[i] = (u16)temp_tex_buffer_32[i];
-		}
-	}
-}
-
-void handleARGB1555(GLint w, GLint h, FBT &fbt) {
-	const u32 fb_alpha_threshold = fbt.fb_alpha_threshold;
-	GLint framebufferReadType = checkSupportedReadType();
-
-	if (framebufferReadType == GL_UNSIGNED_SHORT_5_5_5_1) {
-		glReadPixels(0, 0, w, h, GL_RGBA, GL_UNSIGNED_SHORT_5_5_5_1, fbt.texData);
-
-		// convert RGBA5551 to ARGB1555
-		const u16 *dataPointer = fbt.texData;
-		for (u32 i = 0; i < w * h; i++) {
-			// value has 1-bit precision only (RGBA5551), where fb_alpha_threshold is 8-bit
-			const u16 alpha = (*dataPointer & 0x0001) >= fb_alpha_threshold ? 1 : 0;
-			fbt.texData[i] = (alpha << 15) | ((*dataPointer & 0xFFFE) >> 1);
-			*dataPointer++;
-		}
-	}
-	else if (framebufferReadType == GL_UNSIGNED_BYTE) {
-		// Adreno 506 slow rendering fix - 'texconv' in case of RGBA5551 format is not needed
-		glReadPixels(0, 0, w, h, GL_RGBA, GL_UNSIGNED_BYTE, temp_tex_buffer_32);
-		for (u32 i = 0; i < w * h; i++) {
-			const u8 alphaThresholded = ((temp_tex_buffer_32[i] >> 31) >= fb_alpha_threshold) ? 1 : 0;
-			temp_tex_buffer_32[i] =  (alphaThresholded << 31) | (temp_tex_buffer_32[i] & 0x00FFFFFF);
-		}
-		glBindTexture(GL_TEXTURE_2D, fbt.tex);
-		glTexImage2D(GL_TEXTURE_2D, 0, GL_RGBA, w, h, 0, GL_RGBA, GL_UNSIGNED_BYTE, temp_tex_buffer_32);
-		fbt.updated = false;
-	}
-	else {
-		glReadPixels(0, 0, w, h, GL_RGBA, GL_UNSIGNED_BYTE, temp_tex_buffer_32);
-
-		// convert R8G8B8A8 to ARGB1555
-		const u32 *dataPointer32 = temp_tex_buffer_32;
-		for (u32 i = 0; i < w * h; i++) {
-			//additional variables just for better visibility
-			const u8 alpha = ((*dataPointer32 & 0xFF000000UL) >> 31); //1bit for alpha
-			const u8 blue = ((*dataPointer32 & 0x00FF0000UL) >> 19); //5bits for blue
-			const u8 green = ((*dataPointer32 & 0x0000FF00UL) >> 11); //5bits for green
-			const u8 red = (*dataPointer32 & 0x000000FFUL) >> 3; //5bits for red
-
-			const u8 alphaThresholded = (alpha >= fb_alpha_threshold) ? 1 : 0;
-
-			//convert to 16bit color and make the alpha channel swap
-			temp_tex_buffer_32[i] =  (alphaThresholded << 15) | (red << 10) | (green << 5) | blue;
-			*dataPointer32++;
-
-			//assign to 16bit buffer (type conversions should use static_cast<> in C++)
-			fbt.texData[i] = (u16)temp_tex_buffer_32[i];
-		}
-	}
-}
-
-void handlePackModeRTT(GLint w, GLint h, FBT &fbt)
-{
-	switch (fbt.fb_packmode) {
-		case 0: //0x0   0555 KRGB 16 bit  (default)	Bit 15 is the value of fb_kval[7].
-		{
-			handleKRGB1555(w, h, fbt);
-			break;
-		}
-
-		case 1: //0x1   565 RGB 16 bit
-		{
-			//handled elsewhere
-			break;
-		}
-
-		case 2: //0x2   4444 ARGB 16 bit
-		{
-			fbt.tex = fbt.renderTex;
-			fbt.updated = false;
-			break;
-		}
-
-		case 3: //0x3    1555 ARGB 16 bit    The alpha value is determined by comparison with the value of fb_alpha_threshold.
-		{
-			handleARGB1555(w, h, fbt);
-			break;
-		}
-
-		default:
-		{
-			//clear unsupported texture to avoid artifacts
-			memset(temp_tex_buffer, '\0', (size_t)((long long) w * h));
-			glTexImage2D(GL_TEXTURE_2D, 0, GL_RGBA, w, h, 0, GL_RGBA, GL_UNSIGNED_SHORT_4_4_4_4, temp_tex_buffer);
-			break;
-		}
-	}
-}
-
-void ReadRTT()
-{
-	map<u32, FBT>::iterator it;
-
-	for ( it = renderedTextures.begin(); it != renderedTextures.end(); it++ )
-	{
-		FBT &fbt = it->second;
-		if(!fbt.updated) {
-			continue;
-		}
-
-		GLint w = fbt.w;
-		GLint h = fbt.h;
-
-		if (settings.dreamcast.rttOption == ShadowCircle)
-		{
-			glBindTexture(GL_TEXTURE_2D, fbt.tex);
-			glTexImage2D(GL_TEXTURE_2D, 0, GL_RGBA, shadowCircleW, shadowCircleH, 0,
-						 GL_RGBA, GL_UNSIGNED_SHORT_4_4_4_4, shadowCircleTexture[0]);
-			fbt.updated = false;
-		}
-		else if (settings.dreamcast.rttOption == Ones)
-		{
-			for (u32 i = 0; i < w * h; i++)
-				temp_tex_buffer[i] = (u16)~0;
-
-			glBindTexture(GL_TEXTURE_2D, fbt.tex);
-			glTexImage2D(GL_TEXTURE_2D, 0, GL_RGBA, w, h, 0, GL_RGBA, GL_UNSIGNED_SHORT_4_4_4_4, temp_tex_buffer);
-			fbt.updated = false;
-		}
-		else if (settings.dreamcast.rttOption == Zeros)
-		{
-			for (u32 i = 0; i < w * h; i++)
-				temp_tex_buffer[i] = 0;
-
-			glBindTexture(GL_TEXTURE_2D, fbt.tex);
-			glTexImage2D(GL_TEXTURE_2D, 0, GL_RGBA, w, h, 0, GL_RGBA, GL_UNSIGNED_SHORT_4_4_4_4, temp_tex_buffer);
-			fbt.updated = false;
-		}
-		else if (settings.dreamcast.rttOption == Full)
-		{
-			if (fbt.fb_packmode != 1) {
-				glBindFramebuffer(GL_FRAMEBUFFER, fbt.fbo);
-			}
-			if (!fbt.texDataValid) {
-				handlePackModeRTT(w, h, fbt);
-			}
-			fbt.texDataValid = true;
-		}
-	}
-}
-
-void rttCheckIfUpdated() {
-	if(!pvrrc.isRTT && delayedUpdateQueue.size())
-	{
-		for (set<u32>::iterator it=delayedUpdateQueue.begin(); it != delayedUpdateQueue.end(); ++it) {
-			//We can directly read because this address exists already
-			if (renderedTextures[*it].initialized && renderedTextures[*it].updated)
-			{
-				renderedTextures[*it].tf.Update(false, renderedTextures[*it].texData);
-				renderedTextures[*it].updated = false;
-			}
-		}
-		delayedUpdateQueue.clear();
-	}
-}
-
-void initializeRttTexture(const TSP & tsp, const TCW & tcw, FBT * tempRenderedTexture) {
-	if (!tempRenderedTexture->initialized)
-	{
-		tempRenderedTexture->tf.tsp = tsp;
-		tempRenderedTexture->tf.tcw = tcw;
-		tempRenderedTexture->tf.Create(false);
-		tempRenderedTexture->tf.texID = tempRenderedTexture->tex;
-		for (u32 i = 0; i < sizeof(tempRenderedTexture->texData)/sizeof(tempRenderedTexture->texData[0]); ++i) {
-			tempRenderedTexture->texData[i] = 0;
-		}
-		tempRenderedTexture->initialized = true;
-	}
-}
-
-void handleRGB565Exceptions(FBT &fbt, u32 newTexAddr)
-{
-	GLint w = fbt.w;
-	GLint h = fbt.h;
-
-	if (fbt.tf.tex->type != GL_UNSIGNED_SHORT_5_6_5)
-	{
-		if (!fbt.tex || (fbt.tex == fbt.renderTex)) {
-			createTexture((u32) w, (u32) h, GL_RGBA, fbt.tf.tex->type, fbt.tex);
-		}
-		fbt.tf.texID = fbt.tex;
-
-		glBindFramebuffer(GL_FRAMEBUFFER, fbt.fbo);
-		if (checkSupportedReadType() == GL_UNSIGNED_SHORT_5_6_5) {
-			// can be directly read
-			glReadPixels(0, 0, w, h, GL_RGB, GL_UNSIGNED_SHORT_5_6_5, fbt.texData);
-		}
-		else {
-			glReadPixels(0, 0, w, h, GL_RGBA, GL_UNSIGNED_BYTE, temp_tex_buffer_32);
-
-			// convert R8G8B8A8 to RGB565
-			const u32 *dataPointer32 = temp_tex_buffer_32;
-			for (u32 i = 0; i < w * h; i++) {
-				//additional variables just for better visibility
-				const u8 blue = ((*dataPointer32 & 0x00FF0000UL) >> 19); //5bits for blue
-				const u8 green = ((*dataPointer32 & 0x0000FF00UL) >> 10); //6bits for green
-				const u8 red = (*dataPointer32 & 0x000000FFUL) >> 3; //5bits for red
-
-				//convert to 16bit color
-				temp_tex_buffer_32[i] = (red << 11) | (green << 5) | blue;
-				*dataPointer32++;
-
-				//assign to 16bit buffer (type conversions should use static_cast<> in C++)
-				fbt.texData[i] = (u16)temp_tex_buffer_32[i];
-			}
-		}
-		delayedUpdateQueue.insert(newTexAddr);
-	}
-	else {
-		if (fbt.tex && (fbt.tex != fbt.renderTex)) { //to avoid memory leaks
-			glDeleteTextures(1, &fbt.tex);
-		}
-		fbt.tex = fbt.renderTex;
-		fbt.updated = false;
-	}
-}
-
-GLuint gl_GetTexture(TSP tsp, TCW tcw)
-{
-	FBT* tempRenderedTexture = NULL;
-	map<u32, FBT>::iterator it = renderedTextures.find(tcw.TexAddr);
-	if (it != renderedTextures.end()) {
-		tempRenderedTexture = &it->second;
-	}
-
-	if (tempRenderedTexture && tcw.TexAddr == tempRenderedTexture->texAddress) {
-		//create for the first time
-		initializeRttTexture(tsp, tcw, tempRenderedTexture);
-
-		//if there was no update, it is not an RTT frame (BindRTT was not invoked) then proceed the standard way
-		if (tempRenderedTexture->tf.tcw.full == tcw.full)
-		{
-			if (tempRenderedTexture->updated && !tempRenderedTexture->is565)
-			{
-				delayedUpdateQueue.insert(tcw.TexAddr);
-				tempRenderedTexture->tf.tsp = tsp;
-				tempRenderedTexture->tf.Create(false);
-				tempRenderedTexture->tf.texID = tempRenderedTexture->tex;
-			}
-			else if (tempRenderedTexture->updated && tempRenderedTexture->is565)
-			{
-				tempRenderedTexture->tf.tsp = tsp;
-				tempRenderedTexture->tf.Create(false);
-				handleRGB565Exceptions(*tempRenderedTexture, tcw.TexAddr);
-			}
-			return tempRenderedTexture->tex;
-		}
-	}
-
-	//lookup texture
-	TextureCacheData *tf;
-	//= TexCache.Find(tcw.full,tsp.full);
-	u64 key = ((u64) tcw.full << 32) | tsp.full;
-
-	TexCacheIter tx = TexCache.find(key);
-
-	if (tx != TexCache.end()) {
-		tf = &tx->second;
-	}
-	else //create if not existing
-	{
-		TextureCacheData tfc = {0};
-		TexCache[key] = tfc;
-
-		tx = TexCache.find(key);
-		tf = &tx->second;
-=======
+
+	// Check that our FBO creation was successful
+	GLuint uStatus = glCheckFramebufferStatus(GL_FRAMEBUFFER);
+
 	verify(uStatus == GL_FRAMEBUFFER_COMPLETE);
 
 	glViewport(0, 0, fbw, fbh);		// TODO CLIP_X/Y min?
@@ -1340,17 +736,12 @@
 	{
 		TextureCacheData tfc={0};
 		TexCache[key] = tfc;
->>>>>>> cae22b9f
+
+		tx=TexCache.find(key);
+		tf=&tx->second;
 
 		tf->tsp = tsp;
 		tf->tcw = tcw;
-
-<<<<<<< HEAD
-		tf->Create(true);
-=======
-		tf->tsp = tsp;
-		tf->tcw = tcw;
->>>>>>> cae22b9f
 	}
 
 	return tf;
@@ -1367,11 +758,8 @@
 		tf->Create(true);
 
 	//update if needed
-	if (tf->NeedsUpdate()) {
+	if (tf->NeedsUpdate())
 		tf->Update();
-<<<<<<< HEAD
-	}
-=======
 	else
 	{
 		tf->CheckCustomTexture();
@@ -1385,7 +773,6 @@
 //		TexCacheLookups = 0;
 //		TexCacheHits = 0;
 //	}
->>>>>>> cae22b9f
 
 	//update state for opts/stuff
 	tf->Lookups++;
@@ -1393,6 +780,7 @@
 	//return gl texture
 	return tf->texID;
 }
+
 
 text_info raw_GetTexture(TSP tsp, TCW tcw)
 {
@@ -1433,7 +821,8 @@
 	rv.width = tf->w;
 	rv.pdata = tf->pData;
 	rv.textype = tf->tex_type;
-
+	
+	
 	return rv;
 }
 
@@ -1453,47 +842,17 @@
 	}
 
 	for (size_t i=0; i<list.size(); i++) {
-<<<<<<< HEAD
-		//printf("Deleting %d\n",TexCache[list[i]].texID);
-		TexCache[list[i]].Delete();
-		TexCache.erase(list[i]);
-=======
 		if (TexCache[list[i]].Delete())
 		{
 			//printf("Deleting %d\n", TexCache[list[i]].texID);
 			TexCache.erase(list[i]);
 		}
->>>>>>> cae22b9f
 	}
 }
 
 void DoCleanup() {
 
 }
-
-void InitShadowCircle() {
-	s32 middle_x = shadowCircleW / 2;
-	s32 middle_y = shadowCircleH / 2;
-	u32 radius = 25;
-
-	s32 x = 0, y = 0;
-	for (s32 i = 0; i <= 360; i = i + 2) {
-		x = s32(radius * cos(i * M_PI / 180));
-		y = s32(radius * sin(i * M_PI / 180));
-		shadowCircleTexture[middle_x + x][middle_y + y] = 0x5555;
-
-		if (y < 0) {
-			for (s32 j = 0; j < abs(y); ++j) {
-				shadowCircleTexture[middle_x + x][middle_y - j] = 0xAAAA;
-			}
-		} else {
-			for (s32 j = 1; j < y; ++j) {
-				shadowCircleTexture[middle_x + x][middle_y + j] = 0xAAAA;
-			}
-		}
-	}
-}
-
 void killtex()
 {
 	for (TexCacheIter i=TexCache.begin();i!=TexCache.end();i++)
