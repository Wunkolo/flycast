#include "glcache.h"
#include "gles.h"
#include "rend/sorter.h"
#include "rend/tileclip.h"
#include "rend/osd.h"
#include "naomi2.h"

/*

Drawing and related state management
Takes vertex, textures and renders to the currently set up target

*/

const static u32 CullModes[] =
{
	GL_NONE, //0    No culling          No culling
	GL_NONE, //1    Cull if Small       Cull if ( |det| < fpu_cull_val )

	GL_FRONT, //2   Cull if Negative    Cull if ( |det| < 0 ) or ( |det| < fpu_cull_val )
	GL_BACK,  //3   Cull if Positive    Cull if ( |det| > 0 ) or ( |det| < fpu_cull_val )
};
const u32 Zfunction[] =
{
	GL_NEVER,       //0 Never
	GL_LESS,        //1 Less
	GL_EQUAL,       //2 Equal
	GL_LEQUAL,      //3 Less Or Equal
	GL_GREATER,     //4 Greater
	GL_NOTEQUAL,    //5 Not Equal
	GL_GEQUAL,      //6 Greater Or Equal
	GL_ALWAYS,      //7 Always
};

/*
0   Zero                  (0, 0, 0, 0)
1   One                   (1, 1, 1, 1)
2   Other Color           (OR, OG, OB, OA)
3   Inverse Other Color   (1-OR, 1-OG, 1-OB, 1-OA)
4   SRC Alpha             (SA, SA, SA, SA)
5   Inverse SRC Alpha     (1-SA, 1-SA, 1-SA, 1-SA)
6   DST Alpha             (DA, DA, DA, DA)
7   Inverse DST Alpha     (1-DA, 1-DA, 1-DA, 1-DA)
*/

const u32 DstBlendGL[] =
{
	GL_ZERO,
	GL_ONE,
	GL_SRC_COLOR,
	GL_ONE_MINUS_SRC_COLOR,
	GL_SRC_ALPHA,
	GL_ONE_MINUS_SRC_ALPHA,
	GL_DST_ALPHA,
	GL_ONE_MINUS_DST_ALPHA
};

const u32 SrcBlendGL[] =
{
	GL_ZERO,
	GL_ONE,
	GL_DST_COLOR,
	GL_ONE_MINUS_DST_COLOR,
	GL_SRC_ALPHA,
	GL_ONE_MINUS_SRC_ALPHA,
	GL_DST_ALPHA,
	GL_ONE_MINUS_DST_ALPHA
};

PipelineShader* CurrentShader;
u32 gcflip;

void SetCull(u32 CullMode)
{
	if (CullModes[CullMode] == GL_NONE)
		glcache.Disable(GL_CULL_FACE);
	else
	{
		glcache.Enable(GL_CULL_FACE);
		glcache.CullFace(CullModes[CullMode]); //GL_FRONT/GL_BACK, ...
	}
}

static void SetTextureRepeatMode(GLuint dir, u32 clamp, u32 mirror)
{
	if (clamp)
		glcache.TexParameteri(GL_TEXTURE_2D, dir, GL_CLAMP_TO_EDGE);
	else
		glcache.TexParameteri(GL_TEXTURE_2D, dir, mirror ? GL_MIRRORED_REPEAT : GL_REPEAT);
}

static void SetBaseClipping()
{
	if (ShaderUniforms.base_clipping.enabled)
	{
		glcache.Enable(GL_SCISSOR_TEST);
		glcache.Scissor(ShaderUniforms.base_clipping.x, ShaderUniforms.base_clipping.y, ShaderUniforms.base_clipping.width, ShaderUniforms.base_clipping.height);
	}
	else
		glcache.Disable(GL_SCISSOR_TEST);
}

template <u32 Type, bool SortingEnabled>
__forceinline
	void SetGPState(const PolyParam* gp,u32 cflip=0)
{
	if (gp->pcw.Texture && gp->tsp.FilterMode > 1 && Type != ListType_Punch_Through && gp->tcw.MipMapped == 1)
	{
		ShaderUniforms.trilinear_alpha = 0.25f * (gp->tsp.MipMapD & 0x3);
		if (gp->tsp.FilterMode == 2)
			// Trilinear pass A
			ShaderUniforms.trilinear_alpha = 1.f - ShaderUniforms.trilinear_alpha;
	}
	else
		ShaderUniforms.trilinear_alpha = 1.f;

	bool color_clamp = gp->tsp.ColorClamp && (pvrrc.fog_clamp_min.full != 0 || pvrrc.fog_clamp_max.full != 0xffffffff);
	int fog_ctrl = config::Fog ? gp->tsp.FogCtrl : 2;

	int clip_rect[4] = {};
	TileClipping clipmode = GetTileClip(gp->tileclip, ViewportMatrix, clip_rect);
	TextureCacheData *texture = (TextureCacheData *)gp->texture;
	bool gpuPalette = texture != nullptr ? texture->gpuPalette : false;

	CurrentShader = GetProgram(Type == ListType_Punch_Through ? true : false,
								  clipmode == TileClipping::Inside,
								  gp->pcw.Texture,
								  gp->tsp.UseAlpha,
								  gp->tsp.IgnoreTexA,
								  gp->tsp.ShadInstr,
								  gp->pcw.Offset,
								  fog_ctrl,
								  gp->pcw.Gouraud,
								  gp->tcw.PixelFmt == PixelBumpMap,
								  color_clamp,
								  ShaderUniforms.trilinear_alpha != 1.f,
<<<<<<< HEAD
								  gpuPalette,
								  gp->isNaomi2());
	
=======
								  gpuPalette);

>>>>>>> e46d819c
	glcache.UseProgram(CurrentShader->program);
	if (CurrentShader->trilinear_alpha != -1)
		glUniform1f(CurrentShader->trilinear_alpha, ShaderUniforms.trilinear_alpha);
	if (gpuPalette)
	{
		if (gp->tcw.PixelFmt == PixelPal4)
			ShaderUniforms.palette_index = gp->tcw.PalSelect << 4;
		else
			ShaderUniforms.palette_index = (gp->tcw.PalSelect >> 4) << 8;
		glUniform1i(CurrentShader->palette_index, ShaderUniforms.palette_index);
	}

	if (clipmode == TileClipping::Inside)
		glUniform4f(CurrentShader->pp_ClipTest, (float)clip_rect[0], (float)clip_rect[1],
				(float)(clip_rect[0] + clip_rect[2]), (float)(clip_rect[1] + clip_rect[3]));
	if (clipmode == TileClipping::Outside)
	{
		glcache.Enable(GL_SCISSOR_TEST);
		glcache.Scissor(clip_rect[0], clip_rect[1], clip_rect[2], clip_rect[3]);
	}
	else
		SetBaseClipping();

	if (config::ModifierVolumes)
	{
		//This bit control which pixels are affected
		//by modvols
		const u32 stencil = gp->pcw.Shadow != 0 ? 0x80 : 0;
		glcache.StencilFunc(GL_ALWAYS, stencil, stencil);
	}

	if (texture != nullptr)
	{
		glcache.BindTexture(GL_TEXTURE_2D, texture->texID);

		SetTextureRepeatMode(GL_TEXTURE_WRAP_S, gp->tsp.ClampU, gp->tsp.FlipU);
		SetTextureRepeatMode(GL_TEXTURE_WRAP_T, gp->tsp.ClampV, gp->tsp.FlipV);

		bool nearest_filter;
		if (config::TextureFiltering == 0) {
			nearest_filter = gp->tsp.FilterMode == 0 || gpuPalette;
		} else if (config::TextureFiltering == 1) {
			nearest_filter = true;
		} else {
			nearest_filter = false;
		}

		bool mipmapped = texture->IsMipmapped();

		//set texture filter mode
		if (nearest_filter)
		{
			//nearest-neighbor filtering
			glcache.TexParameteri(GL_TEXTURE_2D, GL_TEXTURE_MIN_FILTER, mipmapped ? GL_NEAREST_MIPMAP_LINEAR : GL_NEAREST);
			glcache.TexParameteri(GL_TEXTURE_2D, GL_TEXTURE_MAG_FILTER, GL_NEAREST);
		}
		else
		{
			//bilinear filtering
			//PowerVR supports also trilinear via two passes, but we ignore that for now
			glcache.TexParameteri(GL_TEXTURE_2D, GL_TEXTURE_MIN_FILTER, mipmapped ? GL_LINEAR_MIPMAP_NEAREST : GL_LINEAR);
			glcache.TexParameteri(GL_TEXTURE_2D, GL_TEXTURE_MAG_FILTER, GL_LINEAR);
		}

#ifdef GL_TEXTURE_LOD_BIAS
		if (!gl.is_gles && gl.gl_major >= 3 && mipmapped)
			glTexParameterf(GL_TEXTURE_2D, GL_TEXTURE_LOD_BIAS, D_Adjust_LoD_Bias[gp->tsp.MipMapD]);
#endif

		if (gl.max_anisotropy > 1.f)
		{
			if (config::AnisotropicFiltering > 1)
			{
				glTexParameterf(GL_TEXTURE_2D, GL_TEXTURE_MAX_ANISOTROPY,
						std::min<float>(config::AnisotropicFiltering, gl.max_anisotropy));
				// Set the recommended minification filter for best results
				if (mipmapped)
					glcache.TexParameteri(GL_TEXTURE_2D, GL_TEXTURE_MIN_FILTER, GL_LINEAR_MIPMAP_LINEAR);
			}
			else
				glTexParameterf(GL_TEXTURE_2D, GL_TEXTURE_MAX_ANISOTROPY, 1.f);
		}
	}

	// Apparently punch-through polys support blending, or at least some combinations
	if (Type == ListType_Translucent || Type == ListType_Punch_Through)
	{
		glcache.Enable(GL_BLEND);
		glcache.BlendFunc(SrcBlendGL[gp->tsp.SrcInstr],DstBlendGL[gp->tsp.DstInstr]);
	}
	else
		glcache.Disable(GL_BLEND);

	//set cull mode !
	//cflip is required when exploding triangles for triangle sorting
	//gcflip is global clip flip, needed for when rendering to texture due to mirrored Y direction
	SetCull(gp->isp.CullMode^cflip^gcflip);

	//set Z mode, only if required
	if (Type == ListType_Punch_Through || (Type == ListType_Translucent && SortingEnabled))
	{
		glcache.DepthFunc(Zfunction[6]); // >=
	}
	else
	{
		glcache.DepthFunc(Zfunction[gp->isp.DepthMode]);
	}

	if (SortingEnabled /* && !config::PerStripSorting */) // Looks glitchy too but less missing graphics (but wrong depth order...)
		glcache.DepthMask(GL_FALSE);
	else
	{
		// Z Write Disable seems to be ignored for punch-through.
		// Fixes Worms World Party, Bust-a-Move 4 and Re-Volt
		if (Type == ListType_Punch_Through)
			glcache.DepthMask(GL_TRUE);
		else
			glcache.DepthMask(!gp->isp.ZWriteDis);
	}
	if (CurrentShader->naomi2)
		setN2Uniforms(gp, CurrentShader);
}

template <u32 Type, bool SortingEnabled>
void DrawList(const List<PolyParam>& gply, int first, int count)
{
	PolyParam* params = &gply.head()[first];

	glcache.Enable(GL_STENCIL_TEST);
	glcache.StencilFunc(GL_ALWAYS,0,0);
	glcache.StencilOp(GL_KEEP,GL_KEEP,GL_REPLACE);

	for (; count > 0; count--, params++)
	{
		if (params->count < 3)
			continue;
		if ((Type == ListType_Opaque || (Type == ListType_Translucent && !SortingEnabled))
				&& params->isp.DepthMode == 0)
			// depthFunc = never
			continue;
		SetGPState<Type,SortingEnabled>(params);
		glDrawElements(GL_TRIANGLE_STRIP, params->count, gl.index_type,
				(GLvoid*)(gl.get_index_size() * params->first)); glCheck();
	}
}

static std::vector<SortTrigDrawParam> pidx_sort;

static void SortTriangles(int first, int count)
{
	std::vector<u32> vidx_sort;
	GenSorted(first, count, pidx_sort, vidx_sort);

	//Upload to GPU if needed
	if (!pidx_sort.empty())
	{
		//Bind and upload sorted index buffer
		if (gl.index_type == GL_UNSIGNED_SHORT)
		{
			static bool overrun;
			static List<u16> short_vidx;
			if (short_vidx.daty != NULL)
				short_vidx.Free();
			short_vidx.Init(vidx_sort.size(), &overrun, NULL);
			for (size_t i = 0; i < vidx_sort.size(); i++)
				*(short_vidx.Append()) = vidx_sort[i];
			gl.vbo.idxs2->update(short_vidx.head(), short_vidx.bytes());
		}
		else
			gl.vbo.idxs2->update(&vidx_sort[0], vidx_sort.size() * sizeof(u32));
		glCheck();
	}
}

void DrawSorted(bool multipass)
{
	//if any drawing commands, draw them
	if (!pidx_sort.empty())
	{
		u32 count=pidx_sort.size();

		{
			//set some 'global' modes for all primitives

			glcache.Enable(GL_STENCIL_TEST);
			glcache.StencilFunc(GL_ALWAYS,0,0);
			glcache.StencilOp(GL_KEEP,GL_KEEP,GL_REPLACE);

			for (u32 p=0; p<count; p++)
			{
				const PolyParam* params = pidx_sort[p].ppid;
				if (pidx_sort[p].count>2) //this actually happens for some games. No idea why ..
				{
					SetGPState<ListType_Translucent,true>(params);
					glDrawElements(GL_TRIANGLES, pidx_sort[p].count, gl.index_type,
							(GLvoid*)(gl.get_index_size() * pidx_sort[p].first)); glCheck();

#if 0
					//Verify restriping -- only valid if no sort
					int fs=pidx_sort[p].first;

					for (u32 j=0; j<(params->count-2); j++)
					{
						for (u32 k=0; k<3; k++)
						{
							verify(idx_base[params->first+j+k]==vidx_sort[fs++]);
						}
					}

					verify(fs==(pidx_sort[p].first+pidx_sort[p].count));
#endif
				}
				params++;
			}

			if (multipass && config::TranslucentPolygonDepthMask)
			{
				// Write to the depth buffer now. The next render pass might need it. (Cosmic Smash)
				glColorMask(GL_FALSE, GL_FALSE, GL_FALSE, GL_FALSE);
				glcache.Disable(GL_BLEND);

				glcache.StencilMask(0);

				// We use the modifier volumes shader because it's fast. We don't need textures, etc.
				glcache.UseProgram(gl.modvol_shader.program);
				glUniform1f(gl.modvol_shader.sp_ShaderColor, 1.f);

				glcache.DepthFunc(GL_GEQUAL);
				glcache.DepthMask(GL_TRUE);

				for (u32 p = 0; p < count; p++)
				{
					const PolyParam* params = pidx_sort[p].ppid;
					if (pidx_sort[p].count > 2 && !params->isp.ZWriteDis) {
						// FIXME no clipping in modvol shader
						//SetTileClip(gp->tileclip,true);

						SetCull(params->isp.CullMode ^ gcflip);

						glDrawElements(GL_TRIANGLES, pidx_sort[p].count, gl.index_type,
								(GLvoid*)(gl.get_index_size() * pidx_sort[p].first));
					}
				}
				glcache.StencilMask(0xFF);
				glColorMask(GL_TRUE, GL_TRUE, GL_TRUE, GL_TRUE);
			}
		}
		// Re-bind the previous index buffer for subsequent render passes
		gl.vbo.idxs->bind();
	}
}

//All pixels are in area 0 by default.
//If inside an 'in' volume, they are in area 1
//if inside an 'out' volume, they are in area 0
/*
	Stencil bits:
		bit 7: mv affected (must be preserved)
		bit 1: current volume state
		but 0: summary result (starts off as 0)

	Lower 2 bits:

	IN volume (logical OR):
	00 -> 00
	01 -> 01
	10 -> 01
	11 -> 01

	Out volume (logical AND):
	00 -> 00
	01 -> 00
	10 -> 00
	11 -> 01
*/
void SetMVS_Mode(ModifierVolumeMode mv_mode, ISP_Modvol ispc)
{
	if (mv_mode == Xor)
	{
		// set states
		glcache.Enable(GL_DEPTH_TEST);
		// write only bit 1
		glcache.StencilMask(2);
		// no stencil testing
		glcache.StencilFunc(GL_ALWAYS, 0, 2);
		// count the number of pixels in front of the Z buffer (xor zpass)
		glcache.StencilOp(GL_KEEP, GL_KEEP, GL_INVERT);

		// Cull mode needs to be set
		SetCull(ispc.CullMode);
	}
	else if (mv_mode == Or)
	{
		// set states
		glcache.Enable(GL_DEPTH_TEST);
		// write only bit 1
		glcache.StencilMask(2);
		// no stencil testing
		glcache.StencilFunc(GL_ALWAYS, 2, 2);
		// Or'ing of all triangles
		glcache.StencilOp(GL_KEEP, GL_KEEP, GL_REPLACE);

		// Cull mode needs to be set
		SetCull(ispc.CullMode);
	}
	else
	{
		// Inclusion or Exclusion volume

		// no depth test
		glcache.Disable(GL_DEPTH_TEST);
		// write bits 1:0
		glcache.StencilMask(3);

		if (mv_mode == Inclusion)
		{
			// Inclusion volume
			//res : old : final
			//0   : 0      : 00
			//0   : 1      : 01
			//1   : 0      : 01
			//1   : 1      : 01

			// if (1<=st) st=1; else st=0;
			glcache.StencilFunc(GL_LEQUAL,1,3);
			glcache.StencilOp(GL_ZERO, GL_ZERO, GL_REPLACE);
		}
		else
		{
			// Exclusion volume
			/*
				I've only seen a single game use it, so i guess it doesn't matter ? (Zombie revenge)
				(actually, i think there was also another, racing game)
			*/
			// The initial value for exclusion volumes is 1 so we need to invert the result before and'ing.
			//res : old : final
			//0   : 0   : 00
			//0   : 1   : 01
			//1   : 0   : 00
			//1   : 1   : 00

			// if (1 == st) st = 1; else st = 0;
			glcache.StencilFunc(GL_EQUAL, 1, 3);
			glcache.StencilOp(GL_ZERO, GL_ZERO, GL_KEEP);
		}
	}
}


void SetupMainVBO()
{
#ifndef GLES2
	if (gl.vbo.mainVAO != 0)
	{
		glBindVertexArray(gl.vbo.mainVAO);
		gl.vbo.geometry->bind();
		gl.vbo.idxs->bind();
		return;
	}
	if (gl.gl_major >= 3)
	{
		glGenVertexArrays(1, &gl.vbo.mainVAO);
		glBindVertexArray(gl.vbo.mainVAO);
	}
#endif
	gl.vbo.geometry->bind();
	gl.vbo.idxs->bind();

	//setup vertex buffers attrib pointers
	glEnableVertexAttribArray(VERTEX_POS_ARRAY);
	glVertexAttribPointer(VERTEX_POS_ARRAY, 3, GL_FLOAT, GL_FALSE, sizeof(Vertex), (void*)offsetof(Vertex,x));

	glEnableVertexAttribArray(VERTEX_COL_BASE_ARRAY);
	glVertexAttribPointer(VERTEX_COL_BASE_ARRAY, 4, GL_UNSIGNED_BYTE, GL_TRUE, sizeof(Vertex), (void*)offsetof(Vertex,col));

	glEnableVertexAttribArray(VERTEX_COL_OFFS_ARRAY);
	glVertexAttribPointer(VERTEX_COL_OFFS_ARRAY, 4, GL_UNSIGNED_BYTE, GL_TRUE, sizeof(Vertex), (void*)offsetof(Vertex,spc));

	glEnableVertexAttribArray(VERTEX_UV_ARRAY);
	glVertexAttribPointer(VERTEX_UV_ARRAY, 2, GL_FLOAT, GL_FALSE, sizeof(Vertex), (void*)offsetof(Vertex,u));

	glEnableVertexAttribArray(VERTEX_NORM_ARRAY);
	glVertexAttribPointer(VERTEX_NORM_ARRAY, 3, GL_FLOAT, GL_FALSE, sizeof(Vertex), (void*)offsetof(Vertex, nx));

	glCheck();
}

static void SetupModvolVBO()
{
#ifndef GLES2
	if (gl.vbo.modvolVAO != 0)
	{
		glBindVertexArray(gl.vbo.modvolVAO);
		gl.vbo.modvols->bind();
		return;
	}
	if (gl.gl_major >= 3)
	{
		glGenVertexArrays(1, &gl.vbo.modvolVAO);
		glBindVertexArray(gl.vbo.modvolVAO);
	}
#endif
	gl.vbo.modvols->bind();

	//setup vertex buffers attrib pointers
	glEnableVertexAttribArray(VERTEX_POS_ARRAY);
	glVertexAttribPointer(VERTEX_POS_ARRAY, 3, GL_FLOAT, GL_FALSE, sizeof(float)*3, (void*)0);

	glDisableVertexAttribArray(VERTEX_UV_ARRAY);
	glDisableVertexAttribArray(VERTEX_COL_OFFS_ARRAY);
	glDisableVertexAttribArray(VERTEX_COL_BASE_ARRAY);
	glCheck();
}

void DrawModVols(int first, int count)
{
	if (count == 0 || pvrrc.modtrig.used() == 0)
		return;

	SetupModvolVBO();

	glcache.Disable(GL_BLEND);
	SetBaseClipping();

	glcache.Enable(GL_DEPTH_TEST);
	glcache.DepthMask(GL_FALSE);
	glcache.DepthFunc(GL_GREATER);

	glColorMask(GL_FALSE, GL_FALSE, GL_FALSE, GL_FALSE);

	ModifierVolumeParam* params = &pvrrc.global_param_mvo.head()[first];

	int mod_base = -1;
	const float *curMVMat = nullptr;
	const float *curProjMat = nullptr;

	for (int cmv = 0; cmv < count; cmv++)
	{
		ModifierVolumeParam& param = params[cmv];

		if (param.count == 0)
			continue;
		if (param.isNaomi2())
		{
			glcache.UseProgram(gl.n2ModVolShader.program);
			if (param.mvMatrix != curMVMat)
			{
				curMVMat = param.mvMatrix;
				glUniformMatrix4fv(gl.n2ModVolShader.mvMat, 1, GL_FALSE, curMVMat);
			}
			if (param.projMatrix != curProjMat)
			{
				curProjMat = param.projMatrix;
				glUniformMatrix4fv(gl.n2ModVolShader.projMat, 1, GL_FALSE, curProjMat);
			}
		}
		else
		{
			glcache.UseProgram(gl.modvol_shader.program);
		}

		u32 mv_mode = param.isp.DepthMode;

		if (mod_base == -1)
			mod_base = param.first;

		if (!param.isp.VolumeLast && mv_mode > 0)
			SetMVS_Mode(Or, param.isp);		// OR'ing (open volume or quad)
		else
			SetMVS_Mode(Xor, param.isp);	// XOR'ing (closed volume)

		glDrawArrays(GL_TRIANGLES, param.first * 3, param.count * 3);

		if (mv_mode == 1 || mv_mode == 2)
		{
			// Sum the area
			SetMVS_Mode(mv_mode == 1 ? Inclusion : Exclusion, param.isp);
			glDrawArrays(GL_TRIANGLES, mod_base * 3, (param.first + param.count - mod_base) * 3);
			mod_base = -1;
		}
	}
	//disable culling
	SetCull(0);
	//enable color writes
	glColorMask(GL_TRUE,GL_TRUE,GL_TRUE,GL_TRUE);

	//black out any stencil with '1'
	glcache.Enable(GL_BLEND);
	glcache.BlendFunc(GL_SRC_ALPHA,GL_ONE_MINUS_SRC_ALPHA);

	glcache.Enable(GL_STENCIL_TEST);
	glcache.StencilFunc(GL_EQUAL,0x81,0x81); //only pixels that are Modvol enabled, and in area 1

	//clear the stencil result bit
	glcache.StencilMask(0x3);    //write to lsb
	glcache.StencilOp(GL_ZERO,GL_ZERO,GL_ZERO);

	//don't do depth testing
	glcache.Disable(GL_DEPTH_TEST);

	SetupMainVBO();
	glDrawArrays(GL_TRIANGLE_STRIP,0,4);

	//restore states
	glcache.Enable(GL_DEPTH_TEST);
}

void DrawStrips()
{
	SetupMainVBO();
	//Draw the strips !

	//We use sampler 0
	glActiveTexture(GL_TEXTURE0);

	RenderPass previous_pass = {};
    for (int render_pass = 0; render_pass < pvrrc.render_passes.used(); render_pass++) {
        const RenderPass& current_pass = pvrrc.render_passes.head()[render_pass];

        DEBUG_LOG(RENDERER, "Render pass %d OP %d PT %d TR %d MV %d", render_pass + 1,
        		current_pass.op_count - previous_pass.op_count,
				current_pass.pt_count - previous_pass.pt_count,
				current_pass.tr_count - previous_pass.tr_count,
				current_pass.mvo_count - previous_pass.mvo_count);

		//initial state
		glcache.Enable(GL_DEPTH_TEST);
		glcache.DepthMask(GL_TRUE);

		//Opaque
		DrawList<ListType_Opaque,false>(pvrrc.global_param_op, previous_pass.op_count, current_pass.op_count - previous_pass.op_count);

		//Alpha tested
		DrawList<ListType_Punch_Through,false>(pvrrc.global_param_pt, previous_pass.pt_count, current_pass.pt_count - previous_pass.pt_count);

		// Modifier volumes
		if (config::ModifierVolumes)
			DrawModVols(previous_pass.mvo_count, current_pass.mvo_count - previous_pass.mvo_count);

		//Alpha blended
		{
			if (current_pass.autosort)
            {
				if (!config::PerStripSorting)
				{
					SortTriangles(previous_pass.tr_count, current_pass.tr_count - previous_pass.tr_count);
					DrawSorted(render_pass < pvrrc.render_passes.used() - 1);
				}
				else
				{
					SortPParams(previous_pass.tr_count, current_pass.tr_count - previous_pass.tr_count);
					DrawList<ListType_Translucent,true>(pvrrc.global_param_tr, previous_pass.tr_count, current_pass.tr_count - previous_pass.tr_count);
				}
            }
			else
				DrawList<ListType_Translucent,false>(pvrrc.global_param_tr, previous_pass.tr_count, current_pass.tr_count - previous_pass.tr_count);
		}
		previous_pass = current_pass;
	}
}

void DrawFramebuffer()
{
	float aspectRatio = 4.f / 3.f;
	if (config::Rotate90)
		aspectRatio /= config::ScreenStretching / 100.f;
	else
		aspectRatio *= config::ScreenStretching / 100.f;
	int sx = (int)roundf((gl.ofbo.width - aspectRatio * gl.ofbo.height) / 2.f);
	glViewport(sx, 0, gl.ofbo.width - sx * 2, gl.ofbo.height);
	drawQuad(fbTextureId, false, true);
	glcache.DeleteTextures(1, &fbTextureId);
	fbTextureId = 0;
}

bool render_output_framebuffer()
{
	glcache.Disable(GL_SCISSOR_TEST);
	int fx = 0;
	int sx = 0;
	float screenAR = (float)settings.display.width / settings.display.height;
	int fbwidth = gl.ofbo.width;
	int fbheight = gl.ofbo.height;
	if (config::Rotate90)
		std::swap(fbwidth, fbheight);
	float renderAR = (float)fbwidth / fbheight;
	if (renderAR > screenAR)
		fx = (int)roundf((fbwidth - screenAR * fbheight) / 2.f);
	else
		sx = (int)roundf((settings.display.width - renderAR * settings.display.height) / 2.f);

	if (gl.gl_major < 3 || config::Rotate90)
	{
		if (gl.ofbo.tex == 0)
			return false;
		if (sx != 0)
			glViewport(sx, 0, settings.display.width - sx * 2, settings.display.height);
		else
			glViewport(-fx, 0, settings.display.width + fx * 2, settings.display.height);
		glBindFramebuffer(GL_FRAMEBUFFER, gl.ofbo.origFbo);
		glcache.ClearColor(VO_BORDER_COL.red(), VO_BORDER_COL.green(), VO_BORDER_COL.blue(), 1.f);
		glClear(GL_COLOR_BUFFER_BIT);
		drawQuad(gl.ofbo.tex, config::Rotate90);
	}
	else
	{
#ifndef GLES2
		if (gl.ofbo.fbo == 0)
			return false;
		glBindFramebuffer(GL_READ_FRAMEBUFFER, gl.ofbo.fbo);
		glBindFramebuffer(GL_DRAW_FRAMEBUFFER, gl.ofbo.origFbo);
		glcache.ClearColor(VO_BORDER_COL.red(), VO_BORDER_COL.green(), VO_BORDER_COL.blue(), 1.f);
		glClear(GL_COLOR_BUFFER_BIT);
		glBlitFramebuffer(fx, 0, gl.ofbo.width - fx, gl.ofbo.height,
				sx, 0, settings.display.width - sx, settings.display.height,
				GL_COLOR_BUFFER_BIT, GL_LINEAR);
    	glBindFramebuffer(GL_FRAMEBUFFER, gl.ofbo.origFbo);
#endif
	}
	return true;
}

#ifdef LIBRETRO
#include "vmu_xhair.h"

GLuint vmuTextureId[4]={0,0,0,0};
GLuint lightgunTextureId[4]={0,0,0,0};
static GLuint osdVao;
static std::unique_ptr<GlBuffer> osdVerts;
static std::unique_ptr<GlBuffer> osdIndex;

static void setupOsdVao()
{
	if (osdVerts == nullptr)
		osdVerts = std::unique_ptr<GlBuffer>(new GlBuffer(GL_ARRAY_BUFFER));
	if (osdIndex == nullptr)
	{
		osdIndex = std::unique_ptr<GlBuffer>(new GlBuffer(GL_ELEMENT_ARRAY_BUFFER));
		GLushort indices[] = { 0, 1, 2, 1, 3 };
		osdIndex->update(indices, sizeof(indices));
	}
#ifndef GLES2
	if (osdVao != 0)
	{
		glBindVertexArray(osdVao);
		osdVerts->bind();
		osdIndex->bind();
		return;
	}
	if (gl.gl_major >= 3)
	{
		glGenVertexArrays(1, &osdVao);
		glBindVertexArray(osdVao);
	}
#endif
	osdVerts->bind();
	osdIndex->bind();

	//setup vertex buffers attrib pointers
	glEnableVertexAttribArray(VERTEX_POS_ARRAY);
	glVertexAttribPointer(VERTEX_POS_ARRAY, 3, GL_FLOAT, GL_FALSE, sizeof(Vertex), (void*)offsetof(Vertex, x));

	glEnableVertexAttribArray(VERTEX_COL_BASE_ARRAY);
	glVertexAttribPointer(VERTEX_COL_BASE_ARRAY, 4, GL_UNSIGNED_BYTE, GL_TRUE, sizeof(Vertex), (void*)offsetof(Vertex, col));

	glEnableVertexAttribArray(VERTEX_UV_ARRAY);
	glVertexAttribPointer(VERTEX_UV_ARRAY, 2, GL_FLOAT, GL_FALSE, sizeof(Vertex), (void*)offsetof(Vertex, u));
}

void UpdateVmuTexture(int vmu_screen_number)
{
	if (vmuTextureId[vmu_screen_number] == 0)
	{
		vmuTextureId[vmu_screen_number] = glcache.GenTexture();
		glcache.BindTexture(GL_TEXTURE_2D, vmuTextureId[vmu_screen_number]);
		glcache.TexParameteri(GL_TEXTURE_2D, GL_TEXTURE_MIN_FILTER, GL_NEAREST);
		glcache.TexParameteri(GL_TEXTURE_2D, GL_TEXTURE_MAG_FILTER, GL_NEAREST);
	}
	else
		glcache.BindTexture(GL_TEXTURE_2D, vmuTextureId[vmu_screen_number]);


	const u32 *data = vmu_lcd_data[vmu_screen_number * 2];
	glTexImage2D(GL_TEXTURE_2D, 0, GL_RGBA, VMU_SCREEN_WIDTH, VMU_SCREEN_HEIGHT, 0, GL_RGBA, GL_UNSIGNED_BYTE, data);

	vmu_lcd_changed[vmu_screen_number * 2] = false;
}

void DrawVmuTexture(u8 vmu_screen_number)
{
	glActiveTexture(GL_TEXTURE0);

	const float vmu_padding = 8.f;
	float x = (config::Widescreen && config::ScreenStretching == 100 ? -(640.f * 4.f / 3.f - 640.f) / 2 : 0) + vmu_padding;
	float y = vmu_padding;
	float w = VMU_SCREEN_WIDTH * vmu_screen_params[vmu_screen_number].vmu_screen_size_mult;
	float h = VMU_SCREEN_HEIGHT * vmu_screen_params[vmu_screen_number].vmu_screen_size_mult;

	if (vmu_lcd_changed[vmu_screen_number * 2] || vmuTextureId[vmu_screen_number] == 0)
		UpdateVmuTexture(vmu_screen_number);

	switch (vmu_screen_params[vmu_screen_number].vmu_screen_position)
	{
		case UPPER_LEFT:
			break;
		case UPPER_RIGHT:
			x = 640 - x - w;
			break;
		case LOWER_LEFT:
			y = 480 - y - h;
			break;
		case LOWER_RIGHT:
			x = 640 - x - w;
			y = 480 - y - h;
			break;
	}

	glcache.BindTexture(GL_TEXTURE_2D, vmuTextureId[vmu_screen_number]);

	glcache.Disable(GL_SCISSOR_TEST);
	glcache.Disable(GL_DEPTH_TEST);
	glcache.Disable(GL_STENCIL_TEST);
	glcache.Disable(GL_CULL_FACE);
	glcache.Enable(GL_BLEND);
	glcache.BlendFunc(GL_SRC_ALPHA, GL_ONE_MINUS_SRC_ALPHA);

	setupOsdVao();
	osdVerts->bind();
	osdIndex->bind();
	PipelineShader *shader = GetProgram(false, false, true, true, false, 0, false, 2, false, false, false, false, false, false);
	glcache.UseProgram(shader->program);

	{
		struct Vertex vertices[] = {
				{ x,   y+h, 1, { 255, 255, 255, 255 }, { 0, 0, 0, 0 }, 0, 0 },
				{ x,   y,   1, { 255, 255, 255, 255 }, { 0, 0, 0, 0 }, 0, 1 },
				{ x+w, y+h, 1, { 255, 255, 255, 255 }, { 0, 0, 0, 0 }, 1, 0 },
				{ x+w, y,   1, { 255, 255, 255, 255 }, { 0, 0, 0, 0 }, 1, 1 },
		};
		osdVerts->update(vertices, sizeof(vertices));
	}

	glDrawElements(GL_TRIANGLE_STRIP, 5, GL_UNSIGNED_SHORT, (void *)0);
}

void UpdateLightGunTexture(int port)
{
	s32 x,y ;
	u8 temp_tex_buffer[LIGHTGUN_CROSSHAIR_SIZE*LIGHTGUN_CROSSHAIR_SIZE*4];
	u8 *dst = temp_tex_buffer;
	u8 *src = NULL ;

	if (lightgunTextureId[port] == 0)
	{
		lightgunTextureId[port] = glcache.GenTexture();
		glcache.BindTexture(GL_TEXTURE_2D, lightgunTextureId[port]);
		glcache.TexParameteri(GL_TEXTURE_2D, GL_TEXTURE_MIN_FILTER, GL_NEAREST);
		glcache.TexParameteri(GL_TEXTURE_2D, GL_TEXTURE_MAG_FILTER, GL_NEAREST);
	}
	else
		glcache.BindTexture(GL_TEXTURE_2D, lightgunTextureId[port]);

	u8* colour = &( lightgun_palette[ lightgun_params[port].colour * 3 ] );

	for ( y = LIGHTGUN_CROSSHAIR_SIZE-1 ; y >= 0 ; y--)
	{
		src = lightgun_img_crosshair + (y*LIGHTGUN_CROSSHAIR_SIZE) ;

		for ( x = 0 ; x < LIGHTGUN_CROSSHAIR_SIZE ; x++)
		{
			if ( src[x] )
			{
				*dst++ = colour[0] ;
				*dst++ = colour[1] ;
				*dst++ = colour[2] ;
				*dst++ = 0xFF ;
			}
			else
			{
				*dst++ = 0 ;
				*dst++ = 0 ;
				*dst++ = 0 ;
				*dst++ = 0 ;
			}
		}
	}

	glTexImage2D(GL_TEXTURE_2D, 0, GL_RGBA, LIGHTGUN_CROSSHAIR_SIZE, LIGHTGUN_CROSSHAIR_SIZE, 0, GL_RGBA, GL_UNSIGNED_BYTE, temp_tex_buffer);

	lightgun_params[port].dirty = false;
}

void DrawGunCrosshair(u8 port)
{
	if (lightgun_params[port].offscreen || lightgun_params[port].colour == 0)
		return;

	glActiveTexture(GL_TEXTURE0);

	float x = lightgun_params[port].x;
	float y = lightgun_params[port].y;

	float w = LIGHTGUN_CROSSHAIR_SIZE;
	float h = LIGHTGUN_CROSSHAIR_SIZE;
	x -= w / 2;
	y -= h / 2;

	if (lightgun_params[port].dirty || lightgunTextureId[port] == 0)
		UpdateLightGunTexture(port);

	glcache.BindTexture(GL_TEXTURE_2D, lightgunTextureId[port]);

	glcache.Disable(GL_SCISSOR_TEST);
	glcache.Disable(GL_DEPTH_TEST);
	glcache.Disable(GL_STENCIL_TEST);
	glcache.Disable(GL_CULL_FACE);
	glcache.Enable(GL_BLEND);
	glcache.BlendFunc(GL_SRC_ALPHA, GL_ONE);

	setupOsdVao();
	osdVerts->bind();
	osdIndex->bind();
	PipelineShader *shader = GetProgram(false, false, true, true, false, 0, false, 2, false, false, false, false, false, false);
	glcache.UseProgram(shader->program);

	{
		struct Vertex vertices[] = {
				{ x,   y+h, 1, { 255, 255, 255, 255 }, { 0, 0, 0, 0 }, 0, 1 },
				{ x,   y,   1, { 255, 255, 255, 255 }, { 0, 0, 0, 0 }, 0, 0 },
				{ x+w, y+h, 1, { 255, 255, 255, 255 }, { 0, 0, 0, 0 }, 1, 1 },
				{ x+w, y,   1, { 255, 255, 255, 255 }, { 0, 0, 0, 0 }, 1, 0 },
		};
		osdVerts->update(vertices, sizeof(vertices));
	}

	glDrawElements(GL_TRIANGLE_STRIP, 5, GL_UNSIGNED_SHORT, (void *)0);

	glcache.BlendFunc(GL_SRC_ALPHA, GL_ONE_MINUS_SRC_ALPHA);
}

void termVmuLightgun()
{
	glcache.DeleteTextures(ARRAY_SIZE(vmuTextureId), vmuTextureId);
	memset(vmuTextureId, 0, sizeof(vmuTextureId));
	glcache.DeleteTextures(ARRAY_SIZE(lightgunTextureId), lightgunTextureId);
	memset(lightgunTextureId, 0, sizeof(lightgunTextureId));
	osdVerts.reset();
	osdIndex.reset();
#ifndef GLES2
	if (gl.gl_major >= 3 && osdVao != 0)
	{
		glDeleteVertexArrays(1, &osdVao);
		osdVao = 0;
	}
#endif
}
#endif<|MERGE_RESOLUTION|>--- conflicted
+++ resolved
@@ -134,14 +134,9 @@
 								  gp->tcw.PixelFmt == PixelBumpMap,
 								  color_clamp,
 								  ShaderUniforms.trilinear_alpha != 1.f,
-<<<<<<< HEAD
 								  gpuPalette,
 								  gp->isNaomi2());
 	
-=======
-								  gpuPalette);
-
->>>>>>> e46d819c
 	glcache.UseProgram(CurrentShader->program);
 	if (CurrentShader->trilinear_alpha != -1)
 		glUniform1f(CurrentShader->trilinear_alpha, ShaderUniforms.trilinear_alpha);
