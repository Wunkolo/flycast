version: git-{branch}-{build}
image: Visual Studio 2017

configuration:
- fast
<<<<<<< HEAD
=======
- naomi
>>>>>>> 97eab1be

platform:
- x64

before_build:
  - cmd: >-
      set BUILD_PATH=shell\linux
      
      set EXTRA_PATH=C:\mingw-w64\x86_64-7.2.0-posix-seh-rt_v5-rev1\mingw64\bin\
      
      set PATH=%EXTRA_PATH%;%PATH%
      
      if not exist %BUILD_PATH% (mkdir %BUILD_PATH%)
     
      cd %BUILD_PATH%
      
build_script:
  - cmd: >-
      if "%CONFIGURATION%"=="fast" (mingw32-make platform=win32)

      if "%CONFIGURATION%"=="naomi" (mingw32-make platform=win32 NAOMI=1)

after_build:
  - cmd: >-      
      if "%CONFIGURATION%"=="fast" (cd ..\.. && set EXE_PATH=shell\linux\nosym-reicast.exe)
      
      if "%CONFIGURATION%"=="naomi" (cd ..\.. && set EXE_PATH=shell\linux\nosym-reicast.exe)
      
      mkdir artifacts
      
      move %EXE_PATH% artifacts\reicast-win_%PLATFORM%-%CONFIGURATION%-%APPVEYOR_REPO_COMMIT%.exe
      
      copy %EXTRA_PATH%\libgcc_s_seh-1.dll artifacts && copy %EXTRA_PATH%\libwinpthread-1.dll artifacts && copy %EXTRA_PATH%\libgomp-1.dll artifacts

artifacts:
  - path: artifacts
    name: reicast-win_$(PLATFORM)-$(CONFIGURATION)-$(APPVEYOR_REPO_COMMIT)
deploy:
- provider: S3
  access_key_id: AKIAJOZQS4H2PHQWYFCA
  secret_access_key:
    secure: Y/QobuGrBsa137sbi9a+UnvSLqpWITTCp5yFTgDJ4i1Gduyi9V7i/g3zLZ4s2J7d
  bucket: flycast-builds
  folder: 'win/heads/$(APPVEYOR_REPO_BRANCH)-$(APPVEYOR_REPO_COMMIT)'
  artifact: reicast-win_$(PLATFORM)-$(CONFIGURATION)-$(APPVEYOR_REPO_COMMIT)
  region: us-east-2
  set_public: true<|MERGE_RESOLUTION|>--- conflicted
+++ resolved
@@ -3,10 +3,6 @@
 
 configuration:
 - fast
-<<<<<<< HEAD
-=======
-- naomi
->>>>>>> 97eab1be
 
 platform:
 - x64
